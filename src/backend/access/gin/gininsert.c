--- conflicted
+++ resolved
@@ -423,11 +423,7 @@
 						  true);
 		SetLastWrittenLSN(XactLastRecEnd, index->rd_smgr->smgr_rnode.node.relNode, 0, RelationGetNumberOfBlocks(index));
 	}
-<<<<<<< HEAD
-=======
-	SetLastWrittenPageLSN(XactLastRecEnd);
-
->>>>>>> 9c990084
+
 	smgr_end_unlogged_build(index->rd_smgr);
 
 	/*
