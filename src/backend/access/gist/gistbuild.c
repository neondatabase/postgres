/*-------------------------------------------------------------------------
 *
 * gistbuild.c
 *	  build algorithm for GiST indexes implementation.
 *
 * There are two different strategies:
 *
 * 1. Sort all input tuples, pack them into GiST leaf pages in the sorted
 *    order, and create downlinks and internal pages as we go. This builds
 *    the index from the bottom up, similar to how B-tree index build
 *    works.
 *
 * 2. Start with an empty index, and insert all tuples one by one.
 *
 * The sorted method is used if the operator classes for all columns have
 * a 'sortsupport' defined. Otherwise, we resort to the second strategy.
 *
 * The second strategy can optionally use buffers at different levels of
 * the tree to reduce I/O, see "Buffering build algorithm" in the README
 * for a more detailed explanation. It initially calls insert over and
 * over, but switches to the buffered algorithm after a certain number of
 * tuples (unless buffering mode is disabled).
 *
 *
 * Portions Copyright (c) 1996-2021, PostgreSQL Global Development Group
 * Portions Copyright (c) 1994, Regents of the University of California
 *
 * IDENTIFICATION
 *	  src/backend/access/gist/gistbuild.c
 *
 *-------------------------------------------------------------------------
 */
#include "postgres.h"

#include <math.h>

#include "access/genam.h"
#include "access/gist_private.h"
#include "access/gistxlog.h"
#include "access/tableam.h"
#include "access/xloginsert.h"
#include "catalog/index.h"
#include "catalog/storage.h"
#include "miscadmin.h"
#include "optimizer/optimizer.h"
#include "storage/bufmgr.h"
#include "storage/smgr.h"
#include "utils/memutils.h"
#include "utils/rel.h"
#include "utils/tuplesort.h"

/* Step of index tuples for check whether to switch to buffering build mode */
#define BUFFERING_MODE_SWITCH_CHECK_STEP 256

/*
 * Number of tuples to process in the slow way before switching to buffering
 * mode, when buffering is explicitly turned on. Also, the number of tuples
 * to process between readjusting the buffer size parameter, while in
 * buffering mode.
 */
#define BUFFERING_MODE_TUPLE_SIZE_STATS_TARGET 4096

/*
 * Strategy used to build the index. It can change between the
 * GIST_BUFFERING_* modes on the fly, but if the Sorted method is used,
 * that needs to be decided up-front and cannot be changed afterwards.
 */
typedef enum
{
	GIST_SORTED_BUILD,			/* bottom-up build by sorting */
	GIST_BUFFERING_DISABLED,	/* in regular build mode and aren't going to
								 * switch */
	GIST_BUFFERING_AUTO,		/* in regular build mode, but will switch to
								 * buffering build mode if the index grows too
								 * big */
	GIST_BUFFERING_STATS,		/* gathering statistics of index tuple size
								 * before switching to the buffering build
								 * mode */
	GIST_BUFFERING_ACTIVE		/* in buffering build mode */
} GistBuildMode;

/* Working state for gistbuild and its callback */
typedef struct
{
	Relation	indexrel;
	Relation	heaprel;
	GISTSTATE  *giststate;

	Size		freespace;		/* amount of free space to leave on pages */

	GistBuildMode buildMode;

	int64		indtuples;		/* number of tuples indexed */

	/*
	 * Extra data structures used during a buffering build. 'gfbb' contains
	 * information related to managing the build buffers. 'parentMap' is a
	 * lookup table of the parent of each internal page.
	 */
	int64		indtuplesSize;	/* total size of all indexed tuples */
	GISTBuildBuffers *gfbb;
	HTAB	   *parentMap;

	/*
	 * Extra data structures used during a sorting build.
	 */
	Tuplesortstate *sortstate;	/* state data for tuplesort.c */

	BlockNumber pages_allocated;
	BlockNumber pages_written;

	int			ready_num_pages;
	BlockNumber ready_blknos[XLR_MAX_BLOCK_ID];
	Page		ready_pages[XLR_MAX_BLOCK_ID];
} GISTBuildState;

/*
 * In sorted build, we use a stack of these structs, one for each level,
 * to hold an in-memory buffer of the rightmost page at the level. When the
 * page fills up, it is written out and a new page is allocated.
 */
typedef struct GistSortedBuildPageState
{
	Page		page;
	struct GistSortedBuildPageState *parent;	/* Upper level, if any */
} GistSortedBuildPageState;

/* prototypes for private functions */

static void gistSortedBuildCallback(Relation index, ItemPointer tid,
									Datum *values, bool *isnull,
									bool tupleIsAlive, void *state);
static void gist_indexsortbuild(GISTBuildState *state);
static void gist_indexsortbuild_pagestate_add(GISTBuildState *state,
											  GistSortedBuildPageState *pagestate,
											  IndexTuple itup);
static void gist_indexsortbuild_pagestate_flush(GISTBuildState *state,
												GistSortedBuildPageState *pagestate);
static void gist_indexsortbuild_flush_ready_pages(GISTBuildState *state);

static void gistInitBuffering(GISTBuildState *buildstate);
static int	calculatePagesPerBuffer(GISTBuildState *buildstate, int levelStep);
static void gistBuildCallback(Relation index,
							  ItemPointer tid,
							  Datum *values,
							  bool *isnull,
							  bool tupleIsAlive,
							  void *state);
static void gistBufferingBuildInsert(GISTBuildState *buildstate,
									 IndexTuple itup);
static bool gistProcessItup(GISTBuildState *buildstate, IndexTuple itup,
							BlockNumber startblkno, int startlevel);
static BlockNumber gistbufferinginserttuples(GISTBuildState *buildstate,
											 Buffer buffer, int level,
											 IndexTuple *itup, int ntup, OffsetNumber oldoffnum,
											 BlockNumber parentblk, OffsetNumber downlinkoffnum);
static Buffer gistBufferingFindCorrectParent(GISTBuildState *buildstate,
											 BlockNumber childblkno, int level,
											 BlockNumber *parentblk,
											 OffsetNumber *downlinkoffnum);
static void gistProcessEmptyingQueue(GISTBuildState *buildstate);
static void gistEmptyAllBuffers(GISTBuildState *buildstate);
static int	gistGetMaxLevel(Relation index);

static void gistInitParentMap(GISTBuildState *buildstate);
static void gistMemorizeParent(GISTBuildState *buildstate, BlockNumber child,
							   BlockNumber parent);
static void gistMemorizeAllDownlinks(GISTBuildState *buildstate, Buffer parent);
static BlockNumber gistGetParent(GISTBuildState *buildstate, BlockNumber child);


/*
 * Main entry point to GiST index build.
 */
IndexBuildResult *
gistbuild(Relation heap, Relation index, IndexInfo *indexInfo)
{
	IndexBuildResult *result;
	double		reltuples;
	GISTBuildState buildstate;
	MemoryContext oldcxt = CurrentMemoryContext;
	int			fillfactor;
	Oid			SortSupportFnOids[INDEX_MAX_KEYS];
	GiSTOptions *options = (GiSTOptions *) index->rd_options;

	/*
	 * We expect to be called exactly once for any index relation. If that's
	 * not the case, big trouble's what we have.
	 */
	if (RelationGetNumberOfBlocks(index) != 0)
		elog(ERROR, "index \"%s\" already contains data",
			 RelationGetRelationName(index));

	buildstate.indexrel = index;
	buildstate.heaprel = heap;
	buildstate.sortstate = NULL;
	buildstate.giststate = initGISTstate(index);

	/*
	 * Create a temporary memory context that is reset once for each tuple
	 * processed.  (Note: we don't bother to make this a child of the
	 * giststate's scanCxt, so we have to delete it separately at the end.)
	 */
	buildstate.giststate->tempCxt = createTempGistContext();

	/*
	 * Choose build strategy.  First check whether the user specified to use
	 * buffering mode.  (The use-case for that in the field is somewhat
	 * questionable perhaps, but it's important for testing purposes.)
	 */
	if (options)
	{
		if (options->buffering_mode == GIST_OPTION_BUFFERING_ON)
			buildstate.buildMode = GIST_BUFFERING_STATS;
		else if (options->buffering_mode == GIST_OPTION_BUFFERING_OFF)
			buildstate.buildMode = GIST_BUFFERING_DISABLED;
		else					/* must be "auto" */
			buildstate.buildMode = GIST_BUFFERING_AUTO;
	}
	else
	{
		buildstate.buildMode = GIST_BUFFERING_AUTO;
	}

	/*
	 * Unless buffering mode was forced, see if we can use sorting instead.
	 */
	if (buildstate.buildMode != GIST_BUFFERING_STATS)
	{
		bool		hasallsortsupports = true;
		int			keyscount = IndexRelationGetNumberOfKeyAttributes(index);

		for (int i = 0; i < keyscount; i++)
		{
			SortSupportFnOids[i] = index_getprocid(index, i + 1,
												   GIST_SORTSUPPORT_PROC);
			if (!OidIsValid(SortSupportFnOids[i]))
			{
				hasallsortsupports = false;
				break;
			}
		}
		if (hasallsortsupports)
			buildstate.buildMode = GIST_SORTED_BUILD;
	}

	/*
	 * Calculate target amount of free space to leave on pages.
	 */
	fillfactor = options ? options->fillfactor : GIST_DEFAULT_FILLFACTOR;
	buildstate.freespace = BLCKSZ * (100 - fillfactor) / 100;

	/*
	 * Build the index using the chosen strategy.
	 */
	buildstate.indtuples = 0;
	buildstate.indtuplesSize = 0;

	if (buildstate.buildMode == GIST_SORTED_BUILD)
	{
		/*
		 * Sort all data, build the index from bottom up.
		 */
		buildstate.sortstate = tuplesort_begin_index_gist(heap,
														  index,
														  maintenance_work_mem,
														  NULL,
														  false);

		/* Scan the table, adding all tuples to the tuplesort */
		reltuples = table_index_build_scan(heap, index, indexInfo, true, true,
										   gistSortedBuildCallback,
										   (void *) &buildstate, NULL);

		/*
		 * Perform the sort and build index pages.
		 */
		tuplesort_performsort(buildstate.sortstate);

		gist_indexsortbuild(&buildstate);

		tuplesort_end(buildstate.sortstate);
	}
	else
	{
		/*
		 * Initialize an empty index and insert all tuples, possibly using
		 * buffers on intermediate levels.
		 */
		Buffer		buffer;
		Page		page;

		smgr_start_unlogged_build(index->rd_smgr);

		/* initialize the root page */
		buffer = gistNewBuffer(index);
		Assert(BufferGetBlockNumber(buffer) == GIST_ROOT_BLKNO);
		page = BufferGetPage(buffer);

		START_CRIT_SECTION();

		GISTInitBuffer(buffer, F_LEAF);

		MarkBufferDirty(buffer);
		PageSetLSN(page, GistBuildLSN);

		UnlockReleaseBuffer(buffer);

		END_CRIT_SECTION();

		/* Scan the table, inserting all the tuples to the index. */
		reltuples = table_index_build_scan(heap, index, indexInfo, true, true,
										   gistBuildCallback,
										   (void *) &buildstate, NULL);

		/*
		 * If buffering was used, flush out all the tuples that are still in
		 * the buffers.
		 */
		if (buildstate.buildMode == GIST_BUFFERING_ACTIVE)
		{
			elog(DEBUG1, "all tuples processed, emptying buffers");
			gistEmptyAllBuffers(&buildstate);
			gistFreeBuildBuffers(buildstate.gfbb);
		}

		smgr_finish_unlogged_build_phase_1(index->rd_smgr);

		/*
		 * We didn't write WAL records as we built the index, so if
		 * WAL-logging is required, write all pages to the WAL now.
		 */
		if (RelationNeedsWAL(index))
		{
			log_newpage_range(index, MAIN_FORKNUM,
							  0, RelationGetNumberOfBlocks(index),
							  true);
			SetLastWrittenLSN(XactLastRecEnd,
							  index->rd_smgr->smgr_rnode.node.relNode,
							  0, RelationGetNumberOfBlocks(index));
		}
<<<<<<< HEAD
=======
		SetLastWrittenPageLSN(XactLastRecEnd);

>>>>>>> 9c990084
		smgr_end_unlogged_build(index->rd_smgr);
	}

	/* okay, all heap tuples are indexed */
	MemoryContextSwitchTo(oldcxt);
	MemoryContextDelete(buildstate.giststate->tempCxt);

	freeGISTstate(buildstate.giststate);

	/*
	 * Return statistics
	 */
	result = (IndexBuildResult *) palloc(sizeof(IndexBuildResult));

	result->heap_tuples = reltuples;
	result->index_tuples = (double) buildstate.indtuples;

	return result;
}

/*-------------------------------------------------------------------------
 * Routines for sorted build
 *-------------------------------------------------------------------------
 */

/*
 * Per-tuple callback for table_index_build_scan.
 */
static void
gistSortedBuildCallback(Relation index,
						ItemPointer tid,
						Datum *values,
						bool *isnull,
						bool tupleIsAlive,
						void *state)
{
	GISTBuildState *buildstate = (GISTBuildState *) state;
	MemoryContext oldCtx;
	Datum		compressed_values[INDEX_MAX_KEYS];

	oldCtx = MemoryContextSwitchTo(buildstate->giststate->tempCxt);

	/* Form an index tuple and point it at the heap tuple */
	gistCompressValues(buildstate->giststate, index,
					   values, isnull,
					   true, compressed_values);

	tuplesort_putindextuplevalues(buildstate->sortstate,
								  buildstate->indexrel,
								  tid,
								  compressed_values, isnull);

	MemoryContextSwitchTo(oldCtx);
	MemoryContextReset(buildstate->giststate->tempCxt);

	/* Update tuple count. */
	buildstate->indtuples += 1;
}

/*
 * Build GiST index from bottom up from pre-sorted tuples.
 */
static void
gist_indexsortbuild(GISTBuildState *state)
{
	IndexTuple	itup;
	GistSortedBuildPageState *leafstate;
	GistSortedBuildPageState *pagestate;
	Page		page;

	state->pages_allocated = 0;
	state->pages_written = 0;
	state->ready_num_pages = 0;

	/*
	 * Write an empty page as a placeholder for the root page. It will be
	 * replaced with the real root page at the end.
	 */
	page = palloc0(BLCKSZ);
	RelationOpenSmgr(state->indexrel);
	smgrextend(state->indexrel->rd_smgr, MAIN_FORKNUM, GIST_ROOT_BLKNO,
			   page, true);
	state->pages_allocated++;
	state->pages_written++;

	/* Allocate a temporary buffer for the first leaf page. */
	leafstate = palloc(sizeof(GistSortedBuildPageState));
	leafstate->page = page;
	leafstate->parent = NULL;
	gistinitpage(page, F_LEAF);

	/*
	 * Fill index pages with tuples in the sorted order.
	 */
	while ((itup = tuplesort_getindextuple(state->sortstate, true)) != NULL)
	{
		gist_indexsortbuild_pagestate_add(state, leafstate, itup);
		MemoryContextReset(state->giststate->tempCxt);
	}

	/*
	 * Write out the partially full non-root pages.
	 *
	 * Keep in mind that flush can build a new root.
	 */
	pagestate = leafstate;
	while (pagestate->parent != NULL)
	{
		GistSortedBuildPageState *parent;

		gist_indexsortbuild_pagestate_flush(state, pagestate);
		parent = pagestate->parent;
		pfree(pagestate->page);
		pfree(pagestate);
		pagestate = parent;
	}

	gist_indexsortbuild_flush_ready_pages(state);

	/* Write out the root */
	RelationOpenSmgr(state->indexrel);
	PageSetLSN(pagestate->page, GistBuildLSN);
	PageSetChecksumInplace(pagestate->page, GIST_ROOT_BLKNO);
	smgrwrite(state->indexrel->rd_smgr, MAIN_FORKNUM, GIST_ROOT_BLKNO,
			  pagestate->page, true);
	if (RelationNeedsWAL(state->indexrel))
	{
		XLogRecPtr lsn;

		lsn = log_newpage(&state->indexrel->rd_node, MAIN_FORKNUM, GIST_ROOT_BLKNO,
					pagestate->page, true);
<<<<<<< HEAD
		SetLastWrittenLSN(lsn, state->indexrel->rd_smgr->smgr_rnode.node.relNode,
							  GIST_ROOT_BLKNO, GIST_ROOT_BLKNO);
=======
		SetLastWrittenPageLSN(lsn);
>>>>>>> 9c990084
	}

	pfree(pagestate->page);
	pfree(pagestate);

	/*
	 * When we WAL-logged index pages, we must nonetheless fsync index files.
	 * Since we're building outside shared buffers, a CHECKPOINT occurring
	 * during the build has no way to flush the previously written data to
	 * disk (indeed it won't know the index even exists).  A crash later on
	 * would replay WAL from the checkpoint, therefore it wouldn't replay our
	 * earlier WAL entries. If we do not fsync those pages here, they might
	 * still not be on disk when the crash occurs.
	 */
	if (RelationNeedsWAL(state->indexrel))
	{
		RelationOpenSmgr(state->indexrel);
		smgrimmedsync(state->indexrel->rd_smgr, MAIN_FORKNUM);
	}
}

/*
 * Add tuple to a page. If the pages is full, write it out and re-initialize
 * a new page first.
 */
static void
gist_indexsortbuild_pagestate_add(GISTBuildState *state,
								  GistSortedBuildPageState *pagestate,
								  IndexTuple itup)
{
	Size		sizeNeeded;

	/* Does the tuple fit? If not, flush */
	sizeNeeded = IndexTupleSize(itup) + sizeof(ItemIdData) + state->freespace;
	if (PageGetFreeSpace(pagestate->page) < sizeNeeded)
		gist_indexsortbuild_pagestate_flush(state, pagestate);

	gistfillbuffer(pagestate->page, &itup, 1, InvalidOffsetNumber);
}

static void
gist_indexsortbuild_pagestate_flush(GISTBuildState *state,
									GistSortedBuildPageState *pagestate)
{
	GistSortedBuildPageState *parent;
	IndexTuple *itvec;
	IndexTuple	union_tuple;
	int			vect_len;
	bool		isleaf;
	BlockNumber blkno;
	MemoryContext oldCtx;

	/* check once per page */
	CHECK_FOR_INTERRUPTS();

	if (state->ready_num_pages == XLR_MAX_BLOCK_ID)
		gist_indexsortbuild_flush_ready_pages(state);

	/*
	 * The page is now complete. Assign a block number to it, and add it to
	 * the list of finished pages. (We don't write it out immediately, because
	 * we want to WAL-log the pages in batches.)
	 */
	blkno = state->pages_allocated++;
	state->ready_blknos[state->ready_num_pages] = blkno;
	state->ready_pages[state->ready_num_pages] = pagestate->page;
	state->ready_num_pages++;

	isleaf = GistPageIsLeaf(pagestate->page);

	/*
	 * Form a downlink tuple to represent all the tuples on the page.
	 */
	oldCtx = MemoryContextSwitchTo(state->giststate->tempCxt);
	itvec = gistextractpage(pagestate->page, &vect_len);
	union_tuple = gistunion(state->indexrel, itvec, vect_len,
							state->giststate);
	ItemPointerSetBlockNumber(&(union_tuple->t_tid), blkno);
	MemoryContextSwitchTo(oldCtx);

	/*
	 * Insert the downlink to the parent page. If this was the root, create a
	 * new page as the parent, which becomes the new root.
	 */
	parent = pagestate->parent;
	if (parent == NULL)
	{
		parent = palloc(sizeof(GistSortedBuildPageState));
		parent->page = (Page) palloc(BLCKSZ);
		parent->parent = NULL;
		gistinitpage(parent->page, 0);

		pagestate->parent = parent;
	}
	gist_indexsortbuild_pagestate_add(state, parent, union_tuple);

	/* Re-initialize the page buffer for next page on this level. */
	pagestate->page = palloc(BLCKSZ);
	gistinitpage(pagestate->page, isleaf ? F_LEAF : 0);

	/*
	 * Set the right link to point to the previous page. This is just for
	 * debugging purposes: GiST only follows the right link if a page is split
	 * concurrently to a scan, and that cannot happen during index build.
	 *
	 * It's a bit counterintuitive that we set the right link on the new page
	 * to point to the previous page, and not the other way round. But GiST
	 * pages are not ordered like B-tree pages are, so as long as the
	 * right-links form a chain through all the pages in the same level, the
	 * order doesn't matter.
	 */
	GistPageGetOpaque(pagestate->page)->rightlink = blkno;
}

static void
gist_indexsortbuild_flush_ready_pages(GISTBuildState *state)
{
	if (state->ready_num_pages == 0)
		return;

	RelationOpenSmgr(state->indexrel);

	for (int i = 0; i < state->ready_num_pages; i++)
	{
		Page		page = state->ready_pages[i];
		BlockNumber blkno = state->ready_blknos[i];

		/* Currently, the blocks must be buffered in order. */
		if (blkno != state->pages_written)
			elog(ERROR, "unexpected block number to flush GiST sorting build");

		PageSetLSN(page, GistBuildLSN);
		PageSetChecksumInplace(page, blkno);
		smgrextend(state->indexrel->rd_smgr, MAIN_FORKNUM, blkno, page, true);

		state->pages_written++;
	}

	if (RelationNeedsWAL(state->indexrel))
		log_newpages(&state->indexrel->rd_node, MAIN_FORKNUM, state->ready_num_pages,
					 state->ready_blknos, state->ready_pages, true);

	for (int i = 0; i < state->ready_num_pages; i++)
		pfree(state->ready_pages[i]);

	state->ready_num_pages = 0;
}


/*-------------------------------------------------------------------------
 * Routines for non-sorted build
 *-------------------------------------------------------------------------
 */

/*
 * Attempt to switch to buffering mode.
 *
 * If there is not enough memory for buffering build, sets bufferingMode
 * to GIST_BUFFERING_DISABLED, so that we don't bother to try the switch
 * anymore. Otherwise initializes the build buffers, and sets bufferingMode to
 * GIST_BUFFERING_ACTIVE.
 */
static void
gistInitBuffering(GISTBuildState *buildstate)
{
	Relation	index = buildstate->indexrel;
	int			pagesPerBuffer;
	Size		pageFreeSpace;
	Size		itupAvgSize,
				itupMinSize;
	double		avgIndexTuplesPerPage,
				maxIndexTuplesPerPage;
	int			i;
	int			levelStep;

	/* Calc space of index page which is available for index tuples */
	pageFreeSpace = BLCKSZ - SizeOfPageHeaderData - sizeof(GISTPageOpaqueData)
		- sizeof(ItemIdData)
		- buildstate->freespace;

	/*
	 * Calculate average size of already inserted index tuples using gathered
	 * statistics.
	 */
	itupAvgSize = (double) buildstate->indtuplesSize /
		(double) buildstate->indtuples;

	/*
	 * Calculate minimal possible size of index tuple by index metadata.
	 * Minimal possible size of varlena is VARHDRSZ.
	 *
	 * XXX: that's not actually true, as a short varlen can be just 2 bytes.
	 * And we should take padding into account here.
	 */
	itupMinSize = (Size) MAXALIGN(sizeof(IndexTupleData));
	for (i = 0; i < index->rd_att->natts; i++)
	{
		if (TupleDescAttr(index->rd_att, i)->attlen < 0)
			itupMinSize += VARHDRSZ;
		else
			itupMinSize += TupleDescAttr(index->rd_att, i)->attlen;
	}

	/* Calculate average and maximal number of index tuples which fit to page */
	avgIndexTuplesPerPage = pageFreeSpace / itupAvgSize;
	maxIndexTuplesPerPage = pageFreeSpace / itupMinSize;

	/*
	 * We need to calculate two parameters for the buffering algorithm:
	 * levelStep and pagesPerBuffer.
	 *
	 * levelStep determines the size of subtree that we operate on, while
	 * emptying a buffer. A higher value is better, as you need fewer buffer
	 * emptying steps to build the index. However, if you set it too high, the
	 * subtree doesn't fit in cache anymore, and you quickly lose the benefit
	 * of the buffers.
	 *
	 * In Arge et al's paper, levelStep is chosen as logB(M/4B), where B is
	 * the number of tuples on page (ie. fanout), and M is the amount of
	 * internal memory available. Curiously, they doesn't explain *why* that
	 * setting is optimal. We calculate it by taking the highest levelStep so
	 * that a subtree still fits in cache. For a small B, our way of
	 * calculating levelStep is very close to Arge et al's formula. For a
	 * large B, our formula gives a value that is 2x higher.
	 *
	 * The average size (in pages) of a subtree of depth n can be calculated
	 * as a geometric series:
	 *
	 * B^0 + B^1 + B^2 + ... + B^n = (1 - B^(n + 1)) / (1 - B)
	 *
	 * where B is the average number of index tuples on page. The subtree is
	 * cached in the shared buffer cache and the OS cache, so we choose
	 * levelStep so that the subtree size is comfortably smaller than
	 * effective_cache_size, with a safety factor of 4.
	 *
	 * The estimate on the average number of index tuples on page is based on
	 * average tuple sizes observed before switching to buffered build, so the
	 * real subtree size can be somewhat larger. Also, it would selfish to
	 * gobble the whole cache for our index build. The safety factor of 4
	 * should account for those effects.
	 *
	 * The other limiting factor for setting levelStep is that while
	 * processing a subtree, we need to hold one page for each buffer at the
	 * next lower buffered level. The max. number of buffers needed for that
	 * is maxIndexTuplesPerPage^levelStep. This is very conservative, but
	 * hopefully maintenance_work_mem is set high enough that you're
	 * constrained by effective_cache_size rather than maintenance_work_mem.
	 *
	 * XXX: the buffer hash table consumes a fair amount of memory too per
	 * buffer, but that is not currently taken into account. That scales on
	 * the total number of buffers used, ie. the index size and on levelStep.
	 * Note that a higher levelStep *reduces* the amount of memory needed for
	 * the hash table.
	 */
	levelStep = 1;
	for (;;)
	{
		double		subtreesize;
		double		maxlowestlevelpages;

		/* size of an average subtree at this levelStep (in pages). */
		subtreesize =
			(1 - pow(avgIndexTuplesPerPage, (double) (levelStep + 1))) /
			(1 - avgIndexTuplesPerPage);

		/* max number of pages at the lowest level of a subtree */
		maxlowestlevelpages = pow(maxIndexTuplesPerPage, (double) levelStep);

		/* subtree must fit in cache (with safety factor of 4) */
		if (subtreesize > effective_cache_size / 4)
			break;

		/* each node in the lowest level of a subtree has one page in memory */
		if (maxlowestlevelpages > ((double) maintenance_work_mem * 1024) / BLCKSZ)
			break;

		/* Good, we can handle this levelStep. See if we can go one higher. */
		levelStep++;
	}

	/*
	 * We just reached an unacceptable value of levelStep in previous loop.
	 * So, decrease levelStep to get last acceptable value.
	 */
	levelStep--;

	/*
	 * If there's not enough cache or maintenance_work_mem, fall back to plain
	 * inserts.
	 */
	if (levelStep <= 0)
	{
		elog(DEBUG1, "failed to switch to buffered GiST build");
		buildstate->buildMode = GIST_BUFFERING_DISABLED;
		return;
	}

	/*
	 * The second parameter to set is pagesPerBuffer, which determines the
	 * size of each buffer. We adjust pagesPerBuffer also during the build,
	 * which is why this calculation is in a separate function.
	 */
	pagesPerBuffer = calculatePagesPerBuffer(buildstate, levelStep);

	/* Initialize GISTBuildBuffers with these parameters */
	buildstate->gfbb = gistInitBuildBuffers(pagesPerBuffer, levelStep,
											gistGetMaxLevel(index));

	gistInitParentMap(buildstate);

	buildstate->buildMode = GIST_BUFFERING_ACTIVE;

	elog(DEBUG1, "switched to buffered GiST build; level step = %d, pagesPerBuffer = %d",
		 levelStep, pagesPerBuffer);
}

/*
 * Calculate pagesPerBuffer parameter for the buffering algorithm.
 *
 * Buffer size is chosen so that assuming that tuples are distributed
 * randomly, emptying half a buffer fills on average one page in every buffer
 * at the next lower level.
 */
static int
calculatePagesPerBuffer(GISTBuildState *buildstate, int levelStep)
{
	double		pagesPerBuffer;
	double		avgIndexTuplesPerPage;
	double		itupAvgSize;
	Size		pageFreeSpace;

	/* Calc space of index page which is available for index tuples */
	pageFreeSpace = BLCKSZ - SizeOfPageHeaderData - sizeof(GISTPageOpaqueData)
		- sizeof(ItemIdData)
		- buildstate->freespace;

	/*
	 * Calculate average size of already inserted index tuples using gathered
	 * statistics.
	 */
	itupAvgSize = (double) buildstate->indtuplesSize /
		(double) buildstate->indtuples;

	avgIndexTuplesPerPage = pageFreeSpace / itupAvgSize;

	/*
	 * Recalculate required size of buffers.
	 */
	pagesPerBuffer = 2 * pow(avgIndexTuplesPerPage, levelStep);

	return (int) rint(pagesPerBuffer);
}

/*
 * Per-tuple callback for table_index_build_scan.
 */
static void
gistBuildCallback(Relation index,
				  ItemPointer tid,
				  Datum *values,
				  bool *isnull,
				  bool tupleIsAlive,
				  void *state)
{
	GISTBuildState *buildstate = (GISTBuildState *) state;
	IndexTuple	itup;
	MemoryContext oldCtx;

	oldCtx = MemoryContextSwitchTo(buildstate->giststate->tempCxt);

	/* form an index tuple and point it at the heap tuple */
	itup = gistFormTuple(buildstate->giststate, index,
						 values, isnull,
						 true);
	itup->t_tid = *tid;

	if (buildstate->buildMode == GIST_BUFFERING_ACTIVE)
	{
		/* We have buffers, so use them. */
		gistBufferingBuildInsert(buildstate, itup);
	}
	else
	{
		/*
		 * There's no buffers (yet). Since we already have the index relation
		 * locked, we call gistdoinsert directly.
		 */
		gistdoinsert(index, itup, buildstate->freespace,
					 buildstate->giststate, buildstate->heaprel, true);
	}

	/* Update tuple count and total size. */
	buildstate->indtuples += 1;
	buildstate->indtuplesSize += IndexTupleSize(itup);

	MemoryContextSwitchTo(oldCtx);
	MemoryContextReset(buildstate->giststate->tempCxt);

	if (buildstate->buildMode == GIST_BUFFERING_ACTIVE &&
		buildstate->indtuples % BUFFERING_MODE_TUPLE_SIZE_STATS_TARGET == 0)
	{
		/* Adjust the target buffer size now */
		buildstate->gfbb->pagesPerBuffer =
			calculatePagesPerBuffer(buildstate, buildstate->gfbb->levelStep);
	}

	/*
	 * In 'auto' mode, check if the index has grown too large to fit in cache,
	 * and switch to buffering mode if it has.
	 *
	 * To avoid excessive calls to smgrnblocks(), only check this every
	 * BUFFERING_MODE_SWITCH_CHECK_STEP index tuples.
	 *
	 * In 'stats' state, switch as soon as we have seen enough tuples to have
	 * some idea of the average tuple size.
	 */
	if ((buildstate->buildMode == GIST_BUFFERING_AUTO &&
		 buildstate->indtuples % BUFFERING_MODE_SWITCH_CHECK_STEP == 0 &&
		 effective_cache_size < smgrnblocks(index->rd_smgr, MAIN_FORKNUM)) ||
		(buildstate->buildMode == GIST_BUFFERING_STATS &&
		 buildstate->indtuples >= BUFFERING_MODE_TUPLE_SIZE_STATS_TARGET))
	{
		/*
		 * Index doesn't fit in effective cache anymore. Try to switch to
		 * buffering build mode.
		 */
		gistInitBuffering(buildstate);
	}
}

/*
 * Insert function for buffering index build.
 */
static void
gistBufferingBuildInsert(GISTBuildState *buildstate, IndexTuple itup)
{
	/* Insert the tuple to buffers. */
	gistProcessItup(buildstate, itup, 0, buildstate->gfbb->rootlevel);

	/* If we filled up (half of a) buffer, process buffer emptying. */
	gistProcessEmptyingQueue(buildstate);
}

/*
 * Process an index tuple. Runs the tuple down the tree until we reach a leaf
 * page or node buffer, and inserts the tuple there. Returns true if we have
 * to stop buffer emptying process (because one of child buffers can't take
 * index tuples anymore).
 */
static bool
gistProcessItup(GISTBuildState *buildstate, IndexTuple itup,
				BlockNumber startblkno, int startlevel)
{
	GISTSTATE  *giststate = buildstate->giststate;
	GISTBuildBuffers *gfbb = buildstate->gfbb;
	Relation	indexrel = buildstate->indexrel;
	BlockNumber childblkno;
	Buffer		buffer;
	bool		result = false;
	BlockNumber blkno;
	int			level;
	OffsetNumber downlinkoffnum = InvalidOffsetNumber;
	BlockNumber parentblkno = InvalidBlockNumber;

	CHECK_FOR_INTERRUPTS();

	/*
	 * Loop until we reach a leaf page (level == 0) or a level with buffers
	 * (not including the level we start at, because we would otherwise make
	 * no progress).
	 */
	blkno = startblkno;
	level = startlevel;
	for (;;)
	{
		ItemId		iid;
		IndexTuple	idxtuple,
					newtup;
		Page		page;
		OffsetNumber childoffnum;

		/* Have we reached a level with buffers? */
		if (LEVEL_HAS_BUFFERS(level, gfbb) && level != startlevel)
			break;

		/* Have we reached a leaf page? */
		if (level == 0)
			break;

		/*
		 * Nope. Descend down to the next level then. Choose a child to
		 * descend down to.
		 */

		buffer = ReadBuffer(indexrel, blkno);
		LockBuffer(buffer, GIST_EXCLUSIVE);

		page = (Page) BufferGetPage(buffer);
		childoffnum = gistchoose(indexrel, page, itup, giststate);
		iid = PageGetItemId(page, childoffnum);
		idxtuple = (IndexTuple) PageGetItem(page, iid);
		childblkno = ItemPointerGetBlockNumber(&(idxtuple->t_tid));

		if (level > 1)
			gistMemorizeParent(buildstate, childblkno, blkno);

		/*
		 * Check that the key representing the target child node is consistent
		 * with the key we're inserting. Update it if it's not.
		 */
		newtup = gistgetadjusted(indexrel, idxtuple, itup, giststate);
		if (newtup)
		{
			blkno = gistbufferinginserttuples(buildstate,
											  buffer,
											  level,
											  &newtup,
											  1,
											  childoffnum,
											  InvalidBlockNumber,
											  InvalidOffsetNumber);
			/* gistbufferinginserttuples() released the buffer */
		}
		else
			UnlockReleaseBuffer(buffer);

		/* Descend to the child */
		parentblkno = blkno;
		blkno = childblkno;
		downlinkoffnum = childoffnum;
		Assert(level > 0);
		level--;
	}

	if (LEVEL_HAS_BUFFERS(level, gfbb))
	{
		/*
		 * We've reached level with buffers. Place the index tuple to the
		 * buffer, and add the buffer to the emptying queue if it overflows.
		 */
		GISTNodeBuffer *childNodeBuffer;

		/* Find the buffer or create a new one */
		childNodeBuffer = gistGetNodeBuffer(gfbb, giststate, blkno, level);

		/* Add index tuple to it */
		gistPushItupToNodeBuffer(gfbb, childNodeBuffer, itup);

		if (BUFFER_OVERFLOWED(childNodeBuffer, gfbb))
			result = true;
	}
	else
	{
		/*
		 * We've reached a leaf page. Place the tuple here.
		 */
		Assert(level == 0);
		buffer = ReadBuffer(indexrel, blkno);
		LockBuffer(buffer, GIST_EXCLUSIVE);
		gistbufferinginserttuples(buildstate, buffer, level,
								  &itup, 1, InvalidOffsetNumber,
								  parentblkno, downlinkoffnum);
		/* gistbufferinginserttuples() released the buffer */
	}

	return result;
}

/*
 * Insert tuples to a given page.
 *
 * This is analogous with gistinserttuples() in the regular insertion code.
 *
 * Returns the block number of the page where the (first) new or updated tuple
 * was inserted. Usually that's the original page, but might be a sibling page
 * if the original page was split.
 *
 * Caller should hold a lock on 'buffer' on entry. This function will unlock
 * and unpin it.
 */
static BlockNumber
gistbufferinginserttuples(GISTBuildState *buildstate, Buffer buffer, int level,
						  IndexTuple *itup, int ntup, OffsetNumber oldoffnum,
						  BlockNumber parentblk, OffsetNumber downlinkoffnum)
{
	GISTBuildBuffers *gfbb = buildstate->gfbb;
	List	   *splitinfo;
	bool		is_split;
	BlockNumber placed_to_blk = InvalidBlockNumber;

	is_split = gistplacetopage(buildstate->indexrel,
							   buildstate->freespace,
							   buildstate->giststate,
							   buffer,
							   itup, ntup, oldoffnum, &placed_to_blk,
							   InvalidBuffer,
							   &splitinfo,
							   false,
							   buildstate->heaprel, true);

	/*
	 * If this is a root split, update the root path item kept in memory. This
	 * ensures that all path stacks are always complete, including all parent
	 * nodes up to the root. That simplifies the algorithm to re-find correct
	 * parent.
	 */
	if (is_split && BufferGetBlockNumber(buffer) == GIST_ROOT_BLKNO)
	{
		Page		page = BufferGetPage(buffer);
		OffsetNumber off;
		OffsetNumber maxoff;

		Assert(level == gfbb->rootlevel);
		gfbb->rootlevel++;

		elog(DEBUG2, "splitting GiST root page, now %d levels deep", gfbb->rootlevel);

		/*
		 * All the downlinks on the old root page are now on one of the child
		 * pages. Visit all the new child pages to memorize the parents of the
		 * grandchildren.
		 */
		if (gfbb->rootlevel > 1)
		{
			maxoff = PageGetMaxOffsetNumber(page);
			for (off = FirstOffsetNumber; off <= maxoff; off++)
			{
				ItemId		iid = PageGetItemId(page, off);
				IndexTuple	idxtuple = (IndexTuple) PageGetItem(page, iid);
				BlockNumber childblkno = ItemPointerGetBlockNumber(&(idxtuple->t_tid));
				Buffer		childbuf = ReadBuffer(buildstate->indexrel, childblkno);

				LockBuffer(childbuf, GIST_SHARE);
				gistMemorizeAllDownlinks(buildstate, childbuf);
				UnlockReleaseBuffer(childbuf);

				/*
				 * Also remember that the parent of the new child page is the
				 * root block.
				 */
				gistMemorizeParent(buildstate, childblkno, GIST_ROOT_BLKNO);
			}
		}
	}

	if (splitinfo)
	{
		/*
		 * Insert the downlinks to the parent. This is analogous with
		 * gistfinishsplit() in the regular insertion code, but the locking is
		 * simpler, and we have to maintain the buffers on internal nodes and
		 * the parent map.
		 */
		IndexTuple *downlinks;
		int			ndownlinks,
					i;
		Buffer		parentBuffer;
		ListCell   *lc;

		/* Parent may have changed since we memorized this path. */
		parentBuffer =
			gistBufferingFindCorrectParent(buildstate,
										   BufferGetBlockNumber(buffer),
										   level,
										   &parentblk,
										   &downlinkoffnum);

		/*
		 * If there's a buffer associated with this page, that needs to be
		 * split too. gistRelocateBuildBuffersOnSplit() will also adjust the
		 * downlinks in 'splitinfo', to make sure they're consistent not only
		 * with the tuples already on the pages, but also the tuples in the
		 * buffers that will eventually be inserted to them.
		 */
		gistRelocateBuildBuffersOnSplit(gfbb,
										buildstate->giststate,
										buildstate->indexrel,
										level,
										buffer, splitinfo);

		/* Create an array of all the downlink tuples */
		ndownlinks = list_length(splitinfo);
		downlinks = (IndexTuple *) palloc(sizeof(IndexTuple) * ndownlinks);
		i = 0;
		foreach(lc, splitinfo)
		{
			GISTPageSplitInfo *splitinfo = lfirst(lc);

			/*
			 * Remember the parent of each new child page in our parent map.
			 * This assumes that the downlinks fit on the parent page. If the
			 * parent page is split, too, when we recurse up to insert the
			 * downlinks, the recursive gistbufferinginserttuples() call will
			 * update the map again.
			 */
			if (level > 0)
				gistMemorizeParent(buildstate,
								   BufferGetBlockNumber(splitinfo->buf),
								   BufferGetBlockNumber(parentBuffer));

			/*
			 * Also update the parent map for all the downlinks that got moved
			 * to a different page. (actually this also loops through the
			 * downlinks that stayed on the original page, but it does no
			 * harm).
			 */
			if (level > 1)
				gistMemorizeAllDownlinks(buildstate, splitinfo->buf);

			/*
			 * Since there's no concurrent access, we can release the lower
			 * level buffers immediately. This includes the original page.
			 */
			UnlockReleaseBuffer(splitinfo->buf);
			downlinks[i++] = splitinfo->downlink;
		}

		/* Insert them into parent. */
		gistbufferinginserttuples(buildstate, parentBuffer, level + 1,
								  downlinks, ndownlinks, downlinkoffnum,
								  InvalidBlockNumber, InvalidOffsetNumber);

		list_free_deep(splitinfo);	/* we don't need this anymore */
	}
	else
		UnlockReleaseBuffer(buffer);

	return placed_to_blk;
}

/*
 * Find the downlink pointing to a child page.
 *
 * 'childblkno' indicates the child page to find the parent for. 'level' is
 * the level of the child. On entry, *parentblkno and *downlinkoffnum can
 * point to a location where the downlink used to be - we will check that
 * location first, and save some cycles if it hasn't moved. The function
 * returns a buffer containing the downlink, exclusively-locked, and
 * *parentblkno and *downlinkoffnum are set to the real location of the
 * downlink.
 *
 * If the child page is a leaf (level == 0), the caller must supply a correct
 * parentblkno. Otherwise we use the parent map hash table to find the parent
 * block.
 *
 * This function serves the same purpose as gistFindCorrectParent() during
 * normal index inserts, but this is simpler because we don't need to deal
 * with concurrent inserts.
 */
static Buffer
gistBufferingFindCorrectParent(GISTBuildState *buildstate,
							   BlockNumber childblkno, int level,
							   BlockNumber *parentblkno,
							   OffsetNumber *downlinkoffnum)
{
	BlockNumber parent;
	Buffer		buffer;
	Page		page;
	OffsetNumber maxoff;
	OffsetNumber off;

	if (level > 0)
		parent = gistGetParent(buildstate, childblkno);
	else
	{
		/*
		 * For a leaf page, the caller must supply a correct parent block
		 * number.
		 */
		if (*parentblkno == InvalidBlockNumber)
			elog(ERROR, "no parent buffer provided of child %u", childblkno);
		parent = *parentblkno;
	}

	buffer = ReadBuffer(buildstate->indexrel, parent);
	page = BufferGetPage(buffer);
	LockBuffer(buffer, GIST_EXCLUSIVE);
	gistcheckpage(buildstate->indexrel, buffer);
	maxoff = PageGetMaxOffsetNumber(page);

	/* Check if it was not moved */
	if (parent == *parentblkno && *parentblkno != InvalidBlockNumber &&
		*downlinkoffnum != InvalidOffsetNumber && *downlinkoffnum <= maxoff)
	{
		ItemId		iid = PageGetItemId(page, *downlinkoffnum);
		IndexTuple	idxtuple = (IndexTuple) PageGetItem(page, iid);

		if (ItemPointerGetBlockNumber(&(idxtuple->t_tid)) == childblkno)
		{
			/* Still there */
			return buffer;
		}
	}

	/*
	 * Downlink was not at the offset where it used to be. Scan the page to
	 * find it. During normal gist insertions, it might've moved to another
	 * page, to the right, but during a buffering build, we keep track of the
	 * parent of each page in the lookup table so we should always know what
	 * page it's on.
	 */
	for (off = FirstOffsetNumber; off <= maxoff; off = OffsetNumberNext(off))
	{
		ItemId		iid = PageGetItemId(page, off);
		IndexTuple	idxtuple = (IndexTuple) PageGetItem(page, iid);

		if (ItemPointerGetBlockNumber(&(idxtuple->t_tid)) == childblkno)
		{
			/* yes!!, found it */
			*downlinkoffnum = off;
			return buffer;
		}
	}

	elog(ERROR, "failed to re-find parent for block %u", childblkno);
	return InvalidBuffer;		/* keep compiler quiet */
}

/*
 * Process buffers emptying stack. Emptying of one buffer can cause emptying
 * of other buffers. This function iterates until this cascading emptying
 * process finished, e.g. until buffers emptying stack is empty.
 */
static void
gistProcessEmptyingQueue(GISTBuildState *buildstate)
{
	GISTBuildBuffers *gfbb = buildstate->gfbb;

	/* Iterate while we have elements in buffers emptying stack. */
	while (gfbb->bufferEmptyingQueue != NIL)
	{
		GISTNodeBuffer *emptyingNodeBuffer;

		/* Get node buffer from emptying stack. */
		emptyingNodeBuffer = (GISTNodeBuffer *) linitial(gfbb->bufferEmptyingQueue);
		gfbb->bufferEmptyingQueue = list_delete_first(gfbb->bufferEmptyingQueue);
		emptyingNodeBuffer->queuedForEmptying = false;

		/*
		 * We are going to load last pages of buffers where emptying will be
		 * to. So let's unload any previously loaded buffers.
		 */
		gistUnloadNodeBuffers(gfbb);

		/*
		 * Pop tuples from the buffer and run them down to the buffers at
		 * lower level, or leaf pages. We continue until one of the lower
		 * level buffers fills up, or this buffer runs empty.
		 *
		 * In Arge et al's paper, the buffer emptying is stopped after
		 * processing 1/2 node buffer worth of tuples, to avoid overfilling
		 * any of the lower level buffers. However, it's more efficient to
		 * keep going until one of the lower level buffers actually fills up,
		 * so that's what we do. This doesn't need to be exact, if a buffer
		 * overfills by a few tuples, there's no harm done.
		 */
		while (true)
		{
			IndexTuple	itup;

			/* Get next index tuple from the buffer */
			if (!gistPopItupFromNodeBuffer(gfbb, emptyingNodeBuffer, &itup))
				break;

			/*
			 * Run it down to the underlying node buffer or leaf page.
			 *
			 * Note: it's possible that the buffer we're emptying splits as a
			 * result of this call. If that happens, our emptyingNodeBuffer
			 * points to the left half of the split. After split, it's very
			 * likely that the new left buffer is no longer over the half-full
			 * threshold, but we might as well keep flushing tuples from it
			 * until we fill a lower-level buffer.
			 */
			if (gistProcessItup(buildstate, itup, emptyingNodeBuffer->nodeBlocknum, emptyingNodeBuffer->level))
			{
				/*
				 * A lower level buffer filled up. Stop emptying this buffer,
				 * to avoid overflowing the lower level buffer.
				 */
				break;
			}

			/* Free all the memory allocated during index tuple processing */
			MemoryContextReset(buildstate->giststate->tempCxt);
		}
	}
}

/*
 * Empty all node buffers, from top to bottom. This is done at the end of
 * index build to flush all remaining tuples to the index.
 *
 * Note: This destroys the buffersOnLevels lists, so the buffers should not
 * be inserted to after this call.
 */
static void
gistEmptyAllBuffers(GISTBuildState *buildstate)
{
	GISTBuildBuffers *gfbb = buildstate->gfbb;
	MemoryContext oldCtx;
	int			i;

	oldCtx = MemoryContextSwitchTo(buildstate->giststate->tempCxt);

	/*
	 * Iterate through the levels from top to bottom.
	 */
	for (i = gfbb->buffersOnLevelsLen - 1; i >= 0; i--)
	{
		/*
		 * Empty all buffers on this level. Note that new buffers can pop up
		 * in the list during the processing, as a result of page splits, so a
		 * simple walk through the list won't work. We remove buffers from the
		 * list when we see them empty; a buffer can't become non-empty once
		 * it's been fully emptied.
		 */
		while (gfbb->buffersOnLevels[i] != NIL)
		{
			GISTNodeBuffer *nodeBuffer;

			nodeBuffer = (GISTNodeBuffer *) linitial(gfbb->buffersOnLevels[i]);

			if (nodeBuffer->blocksCount != 0)
			{
				/*
				 * Add this buffer to the emptying queue, and proceed to empty
				 * the queue.
				 */
				if (!nodeBuffer->queuedForEmptying)
				{
					MemoryContextSwitchTo(gfbb->context);
					nodeBuffer->queuedForEmptying = true;
					gfbb->bufferEmptyingQueue =
						lcons(nodeBuffer, gfbb->bufferEmptyingQueue);
					MemoryContextSwitchTo(buildstate->giststate->tempCxt);
				}
				gistProcessEmptyingQueue(buildstate);
			}
			else
				gfbb->buffersOnLevels[i] =
					list_delete_first(gfbb->buffersOnLevels[i]);
		}
		elog(DEBUG2, "emptied all buffers at level %d", i);
	}
	MemoryContextSwitchTo(oldCtx);
}

/*
 * Get the depth of the GiST index.
 */
static int
gistGetMaxLevel(Relation index)
{
	int			maxLevel;
	BlockNumber blkno;

	/*
	 * Traverse down the tree, starting from the root, until we hit the leaf
	 * level.
	 */
	maxLevel = 0;
	blkno = GIST_ROOT_BLKNO;
	while (true)
	{
		Buffer		buffer;
		Page		page;
		IndexTuple	itup;

		buffer = ReadBuffer(index, blkno);

		/*
		 * There's no concurrent access during index build, so locking is just
		 * pro forma.
		 */
		LockBuffer(buffer, GIST_SHARE);
		page = (Page) BufferGetPage(buffer);

		if (GistPageIsLeaf(page))
		{
			/* We hit the bottom, so we're done. */
			UnlockReleaseBuffer(buffer);
			break;
		}

		/*
		 * Pick the first downlink on the page, and follow it. It doesn't
		 * matter which downlink we choose, the tree has the same depth
		 * everywhere, so we just pick the first one.
		 */
		itup = (IndexTuple) PageGetItem(page,
										PageGetItemId(page, FirstOffsetNumber));
		blkno = ItemPointerGetBlockNumber(&(itup->t_tid));
		UnlockReleaseBuffer(buffer);

		/*
		 * We're going down on the tree. It means that there is yet one more
		 * level in the tree.
		 */
		maxLevel++;
	}
	return maxLevel;
}


/*
 * Routines for managing the parent map.
 *
 * Whenever a page is split, we need to insert the downlinks into the parent.
 * We need to somehow find the parent page to do that. In normal insertions,
 * we keep a stack of nodes visited when we descend the tree. However, in
 * buffering build, we can start descending the tree from any internal node,
 * when we empty a buffer by cascading tuples to its children. So we don't
 * have a full stack up to the root available at that time.
 *
 * So instead, we maintain a hash table to track the parent of every internal
 * page. We don't need to track the parents of leaf nodes, however. Whenever
 * we insert to a leaf, we've just descended down from its parent, so we know
 * its immediate parent already. This helps a lot to limit the memory used
 * by this hash table.
 *
 * Whenever an internal node is split, the parent map needs to be updated.
 * the parent of the new child page needs to be recorded, and also the
 * entries for all page whose downlinks are moved to a new page at the split
 * needs to be updated.
 *
 * We also update the parent map whenever we descend the tree. That might seem
 * unnecessary, because we maintain the map whenever a downlink is moved or
 * created, but it is needed because we switch to buffering mode after
 * creating a tree with regular index inserts. Any pages created before
 * switching to buffering mode will not be present in the parent map initially,
 * but will be added there the first time we visit them.
 */

typedef struct
{
	BlockNumber childblkno;		/* hash key */
	BlockNumber parentblkno;
} ParentMapEntry;

static void
gistInitParentMap(GISTBuildState *buildstate)
{
	HASHCTL		hashCtl;

	hashCtl.keysize = sizeof(BlockNumber);
	hashCtl.entrysize = sizeof(ParentMapEntry);
	hashCtl.hcxt = CurrentMemoryContext;
	buildstate->parentMap = hash_create("gistbuild parent map",
										1024,
										&hashCtl,
										HASH_ELEM | HASH_BLOBS | HASH_CONTEXT);
}

static void
gistMemorizeParent(GISTBuildState *buildstate, BlockNumber child, BlockNumber parent)
{
	ParentMapEntry *entry;
	bool		found;

	entry = (ParentMapEntry *) hash_search(buildstate->parentMap,
										   (const void *) &child,
										   HASH_ENTER,
										   &found);
	entry->parentblkno = parent;
}

/*
 * Scan all downlinks on a page, and memorize their parent.
 */
static void
gistMemorizeAllDownlinks(GISTBuildState *buildstate, Buffer parentbuf)
{
	OffsetNumber maxoff;
	OffsetNumber off;
	BlockNumber parentblkno = BufferGetBlockNumber(parentbuf);
	Page		page = BufferGetPage(parentbuf);

	Assert(!GistPageIsLeaf(page));

	maxoff = PageGetMaxOffsetNumber(page);
	for (off = FirstOffsetNumber; off <= maxoff; off++)
	{
		ItemId		iid = PageGetItemId(page, off);
		IndexTuple	idxtuple = (IndexTuple) PageGetItem(page, iid);
		BlockNumber childblkno = ItemPointerGetBlockNumber(&(idxtuple->t_tid));

		gistMemorizeParent(buildstate, childblkno, parentblkno);
	}
}

static BlockNumber
gistGetParent(GISTBuildState *buildstate, BlockNumber child)
{
	ParentMapEntry *entry;
	bool		found;

	/* Find node buffer in hash table */
	entry = (ParentMapEntry *) hash_search(buildstate->parentMap,
										   (const void *) &child,
										   HASH_FIND,
										   &found);
	if (!found)
		elog(ERROR, "could not find parent of block %u in lookup table", child);

	return entry->parentblkno;
}<|MERGE_RESOLUTION|>--- conflicted
+++ resolved
@@ -339,11 +339,6 @@
 							  index->rd_smgr->smgr_rnode.node.relNode,
 							  0, RelationGetNumberOfBlocks(index));
 		}
-<<<<<<< HEAD
-=======
-		SetLastWrittenPageLSN(XactLastRecEnd);
-
->>>>>>> 9c990084
 		smgr_end_unlogged_build(index->rd_smgr);
 	}
 
@@ -475,12 +470,8 @@
 
 		lsn = log_newpage(&state->indexrel->rd_node, MAIN_FORKNUM, GIST_ROOT_BLKNO,
 					pagestate->page, true);
-<<<<<<< HEAD
 		SetLastWrittenLSN(lsn, state->indexrel->rd_smgr->smgr_rnode.node.relNode,
 							  GIST_ROOT_BLKNO, GIST_ROOT_BLKNO);
-=======
-		SetLastWrittenPageLSN(lsn);
->>>>>>> 9c990084
 	}
 
 	pfree(pagestate->page);
