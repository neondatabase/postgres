/*-------------------------------------------------------------------------
 *
 * heapam_handler.c
 *	  heap table access method code
 *
 * Portions Copyright (c) 1996-2021, PostgreSQL Global Development Group
 * Portions Copyright (c) 1994, Regents of the University of California
 *
 *
 * IDENTIFICATION
 *	  src/backend/access/heap/heapam_handler.c
 *
 *
 * NOTES
 *	  This files wires up the lower level heapam.c et al routines with the
 *	  tableam abstraction.
 *
 *-------------------------------------------------------------------------
 */
#include "postgres.h"

#include "access/genam.h"
#include "access/heapam.h"
#include "access/heaptoast.h"
#include "access/multixact.h"
#include "access/rewriteheap.h"
#include "access/syncscan.h"
#include "access/tableam.h"
#include "access/tsmapi.h"
#include "access/xact.h"
#include "catalog/catalog.h"
#include "catalog/index.h"
#include "catalog/storage.h"
#include "catalog/storage_xlog.h"
#include "commands/progress.h"
#include "executor/executor.h"
#include "miscadmin.h"
#include "pgstat.h"
#include "storage/bufmgr.h"
#include "storage/bufpage.h"
#include "storage/lmgr.h"
#include "storage/predicate.h"
#include "storage/procarray.h"
#include "storage/smgr.h"
#include "utils/builtins.h"
#include "utils/rel.h"

static void reform_and_rewrite_tuple(HeapTuple tuple,
									 Relation OldHeap, Relation NewHeap,
									 Datum *values, bool *isnull, RewriteState rwstate);

static bool SampleHeapTupleVisible(TableScanDesc scan, Buffer buffer,
								   HeapTuple tuple,
								   OffsetNumber tupoffset);

static BlockNumber heapam_scan_get_blocks_done(HeapScanDesc hscan);

static const TableAmRoutine heapam_methods;


/* ------------------------------------------------------------------------
 * Slot related callbacks for heap AM
 * ------------------------------------------------------------------------
 */

static const TupleTableSlotOps *
heapam_slot_callbacks(Relation relation)
{
	return &TTSOpsBufferHeapTuple;
}


/* ------------------------------------------------------------------------
 * Index Scan Callbacks for heap AM
 * ------------------------------------------------------------------------
 */

static IndexFetchTableData *
heapam_index_fetch_begin(Relation rel)
{
	IndexFetchHeapData *hscan = palloc0(sizeof(IndexFetchHeapData));

	hscan->xs_base.rel = rel;
	hscan->xs_cbuf = InvalidBuffer;

	return &hscan->xs_base;
}

static void
heapam_index_fetch_reset(IndexFetchTableData *scan)
{
	IndexFetchHeapData *hscan = (IndexFetchHeapData *) scan;

	if (BufferIsValid(hscan->xs_cbuf))
	{
		ReleaseBuffer(hscan->xs_cbuf);
		hscan->xs_cbuf = InvalidBuffer;
	}
}

static void
heapam_index_fetch_end(IndexFetchTableData *scan)
{
	IndexFetchHeapData *hscan = (IndexFetchHeapData *) scan;

	heapam_index_fetch_reset(scan);

	pfree(hscan);
}

static bool
heapam_index_fetch_tuple(struct IndexFetchTableData *scan,
						 ItemPointer tid,
						 Snapshot snapshot,
						 TupleTableSlot *slot,
						 bool *call_again, bool *all_dead)
{
	IndexFetchHeapData *hscan = (IndexFetchHeapData *) scan;
	BufferHeapTupleTableSlot *bslot = (BufferHeapTupleTableSlot *) slot;
	bool		got_heap_tuple;

	Assert(TTS_IS_BUFFERTUPLE(slot));

	/* We can skip the buffer-switching logic if we're in mid-HOT chain. */
	if (!*call_again)
	{
		/* Switch to correct buffer if we don't have it already */
		Buffer		prev_buf = hscan->xs_cbuf;

		hscan->xs_cbuf = ReleaseAndReadBuffer(hscan->xs_cbuf,
											  hscan->xs_base.rel,
											  ItemPointerGetBlockNumber(tid));

		/*
		 * Prune page, but only if we weren't already on this page
		 */
		if (prev_buf != hscan->xs_cbuf)
			heap_page_prune_opt(hscan->xs_base.rel, hscan->xs_cbuf);
	}

	/* Obtain share-lock on the buffer so we can examine visibility */
	LockBuffer(hscan->xs_cbuf, BUFFER_LOCK_SHARE);
	got_heap_tuple = heap_hot_search_buffer(tid,
											hscan->xs_base.rel,
											hscan->xs_cbuf,
											snapshot,
											&bslot->base.tupdata,
											all_dead,
											!*call_again);
	bslot->base.tupdata.t_self = *tid;
	LockBuffer(hscan->xs_cbuf, BUFFER_LOCK_UNLOCK);

	if (got_heap_tuple)
	{
		/*
		 * Only in a non-MVCC snapshot can more than one member of the HOT
		 * chain be visible.
		 */
		*call_again = !IsMVCCSnapshot(snapshot);

		slot->tts_tableOid = RelationGetRelid(scan->rel);
		ExecStoreBufferHeapTuple(&bslot->base.tupdata, slot, hscan->xs_cbuf);
	}
	else
	{
		/* We've reached the end of the HOT chain. */
		*call_again = false;
	}

	return got_heap_tuple;
}


/* ------------------------------------------------------------------------
 * Callbacks for non-modifying operations on individual tuples for heap AM
 * ------------------------------------------------------------------------
 */

static bool
heapam_fetch_row_version(Relation relation,
						 ItemPointer tid,
						 Snapshot snapshot,
						 TupleTableSlot *slot)
{
	BufferHeapTupleTableSlot *bslot = (BufferHeapTupleTableSlot *) slot;
	Buffer		buffer;

	Assert(TTS_IS_BUFFERTUPLE(slot));

	bslot->base.tupdata.t_self = *tid;
	if (heap_fetch(relation, snapshot, &bslot->base.tupdata, &buffer))
	{
		/* store in slot, transferring existing pin */
		ExecStorePinnedBufferHeapTuple(&bslot->base.tupdata, slot, buffer);
		slot->tts_tableOid = RelationGetRelid(relation);

		return true;
	}

	return false;
}

static bool
heapam_tuple_tid_valid(TableScanDesc scan, ItemPointer tid)
{
	HeapScanDesc hscan = (HeapScanDesc) scan;

	return ItemPointerIsValid(tid) &&
		ItemPointerGetBlockNumber(tid) < hscan->rs_nblocks;
}

static bool
heapam_tuple_satisfies_snapshot(Relation rel, TupleTableSlot *slot,
								Snapshot snapshot)
{
	BufferHeapTupleTableSlot *bslot = (BufferHeapTupleTableSlot *) slot;
	bool		res;

	Assert(TTS_IS_BUFFERTUPLE(slot));
	Assert(BufferIsValid(bslot->buffer));

	/*
	 * We need buffer pin and lock to call HeapTupleSatisfiesVisibility.
	 * Caller should be holding pin, but not lock.
	 */
	LockBuffer(bslot->buffer, BUFFER_LOCK_SHARE);
	res = HeapTupleSatisfiesVisibility(bslot->base.tuple, snapshot,
									   bslot->buffer);
	LockBuffer(bslot->buffer, BUFFER_LOCK_UNLOCK);

	return res;
}


/* ----------------------------------------------------------------------------
 *  Functions for manipulations of physical tuples for heap AM.
 * ----------------------------------------------------------------------------
 */

static void
heapam_tuple_insert(Relation relation, TupleTableSlot *slot, CommandId cid,
					int options, BulkInsertState bistate)
{
	bool		shouldFree = true;
	HeapTuple	tuple = ExecFetchSlotHeapTuple(slot, true, &shouldFree);

	/* Update the tuple with table oid */
	slot->tts_tableOid = RelationGetRelid(relation);
	tuple->t_tableOid = slot->tts_tableOid;

	/* Perform the insertion, and copy the resulting ItemPointer */
	heap_insert(relation, tuple, cid, options, bistate);
	ItemPointerCopy(&tuple->t_self, &slot->tts_tid);

	if (shouldFree)
		pfree(tuple);
}

static void
heapam_tuple_insert_speculative(Relation relation, TupleTableSlot *slot,
								CommandId cid, int options,
								BulkInsertState bistate, uint32 specToken)
{
	bool		shouldFree = true;
	HeapTuple	tuple = ExecFetchSlotHeapTuple(slot, true, &shouldFree);

	/* Update the tuple with table oid */
	slot->tts_tableOid = RelationGetRelid(relation);
	tuple->t_tableOid = slot->tts_tableOid;

	HeapTupleHeaderSetSpeculativeToken(tuple->t_data, specToken);
	options |= HEAP_INSERT_SPECULATIVE;

	/* Perform the insertion, and copy the resulting ItemPointer */
	heap_insert(relation, tuple, cid, options, bistate);
	ItemPointerCopy(&tuple->t_self, &slot->tts_tid);

	if (shouldFree)
		pfree(tuple);
}

static void
heapam_tuple_complete_speculative(Relation relation, TupleTableSlot *slot,
								  uint32 specToken, bool succeeded)
{
	bool		shouldFree = true;
	HeapTuple	tuple = ExecFetchSlotHeapTuple(slot, true, &shouldFree);

	/* adjust the tuple's state accordingly */
	if (succeeded)
		heap_finish_speculative(relation, &slot->tts_tid);
	else
		heap_abort_speculative(relation, &slot->tts_tid);

	if (shouldFree)
		pfree(tuple);
}

static TM_Result
heapam_tuple_delete(Relation relation, ItemPointer tid, CommandId cid,
					Snapshot snapshot, Snapshot crosscheck, bool wait,
					TM_FailureData *tmfd, bool changingPart)
{
	/*
	 * Currently Deleting of index tuples are handled at vacuum, in case if
	 * the storage itself is cleaning the dead tuples by itself, it is the
	 * time to call the index tuple deletion also.
	 */
	return heap_delete(relation, tid, cid, crosscheck, wait, tmfd, changingPart);
}


static TM_Result
heapam_tuple_update(Relation relation, ItemPointer otid, TupleTableSlot *slot,
					CommandId cid, Snapshot snapshot, Snapshot crosscheck,
					bool wait, TM_FailureData *tmfd,
					LockTupleMode *lockmode, bool *update_indexes)
{
	bool		shouldFree = true;
	HeapTuple	tuple = ExecFetchSlotHeapTuple(slot, true, &shouldFree);
	TM_Result	result;

	/* Update the tuple with table oid */
	slot->tts_tableOid = RelationGetRelid(relation);
	tuple->t_tableOid = slot->tts_tableOid;

	result = heap_update(relation, otid, tuple, cid, crosscheck, wait,
						 tmfd, lockmode);
	ItemPointerCopy(&tuple->t_self, &slot->tts_tid);

	/*
	 * Decide whether new index entries are needed for the tuple
	 *
	 * Note: heap_update returns the tid (location) of the new tuple in the
	 * t_self field.
	 *
	 * If it's a HOT update, we mustn't insert new index entries.
	 */
	*update_indexes = result == TM_Ok && !HeapTupleIsHeapOnly(tuple);

	if (shouldFree)
		pfree(tuple);

	return result;
}

static TM_Result
heapam_tuple_lock(Relation relation, ItemPointer tid, Snapshot snapshot,
				  TupleTableSlot *slot, CommandId cid, LockTupleMode mode,
				  LockWaitPolicy wait_policy, uint8 flags,
				  TM_FailureData *tmfd)
{
	BufferHeapTupleTableSlot *bslot = (BufferHeapTupleTableSlot *) slot;
	TM_Result	result;
	Buffer		buffer;
	HeapTuple	tuple = &bslot->base.tupdata;
	bool		follow_updates;

	follow_updates = (flags & TUPLE_LOCK_FLAG_LOCK_UPDATE_IN_PROGRESS) != 0;
	tmfd->traversed = false;

	Assert(TTS_IS_BUFFERTUPLE(slot));

tuple_lock_retry:
	tuple->t_self = *tid;
	result = heap_lock_tuple(relation, tuple, cid, mode, wait_policy,
							 follow_updates, &buffer, tmfd);

	if (result == TM_Updated &&
		(flags & TUPLE_LOCK_FLAG_FIND_LAST_VERSION))
	{
		/* Should not encounter speculative tuple on recheck */
		Assert(!HeapTupleHeaderIsSpeculative(tuple->t_data));

		ReleaseBuffer(buffer);

		if (!ItemPointerEquals(&tmfd->ctid, &tuple->t_self))
		{
			SnapshotData SnapshotDirty;
			TransactionId priorXmax;

			/* it was updated, so look at the updated version */
			*tid = tmfd->ctid;
			/* updated row should have xmin matching this xmax */
			priorXmax = tmfd->xmax;

			/* signal that a tuple later in the chain is getting locked */
			tmfd->traversed = true;

			/*
			 * fetch target tuple
			 *
			 * Loop here to deal with updated or busy tuples
			 */
			InitDirtySnapshot(SnapshotDirty);
			for (;;)
			{
				if (ItemPointerIndicatesMovedPartitions(tid))
					ereport(ERROR,
							(errcode(ERRCODE_T_R_SERIALIZATION_FAILURE),
							 errmsg("tuple to be locked was already moved to another partition due to concurrent update")));

				tuple->t_self = *tid;
				if (heap_fetch_extended(relation, &SnapshotDirty, tuple,
										&buffer, true))
				{
					/*
					 * If xmin isn't what we're expecting, the slot must have
					 * been recycled and reused for an unrelated tuple.  This
					 * implies that the latest version of the row was deleted,
					 * so we need do nothing.  (Should be safe to examine xmin
					 * without getting buffer's content lock.  We assume
					 * reading a TransactionId to be atomic, and Xmin never
					 * changes in an existing tuple, except to invalid or
					 * frozen, and neither of those can match priorXmax.)
					 */
					if (!TransactionIdEquals(HeapTupleHeaderGetXmin(tuple->t_data),
											 priorXmax))
					{
						ReleaseBuffer(buffer);
						return TM_Deleted;
					}

					/* otherwise xmin should not be dirty... */
					if (TransactionIdIsValid(SnapshotDirty.xmin))
						ereport(ERROR,
								(errcode(ERRCODE_DATA_CORRUPTED),
								 errmsg_internal("t_xmin %u is uncommitted in tuple (%u,%u) to be updated in table \"%s\"",
												 SnapshotDirty.xmin,
												 ItemPointerGetBlockNumber(&tuple->t_self),
												 ItemPointerGetOffsetNumber(&tuple->t_self),
												 RelationGetRelationName(relation))));

					/*
					 * If tuple is being updated by other transaction then we
					 * have to wait for its commit/abort, or die trying.
					 */
					if (TransactionIdIsValid(SnapshotDirty.xmax))
					{
						ReleaseBuffer(buffer);
						switch (wait_policy)
						{
							case LockWaitBlock:
								XactLockTableWait(SnapshotDirty.xmax,
												  relation, &tuple->t_self,
												  XLTW_FetchUpdated);
								break;
							case LockWaitSkip:
								if (!ConditionalXactLockTableWait(SnapshotDirty.xmax))
									/* skip instead of waiting */
									return TM_WouldBlock;
								break;
							case LockWaitError:
								if (!ConditionalXactLockTableWait(SnapshotDirty.xmax))
									ereport(ERROR,
											(errcode(ERRCODE_LOCK_NOT_AVAILABLE),
											 errmsg("could not obtain lock on row in relation \"%s\"",
													RelationGetRelationName(relation))));
								break;
						}
						continue;	/* loop back to repeat heap_fetch */
					}

					/*
					 * If tuple was inserted by our own transaction, we have
					 * to check cmin against cid: cmin >= current CID means
					 * our command cannot see the tuple, so we should ignore
					 * it. Otherwise heap_lock_tuple() will throw an error,
					 * and so would any later attempt to update or delete the
					 * tuple.  (We need not check cmax because
					 * HeapTupleSatisfiesDirty will consider a tuple deleted
					 * by our transaction dead, regardless of cmax.)  We just
					 * checked that priorXmax == xmin, so we can test that
					 * variable instead of doing HeapTupleHeaderGetXmin again.
					 */
					if (TransactionIdIsCurrentTransactionId(priorXmax) &&
						HeapTupleHeaderGetCmin(tuple->t_data) >= cid)
					{
						tmfd->xmax = priorXmax;

						/*
						 * Cmin is the problematic value, so store that. See
						 * above.
						 */
						tmfd->cmax = HeapTupleHeaderGetCmin(tuple->t_data);
						ReleaseBuffer(buffer);
						return TM_SelfModified;
					}

					/*
					 * This is a live tuple, so try to lock it again.
					 */
					ReleaseBuffer(buffer);
					goto tuple_lock_retry;
				}

				/*
				 * If the referenced slot was actually empty, the latest
				 * version of the row must have been deleted, so we need do
				 * nothing.
				 */
				if (tuple->t_data == NULL)
				{
					Assert(!BufferIsValid(buffer));
					return TM_Deleted;
				}

				/*
				 * As above, if xmin isn't what we're expecting, do nothing.
				 */
				if (!TransactionIdEquals(HeapTupleHeaderGetXmin(tuple->t_data),
										 priorXmax))
				{
					ReleaseBuffer(buffer);
					return TM_Deleted;
				}

				/*
				 * If we get here, the tuple was found but failed
				 * SnapshotDirty. Assuming the xmin is either a committed xact
				 * or our own xact (as it certainly should be if we're trying
				 * to modify the tuple), this must mean that the row was
				 * updated or deleted by either a committed xact or our own
				 * xact.  If it was deleted, we can ignore it; if it was
				 * updated then chain up to the next version and repeat the
				 * whole process.
				 *
				 * As above, it should be safe to examine xmax and t_ctid
				 * without the buffer content lock, because they can't be
				 * changing.  We'd better hold a buffer pin though.
				 */
				if (ItemPointerEquals(&tuple->t_self, &tuple->t_data->t_ctid))
				{
					/* deleted, so forget about it */
					ReleaseBuffer(buffer);
					return TM_Deleted;
				}

				/* updated, so look at the updated row */
				*tid = tuple->t_data->t_ctid;
				/* updated row should have xmin matching this xmax */
				priorXmax = HeapTupleHeaderGetUpdateXid(tuple->t_data);
				ReleaseBuffer(buffer);
				/* loop back to fetch next in chain */
			}
		}
		else
		{
			/* tuple was deleted, so give up */
			return TM_Deleted;
		}
	}

	slot->tts_tableOid = RelationGetRelid(relation);
	tuple->t_tableOid = slot->tts_tableOid;

	/* store in slot, transferring existing pin */
	ExecStorePinnedBufferHeapTuple(tuple, slot, buffer);

	return result;
}


/* ------------------------------------------------------------------------
 * DDL related callbacks for heap AM.
 * ------------------------------------------------------------------------
 */

static void
heapam_relation_set_new_filenode(Relation rel,
								 const RelFileNode *newrnode,
								 char persistence,
								 TransactionId *freezeXid,
								 MultiXactId *minmulti)
{
	SMgrRelation srel;

	/*
	 * Initialize to the minimum XID that could put tuples in the table. We
	 * know that no xacts older than RecentXmin are still running, so that
	 * will do.
	 */
	*freezeXid = RecentXmin;

	/*
	 * Similarly, initialize the minimum Multixact to the first value that
	 * could possibly be stored in tuples in the table.  Running transactions
	 * could reuse values from their local cache, so we are careful to
	 * consider all currently running multis.
	 *
	 * XXX this could be refined further, but is it worth the hassle?
	 */
	*minmulti = GetOldestMultiXactId();

	srel = RelationCreateStorage(*newrnode, persistence);

	/*
	 * If required, set up an init fork for an unlogged table so that it can
	 * be correctly reinitialized on restart.  An immediate sync is required
	 * even if the page has been logged, because the write did not go through
	 * shared_buffers and therefore a concurrent checkpoint may have moved the
	 * redo pointer past our xlog record.  Recovery may as well remove it
	 * while replaying, for example, XLOG_DBASE_CREATE or XLOG_TBLSPC_CREATE
	 * record. Therefore, logging is necessary even if wal_level=minimal.
	 */
	if (persistence == RELPERSISTENCE_UNLOGGED)
	{
		Assert(rel->rd_rel->relkind == RELKIND_RELATION ||
			   rel->rd_rel->relkind == RELKIND_MATVIEW ||
			   rel->rd_rel->relkind == RELKIND_TOASTVALUE);
		smgrcreate(srel, INIT_FORKNUM, false);
		log_smgrcreate(newrnode, INIT_FORKNUM);
		smgrimmedsync(srel, INIT_FORKNUM);
	}

	smgrclose(srel);
}

static void
heapam_relation_nontransactional_truncate(Relation rel)
{
	RelationTruncate(rel, 0);
}

static void
heapam_relation_copy_data(Relation rel, const RelFileNode *newrnode)
{
	SMgrRelation dstrel;

	dstrel = smgropen(*newrnode, rel->rd_backend, rel->rd_rel->relpersistence);
<<<<<<< HEAD
	RelationOpenSmgr(rel);
=======
>>>>>>> 5fb2e0bb

	/*
	 * Since we copy the file directly without looking at the shared buffers,
	 * we'd better first flush out any pages of the source relation that are
	 * in shared buffers.  We assume no new changes will be made while we are
	 * holding exclusive lock on the rel.
	 */
	FlushRelationBuffers(rel);

	/*
	 * Create and copy all forks of the relation, and schedule unlinking of
	 * old physical files.
	 *
	 * NOTE: any conflict in relfilenode value will be caught in
	 * RelationCreateStorage().
	 */
	RelationCreateStorage(*newrnode, rel->rd_rel->relpersistence);

	/* copy main fork */
	RelationCopyStorage(RelationGetSmgr(rel), dstrel, MAIN_FORKNUM,
						rel->rd_rel->relpersistence);

	/* copy those extra forks that exist */
	for (ForkNumber forkNum = MAIN_FORKNUM + 1;
		 forkNum <= MAX_FORKNUM; forkNum++)
	{
		if (smgrexists(RelationGetSmgr(rel), forkNum))
		{
			smgrcreate(dstrel, forkNum, false);

			/*
			 * WAL log creation if the relation is persistent, or this is the
			 * init fork of an unlogged relation.
			 */
			if (RelationIsPermanent(rel) ||
				(rel->rd_rel->relpersistence == RELPERSISTENCE_UNLOGGED &&
				 forkNum == INIT_FORKNUM))
				log_smgrcreate(newrnode, forkNum);
			RelationCopyStorage(RelationGetSmgr(rel), dstrel, forkNum,
								rel->rd_rel->relpersistence);
		}
	}


	/* drop old relation, and close new one */
	RelationDropStorage(rel);
	smgrclose(dstrel);
}

static void
heapam_relation_copy_for_cluster(Relation OldHeap, Relation NewHeap,
								 Relation OldIndex, bool use_sort,
								 TransactionId OldestXmin,
								 TransactionId *xid_cutoff,
								 MultiXactId *multi_cutoff,
								 double *num_tuples,
								 double *tups_vacuumed,
								 double *tups_recently_dead)
{
	RewriteState rwstate;
	IndexScanDesc indexScan;
	TableScanDesc tableScan;
	HeapScanDesc heapScan;
	bool		is_system_catalog;
	Tuplesortstate *tuplesort;
	TupleDesc	oldTupDesc = RelationGetDescr(OldHeap);
	TupleDesc	newTupDesc = RelationGetDescr(NewHeap);
	TupleTableSlot *slot;
	int			natts;
	Datum	   *values;
	bool	   *isnull;
	BufferHeapTupleTableSlot *hslot;
	BlockNumber prev_cblock = InvalidBlockNumber;

	/* Remember if it's a system catalog */
	is_system_catalog = IsSystemRelation(OldHeap);

	/*
	 * Valid smgr_targblock implies something already wrote to the relation.
	 * This may be harmless, but this function hasn't planned for it.
	 */
	Assert(RelationGetTargetBlock(NewHeap) == InvalidBlockNumber);

	/* Preallocate values/isnull arrays */
	natts = newTupDesc->natts;
	values = (Datum *) palloc(natts * sizeof(Datum));
	isnull = (bool *) palloc(natts * sizeof(bool));

	/* Initialize the rewrite operation */
	rwstate = begin_heap_rewrite(OldHeap, NewHeap, OldestXmin, *xid_cutoff,
								 *multi_cutoff);


	/* Set up sorting if wanted */
	if (use_sort)
		tuplesort = tuplesort_begin_cluster(oldTupDesc, OldIndex,
											maintenance_work_mem,
											NULL, false);
	else
		tuplesort = NULL;

	/*
	 * Prepare to scan the OldHeap.  To ensure we see recently-dead tuples
	 * that still need to be copied, we scan with SnapshotAny and use
	 * HeapTupleSatisfiesVacuum for the visibility test.
	 */
	if (OldIndex != NULL && !use_sort)
	{
		const int	ci_index[] = {
			PROGRESS_CLUSTER_PHASE,
			PROGRESS_CLUSTER_INDEX_RELID
		};
		int64		ci_val[2];

		/* Set phase and OIDOldIndex to columns */
		ci_val[0] = PROGRESS_CLUSTER_PHASE_INDEX_SCAN_HEAP;
		ci_val[1] = RelationGetRelid(OldIndex);
		pgstat_progress_update_multi_param(2, ci_index, ci_val);

		tableScan = NULL;
		heapScan = NULL;
		indexScan = index_beginscan(OldHeap, OldIndex, SnapshotAny, 0, 0);
		index_rescan(indexScan, NULL, 0, NULL, 0);
	}
	else
	{
		/* In scan-and-sort mode and also VACUUM FULL, set phase */
		pgstat_progress_update_param(PROGRESS_CLUSTER_PHASE,
									 PROGRESS_CLUSTER_PHASE_SEQ_SCAN_HEAP);

		tableScan = table_beginscan(OldHeap, SnapshotAny, 0, (ScanKey) NULL);
		heapScan = (HeapScanDesc) tableScan;
		indexScan = NULL;

		/* Set total heap blocks */
		pgstat_progress_update_param(PROGRESS_CLUSTER_TOTAL_HEAP_BLKS,
									 heapScan->rs_nblocks);
	}

	slot = table_slot_create(OldHeap, NULL);
	hslot = (BufferHeapTupleTableSlot *) slot;

	/*
	 * Scan through the OldHeap, either in OldIndex order or sequentially;
	 * copy each tuple into the NewHeap, or transiently to the tuplesort
	 * module.  Note that we don't bother sorting dead tuples (they won't get
	 * to the new table anyway).
	 */
	for (;;)
	{
		HeapTuple	tuple;
		Buffer		buf;
		bool		isdead;

		CHECK_FOR_INTERRUPTS();

		if (indexScan != NULL)
		{
			if (!index_getnext_slot(indexScan, ForwardScanDirection, slot))
				break;

			/* Since we used no scan keys, should never need to recheck */
			if (indexScan->xs_recheck)
				elog(ERROR, "CLUSTER does not support lossy index conditions");
		}
		else
		{
			if (!table_scan_getnextslot(tableScan, ForwardScanDirection, slot))
			{
				/*
				 * If the last pages of the scan were empty, we would go to
				 * the next phase while heap_blks_scanned != heap_blks_total.
				 * Instead, to ensure that heap_blks_scanned is equivalent to
				 * total_heap_blks after the table scan phase, this parameter
				 * is manually updated to the correct value when the table
				 * scan finishes.
				 */
				pgstat_progress_update_param(PROGRESS_CLUSTER_HEAP_BLKS_SCANNED,
											 heapScan->rs_nblocks);
				break;
			}

			/*
			 * In scan-and-sort mode and also VACUUM FULL, set heap blocks
			 * scanned
			 *
			 * Note that heapScan may start at an offset and wrap around, i.e.
			 * rs_startblock may be >0, and rs_cblock may end with a number
			 * below rs_startblock. To prevent showing this wraparound to the
			 * user, we offset rs_cblock by rs_startblock (modulo rs_nblocks).
			 */
			if (prev_cblock != heapScan->rs_cblock)
			{
				pgstat_progress_update_param(PROGRESS_CLUSTER_HEAP_BLKS_SCANNED,
											 (heapScan->rs_cblock +
											  heapScan->rs_nblocks -
											  heapScan->rs_startblock
											  ) % heapScan->rs_nblocks + 1);
				prev_cblock = heapScan->rs_cblock;
			}
		}

		tuple = ExecFetchSlotHeapTuple(slot, false, NULL);
		buf = hslot->buffer;

		LockBuffer(buf, BUFFER_LOCK_SHARE);

		switch (HeapTupleSatisfiesVacuum(tuple, OldestXmin, buf))
		{
			case HEAPTUPLE_DEAD:
				/* Definitely dead */
				isdead = true;
				break;
			case HEAPTUPLE_RECENTLY_DEAD:
				*tups_recently_dead += 1;
				/* fall through */
			case HEAPTUPLE_LIVE:
				/* Live or recently dead, must copy it */
				isdead = false;
				break;
			case HEAPTUPLE_INSERT_IN_PROGRESS:

				/*
				 * Since we hold exclusive lock on the relation, normally the
				 * only way to see this is if it was inserted earlier in our
				 * own transaction.  However, it can happen in system
				 * catalogs, since we tend to release write lock before commit
				 * there.  Give a warning if neither case applies; but in any
				 * case we had better copy it.
				 */
				if (!is_system_catalog &&
					!TransactionIdIsCurrentTransactionId(HeapTupleHeaderGetXmin(tuple->t_data)))
					elog(WARNING, "concurrent insert in progress within table \"%s\"",
						 RelationGetRelationName(OldHeap));
				/* treat as live */
				isdead = false;
				break;
			case HEAPTUPLE_DELETE_IN_PROGRESS:

				/*
				 * Similar situation to INSERT_IN_PROGRESS case.
				 */
				if (!is_system_catalog &&
					!TransactionIdIsCurrentTransactionId(HeapTupleHeaderGetUpdateXid(tuple->t_data)))
					elog(WARNING, "concurrent delete in progress within table \"%s\"",
						 RelationGetRelationName(OldHeap));
				/* treat as recently dead */
				*tups_recently_dead += 1;
				isdead = false;
				break;
			default:
				elog(ERROR, "unexpected HeapTupleSatisfiesVacuum result");
				isdead = false; /* keep compiler quiet */
				break;
		}

		LockBuffer(buf, BUFFER_LOCK_UNLOCK);

		if (isdead)
		{
			*tups_vacuumed += 1;
			/* heap rewrite module still needs to see it... */
			if (rewrite_heap_dead_tuple(rwstate, tuple))
			{
				/* A previous recently-dead tuple is now known dead */
				*tups_vacuumed += 1;
				*tups_recently_dead -= 1;
			}
			continue;
		}

		*num_tuples += 1;
		if (tuplesort != NULL)
		{
			tuplesort_putheaptuple(tuplesort, tuple);

			/*
			 * In scan-and-sort mode, report increase in number of tuples
			 * scanned
			 */
			pgstat_progress_update_param(PROGRESS_CLUSTER_HEAP_TUPLES_SCANNED,
										 *num_tuples);
		}
		else
		{
			const int	ct_index[] = {
				PROGRESS_CLUSTER_HEAP_TUPLES_SCANNED,
				PROGRESS_CLUSTER_HEAP_TUPLES_WRITTEN
			};
			int64		ct_val[2];

			reform_and_rewrite_tuple(tuple, OldHeap, NewHeap,
									 values, isnull, rwstate);

			/*
			 * In indexscan mode and also VACUUM FULL, report increase in
			 * number of tuples scanned and written
			 */
			ct_val[0] = *num_tuples;
			ct_val[1] = *num_tuples;
			pgstat_progress_update_multi_param(2, ct_index, ct_val);
		}
	}

	if (indexScan != NULL)
		index_endscan(indexScan);
	if (tableScan != NULL)
		table_endscan(tableScan);
	if (slot)
		ExecDropSingleTupleTableSlot(slot);

	/*
	 * In scan-and-sort mode, complete the sort, then read out all live tuples
	 * from the tuplestore and write them to the new relation.
	 */
	if (tuplesort != NULL)
	{
		double		n_tuples = 0;

		/* Report that we are now sorting tuples */
		pgstat_progress_update_param(PROGRESS_CLUSTER_PHASE,
									 PROGRESS_CLUSTER_PHASE_SORT_TUPLES);

		tuplesort_performsort(tuplesort);

		/* Report that we are now writing new heap */
		pgstat_progress_update_param(PROGRESS_CLUSTER_PHASE,
									 PROGRESS_CLUSTER_PHASE_WRITE_NEW_HEAP);

		for (;;)
		{
			HeapTuple	tuple;

			CHECK_FOR_INTERRUPTS();

			tuple = tuplesort_getheaptuple(tuplesort, true);
			if (tuple == NULL)
				break;

			n_tuples += 1;
			reform_and_rewrite_tuple(tuple,
									 OldHeap, NewHeap,
									 values, isnull,
									 rwstate);
			/* Report n_tuples */
			pgstat_progress_update_param(PROGRESS_CLUSTER_HEAP_TUPLES_WRITTEN,
										 n_tuples);
		}

		tuplesort_end(tuplesort);
	}

	/* Write out any remaining tuples, and fsync if needed */
	end_heap_rewrite(rwstate);

	/* Clean up */
	pfree(values);
	pfree(isnull);
}

static bool
heapam_scan_analyze_next_block(TableScanDesc scan, BlockNumber blockno,
							   BufferAccessStrategy bstrategy)
{
	HeapScanDesc hscan = (HeapScanDesc) scan;

	/*
	 * We must maintain a pin on the target page's buffer to ensure that
	 * concurrent activity - e.g. HOT pruning - doesn't delete tuples out from
	 * under us.  Hence, pin the page until we are done looking at it.  We
	 * also choose to hold sharelock on the buffer throughout --- we could
	 * release and re-acquire sharelock for each tuple, but since we aren't
	 * doing much work per tuple, the extra lock traffic is probably better
	 * avoided.
	 */
	hscan->rs_cblock = blockno;
	hscan->rs_cindex = FirstOffsetNumber;
	hscan->rs_cbuf = ReadBufferExtended(scan->rs_rd, MAIN_FORKNUM,
										blockno, RBM_NORMAL, bstrategy);
	LockBuffer(hscan->rs_cbuf, BUFFER_LOCK_SHARE);

	/* in heap all blocks can contain tuples, so always return true */
	return true;
}

static bool
heapam_scan_analyze_next_tuple(TableScanDesc scan, TransactionId OldestXmin,
							   double *liverows, double *deadrows,
							   TupleTableSlot *slot)
{
	HeapScanDesc hscan = (HeapScanDesc) scan;
	Page		targpage;
	OffsetNumber maxoffset;
	BufferHeapTupleTableSlot *hslot;

	Assert(TTS_IS_BUFFERTUPLE(slot));

	hslot = (BufferHeapTupleTableSlot *) slot;
	targpage = BufferGetPage(hscan->rs_cbuf);
	maxoffset = PageGetMaxOffsetNumber(targpage);

	/* Inner loop over all tuples on the selected page */
	for (; hscan->rs_cindex <= maxoffset; hscan->rs_cindex++)
	{
		ItemId		itemid;
		HeapTuple	targtuple = &hslot->base.tupdata;
		bool		sample_it = false;

		itemid = PageGetItemId(targpage, hscan->rs_cindex);

		/*
		 * We ignore unused and redirect line pointers.  DEAD line pointers
		 * should be counted as dead, because we need vacuum to run to get rid
		 * of them.  Note that this rule agrees with the way that
		 * heap_page_prune() counts things.
		 */
		if (!ItemIdIsNormal(itemid))
		{
			if (ItemIdIsDead(itemid))
				*deadrows += 1;
			continue;
		}

		ItemPointerSet(&targtuple->t_self, hscan->rs_cblock, hscan->rs_cindex);

		targtuple->t_tableOid = RelationGetRelid(scan->rs_rd);
		targtuple->t_data = (HeapTupleHeader) PageGetItem(targpage, itemid);
		targtuple->t_len = ItemIdGetLength(itemid);

		switch (HeapTupleSatisfiesVacuum(targtuple, OldestXmin,
										 hscan->rs_cbuf))
		{
			case HEAPTUPLE_LIVE:
				sample_it = true;
				*liverows += 1;
				break;

			case HEAPTUPLE_DEAD:
			case HEAPTUPLE_RECENTLY_DEAD:
				/* Count dead and recently-dead rows */
				*deadrows += 1;
				break;

			case HEAPTUPLE_INSERT_IN_PROGRESS:

				/*
				 * Insert-in-progress rows are not counted.  We assume that
				 * when the inserting transaction commits or aborts, it will
				 * send a stats message to increment the proper count.  This
				 * works right only if that transaction ends after we finish
				 * analyzing the table; if things happen in the other order,
				 * its stats update will be overwritten by ours.  However, the
				 * error will be large only if the other transaction runs long
				 * enough to insert many tuples, so assuming it will finish
				 * after us is the safer option.
				 *
				 * A special case is that the inserting transaction might be
				 * our own.  In this case we should count and sample the row,
				 * to accommodate users who load a table and analyze it in one
				 * transaction.  (pgstat_report_analyze has to adjust the
				 * numbers we send to the stats collector to make this come
				 * out right.)
				 */
				if (TransactionIdIsCurrentTransactionId(HeapTupleHeaderGetXmin(targtuple->t_data)))
				{
					sample_it = true;
					*liverows += 1;
				}
				break;

			case HEAPTUPLE_DELETE_IN_PROGRESS:

				/*
				 * We count and sample delete-in-progress rows the same as
				 * live ones, so that the stats counters come out right if the
				 * deleting transaction commits after us, per the same
				 * reasoning given above.
				 *
				 * If the delete was done by our own transaction, however, we
				 * must count the row as dead to make pgstat_report_analyze's
				 * stats adjustments come out right.  (Note: this works out
				 * properly when the row was both inserted and deleted in our
				 * xact.)
				 *
				 * The net effect of these choices is that we act as though an
				 * IN_PROGRESS transaction hasn't happened yet, except if it
				 * is our own transaction, which we assume has happened.
				 *
				 * This approach ensures that we behave sanely if we see both
				 * the pre-image and post-image rows for a row being updated
				 * by a concurrent transaction: we will sample the pre-image
				 * but not the post-image.  We also get sane results if the
				 * concurrent transaction never commits.
				 */
				if (TransactionIdIsCurrentTransactionId(HeapTupleHeaderGetUpdateXid(targtuple->t_data)))
					*deadrows += 1;
				else
				{
					sample_it = true;
					*liverows += 1;
				}
				break;

			default:
				elog(ERROR, "unexpected HeapTupleSatisfiesVacuum result");
				break;
		}

		if (sample_it)
		{
			ExecStoreBufferHeapTuple(targtuple, slot, hscan->rs_cbuf);
			hscan->rs_cindex++;

			/* note that we leave the buffer locked here! */
			return true;
		}
	}

	/* Now release the lock and pin on the page */
	UnlockReleaseBuffer(hscan->rs_cbuf);
	hscan->rs_cbuf = InvalidBuffer;

	/* also prevent old slot contents from having pin on page */
	ExecClearTuple(slot);

	return false;
}

static double
heapam_index_build_range_scan(Relation heapRelation,
							  Relation indexRelation,
							  IndexInfo *indexInfo,
							  bool allow_sync,
							  bool anyvisible,
							  bool progress,
							  BlockNumber start_blockno,
							  BlockNumber numblocks,
							  IndexBuildCallback callback,
							  void *callback_state,
							  TableScanDesc scan)
{
	HeapScanDesc hscan;
	bool		is_system_catalog;
	bool		checking_uniqueness;
	HeapTuple	heapTuple;
	Datum		values[INDEX_MAX_KEYS];
	bool		isnull[INDEX_MAX_KEYS];
	double		reltuples;
	ExprState  *predicate;
	TupleTableSlot *slot;
	EState	   *estate;
	ExprContext *econtext;
	Snapshot	snapshot;
	bool		need_unregister_snapshot = false;
	TransactionId OldestXmin;
	BlockNumber previous_blkno = InvalidBlockNumber;
	BlockNumber root_blkno = InvalidBlockNumber;
	OffsetNumber root_offsets[MaxHeapTuplesPerPage];

	/*
	 * sanity checks
	 */
	Assert(OidIsValid(indexRelation->rd_rel->relam));

	/* Remember if it's a system catalog */
	is_system_catalog = IsSystemRelation(heapRelation);

	/* See whether we're verifying uniqueness/exclusion properties */
	checking_uniqueness = (indexInfo->ii_Unique ||
						   indexInfo->ii_ExclusionOps != NULL);

	/*
	 * "Any visible" mode is not compatible with uniqueness checks; make sure
	 * only one of those is requested.
	 */
	Assert(!(anyvisible && checking_uniqueness));

	/*
	 * Need an EState for evaluation of index expressions and partial-index
	 * predicates.  Also a slot to hold the current tuple.
	 */
	estate = CreateExecutorState();
	econtext = GetPerTupleExprContext(estate);
	slot = table_slot_create(heapRelation, NULL);

	/* Arrange for econtext's scan tuple to be the tuple under test */
	econtext->ecxt_scantuple = slot;

	/* Set up execution state for predicate, if any. */
	predicate = ExecPrepareQual(indexInfo->ii_Predicate, estate);

	/*
	 * Prepare for scan of the base relation.  In a normal index build, we use
	 * SnapshotAny because we must retrieve all tuples and do our own time
	 * qual checks (because we have to index RECENTLY_DEAD tuples). In a
	 * concurrent build, or during bootstrap, we take a regular MVCC snapshot
	 * and index whatever's live according to that.
	 */
	OldestXmin = InvalidTransactionId;

	/* okay to ignore lazy VACUUMs here */
	if (!IsBootstrapProcessingMode() && !indexInfo->ii_Concurrent)
		OldestXmin = GetOldestNonRemovableTransactionId(heapRelation);

	if (!scan)
	{
		/*
		 * Serial index build.
		 *
		 * Must begin our own heap scan in this case.  We may also need to
		 * register a snapshot whose lifetime is under our direct control.
		 */
		if (!TransactionIdIsValid(OldestXmin))
		{
			snapshot = RegisterSnapshot(GetTransactionSnapshot());
			need_unregister_snapshot = true;
		}
		else
			snapshot = SnapshotAny;

		scan = table_beginscan_strat(heapRelation,	/* relation */
									 snapshot,	/* snapshot */
									 0, /* number of keys */
									 NULL,	/* scan key */
									 true,	/* buffer access strategy OK */
									 allow_sync);	/* syncscan OK? */
	}
	else
	{
		/*
		 * Parallel index build.
		 *
		 * Parallel case never registers/unregisters own snapshot.  Snapshot
		 * is taken from parallel heap scan, and is SnapshotAny or an MVCC
		 * snapshot, based on same criteria as serial case.
		 */
		Assert(!IsBootstrapProcessingMode());
		Assert(allow_sync);
		snapshot = scan->rs_snapshot;
	}

	hscan = (HeapScanDesc) scan;

	/*
	 * Must have called GetOldestNonRemovableTransactionId() if using
	 * SnapshotAny.  Shouldn't have for an MVCC snapshot. (It's especially
	 * worth checking this for parallel builds, since ambuild routines that
	 * support parallel builds must work these details out for themselves.)
	 */
	Assert(snapshot == SnapshotAny || IsMVCCSnapshot(snapshot));
	Assert(snapshot == SnapshotAny ? TransactionIdIsValid(OldestXmin) :
		   !TransactionIdIsValid(OldestXmin));
	Assert(snapshot == SnapshotAny || !anyvisible);

	/* Publish number of blocks to scan */
	if (progress)
	{
		BlockNumber nblocks;

		if (hscan->rs_base.rs_parallel != NULL)
		{
			ParallelBlockTableScanDesc pbscan;

			pbscan = (ParallelBlockTableScanDesc) hscan->rs_base.rs_parallel;
			nblocks = pbscan->phs_nblocks;
		}
		else
			nblocks = hscan->rs_nblocks;

		pgstat_progress_update_param(PROGRESS_SCAN_BLOCKS_TOTAL,
									 nblocks);
	}

	/* set our scan endpoints */
	if (!allow_sync)
		heap_setscanlimits(scan, start_blockno, numblocks);
	else
	{
		/* syncscan can only be requested on whole relation */
		Assert(start_blockno == 0);
		Assert(numblocks == InvalidBlockNumber);
	}

	reltuples = 0;

	/*
	 * Scan all tuples in the base relation.
	 */
	while ((heapTuple = heap_getnext(scan, ForwardScanDirection)) != NULL)
	{
		bool		tupleIsAlive;

		CHECK_FOR_INTERRUPTS();

		/* Report scan progress, if asked to. */
		if (progress)
		{
			BlockNumber blocks_done = heapam_scan_get_blocks_done(hscan);

			if (blocks_done != previous_blkno)
			{
				pgstat_progress_update_param(PROGRESS_SCAN_BLOCKS_DONE,
											 blocks_done);
				previous_blkno = blocks_done;
			}
		}

		/*
		 * When dealing with a HOT-chain of updated tuples, we want to index
		 * the values of the live tuple (if any), but index it under the TID
		 * of the chain's root tuple.  This approach is necessary to preserve
		 * the HOT-chain structure in the heap. So we need to be able to find
		 * the root item offset for every tuple that's in a HOT-chain.  When
		 * first reaching a new page of the relation, call
		 * heap_get_root_tuples() to build a map of root item offsets on the
		 * page.
		 *
		 * It might look unsafe to use this information across buffer
		 * lock/unlock.  However, we hold ShareLock on the table so no
		 * ordinary insert/update/delete should occur; and we hold pin on the
		 * buffer continuously while visiting the page, so no pruning
		 * operation can occur either.
		 *
		 * In cases with only ShareUpdateExclusiveLock on the table, it's
		 * possible for some HOT tuples to appear that we didn't know about
		 * when we first read the page.  To handle that case, we re-obtain the
		 * list of root offsets when a HOT tuple points to a root item that we
		 * don't know about.
		 *
		 * Also, although our opinions about tuple liveness could change while
		 * we scan the page (due to concurrent transaction commits/aborts),
		 * the chain root locations won't, so this info doesn't need to be
		 * rebuilt after waiting for another transaction.
		 *
		 * Note the implied assumption that there is no more than one live
		 * tuple per HOT-chain --- else we could create more than one index
		 * entry pointing to the same root tuple.
		 */
		if (hscan->rs_cblock != root_blkno)
		{
			Page		page = BufferGetPage(hscan->rs_cbuf);

			LockBuffer(hscan->rs_cbuf, BUFFER_LOCK_SHARE);
			heap_get_root_tuples(page, root_offsets);
			LockBuffer(hscan->rs_cbuf, BUFFER_LOCK_UNLOCK);

			root_blkno = hscan->rs_cblock;
		}

		if (snapshot == SnapshotAny)
		{
			/* do our own time qual check */
			bool		indexIt;
			TransactionId xwait;

	recheck:

			/*
			 * We could possibly get away with not locking the buffer here,
			 * since caller should hold ShareLock on the relation, but let's
			 * be conservative about it.  (This remark is still correct even
			 * with HOT-pruning: our pin on the buffer prevents pruning.)
			 */
			LockBuffer(hscan->rs_cbuf, BUFFER_LOCK_SHARE);

			/*
			 * The criteria for counting a tuple as live in this block need to
			 * match what analyze.c's heapam_scan_analyze_next_tuple() does,
			 * otherwise CREATE INDEX and ANALYZE may produce wildly different
			 * reltuples values, e.g. when there are many recently-dead
			 * tuples.
			 */
			switch (HeapTupleSatisfiesVacuum(heapTuple, OldestXmin,
											 hscan->rs_cbuf))
			{
				case HEAPTUPLE_DEAD:
					/* Definitely dead, we can ignore it */
					indexIt = false;
					tupleIsAlive = false;
					break;
				case HEAPTUPLE_LIVE:
					/* Normal case, index and unique-check it */
					indexIt = true;
					tupleIsAlive = true;
					/* Count it as live, too */
					reltuples += 1;
					break;
				case HEAPTUPLE_RECENTLY_DEAD:

					/*
					 * If tuple is recently deleted then we must index it
					 * anyway to preserve MVCC semantics.  (Pre-existing
					 * transactions could try to use the index after we finish
					 * building it, and may need to see such tuples.)
					 *
					 * However, if it was HOT-updated then we must only index
					 * the live tuple at the end of the HOT-chain.  Since this
					 * breaks semantics for pre-existing snapshots, mark the
					 * index as unusable for them.
					 *
					 * We don't count recently-dead tuples in reltuples, even
					 * if we index them; see heapam_scan_analyze_next_tuple().
					 */
					if (HeapTupleIsHotUpdated(heapTuple))
					{
						indexIt = false;
						/* mark the index as unsafe for old snapshots */
						indexInfo->ii_BrokenHotChain = true;
					}
					else
						indexIt = true;
					/* In any case, exclude the tuple from unique-checking */
					tupleIsAlive = false;
					break;
				case HEAPTUPLE_INSERT_IN_PROGRESS:

					/*
					 * In "anyvisible" mode, this tuple is visible and we
					 * don't need any further checks.
					 */
					if (anyvisible)
					{
						indexIt = true;
						tupleIsAlive = true;
						reltuples += 1;
						break;
					}

					/*
					 * Since caller should hold ShareLock or better, normally
					 * the only way to see this is if it was inserted earlier
					 * in our own transaction.  However, it can happen in
					 * system catalogs, since we tend to release write lock
					 * before commit there.  Give a warning if neither case
					 * applies.
					 */
					xwait = HeapTupleHeaderGetXmin(heapTuple->t_data);
					if (!TransactionIdIsCurrentTransactionId(xwait))
					{
						if (!is_system_catalog)
							elog(WARNING, "concurrent insert in progress within table \"%s\"",
								 RelationGetRelationName(heapRelation));

						/*
						 * If we are performing uniqueness checks, indexing
						 * such a tuple could lead to a bogus uniqueness
						 * failure.  In that case we wait for the inserting
						 * transaction to finish and check again.
						 */
						if (checking_uniqueness)
						{
							/*
							 * Must drop the lock on the buffer before we wait
							 */
							LockBuffer(hscan->rs_cbuf, BUFFER_LOCK_UNLOCK);
							XactLockTableWait(xwait, heapRelation,
											  &heapTuple->t_self,
											  XLTW_InsertIndexUnique);
							CHECK_FOR_INTERRUPTS();
							goto recheck;
						}
					}
					else
					{
						/*
						 * For consistency with
						 * heapam_scan_analyze_next_tuple(), count
						 * HEAPTUPLE_INSERT_IN_PROGRESS tuples as live only
						 * when inserted by our own transaction.
						 */
						reltuples += 1;
					}

					/*
					 * We must index such tuples, since if the index build
					 * commits then they're good.
					 */
					indexIt = true;
					tupleIsAlive = true;
					break;
				case HEAPTUPLE_DELETE_IN_PROGRESS:

					/*
					 * As with INSERT_IN_PROGRESS case, this is unexpected
					 * unless it's our own deletion or a system catalog; but
					 * in anyvisible mode, this tuple is visible.
					 */
					if (anyvisible)
					{
						indexIt = true;
						tupleIsAlive = false;
						reltuples += 1;
						break;
					}

					xwait = HeapTupleHeaderGetUpdateXid(heapTuple->t_data);
					if (!TransactionIdIsCurrentTransactionId(xwait))
					{
						if (!is_system_catalog)
							elog(WARNING, "concurrent delete in progress within table \"%s\"",
								 RelationGetRelationName(heapRelation));

						/*
						 * If we are performing uniqueness checks, assuming
						 * the tuple is dead could lead to missing a
						 * uniqueness violation.  In that case we wait for the
						 * deleting transaction to finish and check again.
						 *
						 * Also, if it's a HOT-updated tuple, we should not
						 * index it but rather the live tuple at the end of
						 * the HOT-chain.  However, the deleting transaction
						 * could abort, possibly leaving this tuple as live
						 * after all, in which case it has to be indexed. The
						 * only way to know what to do is to wait for the
						 * deleting transaction to finish and check again.
						 */
						if (checking_uniqueness ||
							HeapTupleIsHotUpdated(heapTuple))
						{
							/*
							 * Must drop the lock on the buffer before we wait
							 */
							LockBuffer(hscan->rs_cbuf, BUFFER_LOCK_UNLOCK);
							XactLockTableWait(xwait, heapRelation,
											  &heapTuple->t_self,
											  XLTW_InsertIndexUnique);
							CHECK_FOR_INTERRUPTS();
							goto recheck;
						}

						/*
						 * Otherwise index it but don't check for uniqueness,
						 * the same as a RECENTLY_DEAD tuple.
						 */
						indexIt = true;

						/*
						 * Count HEAPTUPLE_DELETE_IN_PROGRESS tuples as live,
						 * if they were not deleted by the current
						 * transaction.  That's what
						 * heapam_scan_analyze_next_tuple() does, and we want
						 * the behavior to be consistent.
						 */
						reltuples += 1;
					}
					else if (HeapTupleIsHotUpdated(heapTuple))
					{
						/*
						 * It's a HOT-updated tuple deleted by our own xact.
						 * We can assume the deletion will commit (else the
						 * index contents don't matter), so treat the same as
						 * RECENTLY_DEAD HOT-updated tuples.
						 */
						indexIt = false;
						/* mark the index as unsafe for old snapshots */
						indexInfo->ii_BrokenHotChain = true;
					}
					else
					{
						/*
						 * It's a regular tuple deleted by our own xact. Index
						 * it, but don't check for uniqueness nor count in
						 * reltuples, the same as a RECENTLY_DEAD tuple.
						 */
						indexIt = true;
					}
					/* In any case, exclude the tuple from unique-checking */
					tupleIsAlive = false;
					break;
				default:
					elog(ERROR, "unexpected HeapTupleSatisfiesVacuum result");
					indexIt = tupleIsAlive = false; /* keep compiler quiet */
					break;
			}

			LockBuffer(hscan->rs_cbuf, BUFFER_LOCK_UNLOCK);

			if (!indexIt)
				continue;
		}
		else
		{
			/* heap_getnext did the time qual check */
			tupleIsAlive = true;
			reltuples += 1;
		}

		MemoryContextReset(econtext->ecxt_per_tuple_memory);

		/* Set up for predicate or expression evaluation */
		ExecStoreBufferHeapTuple(heapTuple, slot, hscan->rs_cbuf);

		/*
		 * In a partial index, discard tuples that don't satisfy the
		 * predicate.
		 */
		if (predicate != NULL)
		{
			if (!ExecQual(predicate, econtext))
				continue;
		}

		/*
		 * For the current heap tuple, extract all the attributes we use in
		 * this index, and note which are null.  This also performs evaluation
		 * of any expressions needed.
		 */
		FormIndexDatum(indexInfo,
					   slot,
					   estate,
					   values,
					   isnull);

		/*
		 * You'd think we should go ahead and build the index tuple here, but
		 * some index AMs want to do further processing on the data first.  So
		 * pass the values[] and isnull[] arrays, instead.
		 */

		if (HeapTupleIsHeapOnly(heapTuple))
		{
			/*
			 * For a heap-only tuple, pretend its TID is that of the root. See
			 * src/backend/access/heap/README.HOT for discussion.
			 */
			ItemPointerData tid;
			OffsetNumber offnum;

			offnum = ItemPointerGetOffsetNumber(&heapTuple->t_self);

			/*
			 * If a HOT tuple points to a root that we don't know about,
			 * obtain root items afresh.  If that still fails, report it as
			 * corruption.
			 */
			if (root_offsets[offnum - 1] == InvalidOffsetNumber)
			{
				Page		page = BufferGetPage(hscan->rs_cbuf);

				LockBuffer(hscan->rs_cbuf, BUFFER_LOCK_SHARE);
				heap_get_root_tuples(page, root_offsets);
				LockBuffer(hscan->rs_cbuf, BUFFER_LOCK_UNLOCK);
			}

			if (!OffsetNumberIsValid(root_offsets[offnum - 1]))
				ereport(ERROR,
						(errcode(ERRCODE_DATA_CORRUPTED),
						 errmsg_internal("failed to find parent tuple for heap-only tuple at (%u,%u) in table \"%s\"",
										 ItemPointerGetBlockNumber(&heapTuple->t_self),
										 offnum,
										 RelationGetRelationName(heapRelation))));

			ItemPointerSet(&tid, ItemPointerGetBlockNumber(&heapTuple->t_self),
						   root_offsets[offnum - 1]);

			/* Call the AM's callback routine to process the tuple */
			callback(indexRelation, &tid, values, isnull, tupleIsAlive,
					 callback_state);
		}
		else
		{
			/* Call the AM's callback routine to process the tuple */
			callback(indexRelation, &heapTuple->t_self, values, isnull,
					 tupleIsAlive, callback_state);
		}
	}

	/* Report scan progress one last time. */
	if (progress)
	{
		BlockNumber blks_done;

		if (hscan->rs_base.rs_parallel != NULL)
		{
			ParallelBlockTableScanDesc pbscan;

			pbscan = (ParallelBlockTableScanDesc) hscan->rs_base.rs_parallel;
			blks_done = pbscan->phs_nblocks;
		}
		else
			blks_done = hscan->rs_nblocks;

		pgstat_progress_update_param(PROGRESS_SCAN_BLOCKS_DONE,
									 blks_done);
	}

	table_endscan(scan);

	/* we can now forget our snapshot, if set and registered by us */
	if (need_unregister_snapshot)
		UnregisterSnapshot(snapshot);

	ExecDropSingleTupleTableSlot(slot);

	FreeExecutorState(estate);

	/* These may have been pointing to the now-gone estate */
	indexInfo->ii_ExpressionsState = NIL;
	indexInfo->ii_PredicateState = NULL;

	return reltuples;
}

static void
heapam_index_validate_scan(Relation heapRelation,
						   Relation indexRelation,
						   IndexInfo *indexInfo,
						   Snapshot snapshot,
						   ValidateIndexState *state)
{
	TableScanDesc scan;
	HeapScanDesc hscan;
	HeapTuple	heapTuple;
	Datum		values[INDEX_MAX_KEYS];
	bool		isnull[INDEX_MAX_KEYS];
	ExprState  *predicate;
	TupleTableSlot *slot;
	EState	   *estate;
	ExprContext *econtext;
	BlockNumber root_blkno = InvalidBlockNumber;
	OffsetNumber root_offsets[MaxHeapTuplesPerPage];
	bool		in_index[MaxHeapTuplesPerPage];
	BlockNumber previous_blkno = InvalidBlockNumber;

	/* state variables for the merge */
	ItemPointer indexcursor = NULL;
	ItemPointerData decoded;
	bool		tuplesort_empty = false;

	/*
	 * sanity checks
	 */
	Assert(OidIsValid(indexRelation->rd_rel->relam));

	/*
	 * Need an EState for evaluation of index expressions and partial-index
	 * predicates.  Also a slot to hold the current tuple.
	 */
	estate = CreateExecutorState();
	econtext = GetPerTupleExprContext(estate);
	slot = MakeSingleTupleTableSlot(RelationGetDescr(heapRelation),
									&TTSOpsHeapTuple);

	/* Arrange for econtext's scan tuple to be the tuple under test */
	econtext->ecxt_scantuple = slot;

	/* Set up execution state for predicate, if any. */
	predicate = ExecPrepareQual(indexInfo->ii_Predicate, estate);

	/*
	 * Prepare for scan of the base relation.  We need just those tuples
	 * satisfying the passed-in reference snapshot.  We must disable syncscan
	 * here, because it's critical that we read from block zero forward to
	 * match the sorted TIDs.
	 */
	scan = table_beginscan_strat(heapRelation,	/* relation */
								 snapshot,	/* snapshot */
								 0, /* number of keys */
								 NULL,	/* scan key */
								 true,	/* buffer access strategy OK */
								 false);	/* syncscan not OK */
	hscan = (HeapScanDesc) scan;

	pgstat_progress_update_param(PROGRESS_SCAN_BLOCKS_TOTAL,
								 hscan->rs_nblocks);

	/*
	 * Scan all tuples matching the snapshot.
	 */
	while ((heapTuple = heap_getnext(scan, ForwardScanDirection)) != NULL)
	{
		ItemPointer heapcursor = &heapTuple->t_self;
		ItemPointerData rootTuple;
		OffsetNumber root_offnum;

		CHECK_FOR_INTERRUPTS();

		state->htups += 1;

		if ((previous_blkno == InvalidBlockNumber) ||
			(hscan->rs_cblock != previous_blkno))
		{
			pgstat_progress_update_param(PROGRESS_SCAN_BLOCKS_DONE,
										 hscan->rs_cblock);
			previous_blkno = hscan->rs_cblock;
		}

		/*
		 * As commented in table_index_build_scan, we should index heap-only
		 * tuples under the TIDs of their root tuples; so when we advance onto
		 * a new heap page, build a map of root item offsets on the page.
		 *
		 * This complicates merging against the tuplesort output: we will
		 * visit the live tuples in order by their offsets, but the root
		 * offsets that we need to compare against the index contents might be
		 * ordered differently.  So we might have to "look back" within the
		 * tuplesort output, but only within the current page.  We handle that
		 * by keeping a bool array in_index[] showing all the
		 * already-passed-over tuplesort output TIDs of the current page. We
		 * clear that array here, when advancing onto a new heap page.
		 */
		if (hscan->rs_cblock != root_blkno)
		{
			Page		page = BufferGetPage(hscan->rs_cbuf);

			LockBuffer(hscan->rs_cbuf, BUFFER_LOCK_SHARE);
			heap_get_root_tuples(page, root_offsets);
			LockBuffer(hscan->rs_cbuf, BUFFER_LOCK_UNLOCK);

			memset(in_index, 0, sizeof(in_index));

			root_blkno = hscan->rs_cblock;
		}

		/* Convert actual tuple TID to root TID */
		rootTuple = *heapcursor;
		root_offnum = ItemPointerGetOffsetNumber(heapcursor);

		if (HeapTupleIsHeapOnly(heapTuple))
		{
			root_offnum = root_offsets[root_offnum - 1];
			if (!OffsetNumberIsValid(root_offnum))
				ereport(ERROR,
						(errcode(ERRCODE_DATA_CORRUPTED),
						 errmsg_internal("failed to find parent tuple for heap-only tuple at (%u,%u) in table \"%s\"",
										 ItemPointerGetBlockNumber(heapcursor),
										 ItemPointerGetOffsetNumber(heapcursor),
										 RelationGetRelationName(heapRelation))));
			ItemPointerSetOffsetNumber(&rootTuple, root_offnum);
		}

		/*
		 * "merge" by skipping through the index tuples until we find or pass
		 * the current root tuple.
		 */
		while (!tuplesort_empty &&
			   (!indexcursor ||
				ItemPointerCompare(indexcursor, &rootTuple) < 0))
		{
			Datum		ts_val;
			bool		ts_isnull;

			if (indexcursor)
			{
				/*
				 * Remember index items seen earlier on the current heap page
				 */
				if (ItemPointerGetBlockNumber(indexcursor) == root_blkno)
					in_index[ItemPointerGetOffsetNumber(indexcursor) - 1] = true;
			}

			tuplesort_empty = !tuplesort_getdatum(state->tuplesort, true,
												  &ts_val, &ts_isnull, NULL);
			Assert(tuplesort_empty || !ts_isnull);
			if (!tuplesort_empty)
			{
				itemptr_decode(&decoded, DatumGetInt64(ts_val));
				indexcursor = &decoded;

				/* If int8 is pass-by-ref, free (encoded) TID Datum memory */
#ifndef USE_FLOAT8_BYVAL
				pfree(DatumGetPointer(ts_val));
#endif
			}
			else
			{
				/* Be tidy */
				indexcursor = NULL;
			}
		}

		/*
		 * If the tuplesort has overshot *and* we didn't see a match earlier,
		 * then this tuple is missing from the index, so insert it.
		 */
		if ((tuplesort_empty ||
			 ItemPointerCompare(indexcursor, &rootTuple) > 0) &&
			!in_index[root_offnum - 1])
		{
			MemoryContextReset(econtext->ecxt_per_tuple_memory);

			/* Set up for predicate or expression evaluation */
			ExecStoreHeapTuple(heapTuple, slot, false);

			/*
			 * In a partial index, discard tuples that don't satisfy the
			 * predicate.
			 */
			if (predicate != NULL)
			{
				if (!ExecQual(predicate, econtext))
					continue;
			}

			/*
			 * For the current heap tuple, extract all the attributes we use
			 * in this index, and note which are null.  This also performs
			 * evaluation of any expressions needed.
			 */
			FormIndexDatum(indexInfo,
						   slot,
						   estate,
						   values,
						   isnull);

			/*
			 * You'd think we should go ahead and build the index tuple here,
			 * but some index AMs want to do further processing on the data
			 * first. So pass the values[] and isnull[] arrays, instead.
			 */

			/*
			 * If the tuple is already committed dead, you might think we
			 * could suppress uniqueness checking, but this is no longer true
			 * in the presence of HOT, because the insert is actually a proxy
			 * for a uniqueness check on the whole HOT-chain.  That is, the
			 * tuple we have here could be dead because it was already
			 * HOT-updated, and if so the updating transaction will not have
			 * thought it should insert index entries.  The index AM will
			 * check the whole HOT-chain and correctly detect a conflict if
			 * there is one.
			 */

			index_insert(indexRelation,
						 values,
						 isnull,
						 &rootTuple,
						 heapRelation,
						 indexInfo->ii_Unique ?
						 UNIQUE_CHECK_YES : UNIQUE_CHECK_NO,
						 false,
						 indexInfo);

			state->tups_inserted += 1;
		}
	}

	table_endscan(scan);

	ExecDropSingleTupleTableSlot(slot);

	FreeExecutorState(estate);

	/* These may have been pointing to the now-gone estate */
	indexInfo->ii_ExpressionsState = NIL;
	indexInfo->ii_PredicateState = NULL;
}

/*
 * Return the number of blocks that have been read by this scan since
 * starting.  This is meant for progress reporting rather than be fully
 * accurate: in a parallel scan, workers can be concurrently reading blocks
 * further ahead than what we report.
 */
static BlockNumber
heapam_scan_get_blocks_done(HeapScanDesc hscan)
{
	ParallelBlockTableScanDesc bpscan = NULL;
	BlockNumber startblock;
	BlockNumber blocks_done;

	if (hscan->rs_base.rs_parallel != NULL)
	{
		bpscan = (ParallelBlockTableScanDesc) hscan->rs_base.rs_parallel;
		startblock = bpscan->phs_startblock;
	}
	else
		startblock = hscan->rs_startblock;

	/*
	 * Might have wrapped around the end of the relation, if startblock was
	 * not zero.
	 */
	if (hscan->rs_cblock > startblock)
		blocks_done = hscan->rs_cblock - startblock;
	else
	{
		BlockNumber nblocks;

		nblocks = bpscan != NULL ? bpscan->phs_nblocks : hscan->rs_nblocks;
		blocks_done = nblocks - startblock +
			hscan->rs_cblock;
	}

	return blocks_done;
}


/* ------------------------------------------------------------------------
 * Miscellaneous callbacks for the heap AM
 * ------------------------------------------------------------------------
 */

/*
 * Check to see whether the table needs a TOAST table.  It does only if
 * (1) there are any toastable attributes, and (2) the maximum length
 * of a tuple could exceed TOAST_TUPLE_THRESHOLD.  (We don't want to
 * create a toast table for something like "f1 varchar(20)".)
 */
static bool
heapam_relation_needs_toast_table(Relation rel)
{
	int32		data_length = 0;
	bool		maxlength_unknown = false;
	bool		has_toastable_attrs = false;
	TupleDesc	tupdesc = rel->rd_att;
	int32		tuple_length;
	int			i;

	for (i = 0; i < tupdesc->natts; i++)
	{
		Form_pg_attribute att = TupleDescAttr(tupdesc, i);

		if (att->attisdropped)
			continue;
		data_length = att_align_nominal(data_length, att->attalign);
		if (att->attlen > 0)
		{
			/* Fixed-length types are never toastable */
			data_length += att->attlen;
		}
		else
		{
			int32		maxlen = type_maximum_size(att->atttypid,
												   att->atttypmod);

			if (maxlen < 0)
				maxlength_unknown = true;
			else
				data_length += maxlen;
			if (att->attstorage != TYPSTORAGE_PLAIN)
				has_toastable_attrs = true;
		}
	}
	if (!has_toastable_attrs)
		return false;			/* nothing to toast? */
	if (maxlength_unknown)
		return true;			/* any unlimited-length attrs? */
	tuple_length = MAXALIGN(SizeofHeapTupleHeader +
							BITMAPLEN(tupdesc->natts)) +
		MAXALIGN(data_length);
	return (tuple_length > TOAST_TUPLE_THRESHOLD);
}

/*
 * TOAST tables for heap relations are just heap relations.
 */
static Oid
heapam_relation_toast_am(Relation rel)
{
	return rel->rd_rel->relam;
}


/* ------------------------------------------------------------------------
 * Planner related callbacks for the heap AM
 * ------------------------------------------------------------------------
 */

#define HEAP_OVERHEAD_BYTES_PER_TUPLE \
	(MAXALIGN(SizeofHeapTupleHeader) + sizeof(ItemIdData))
#define HEAP_USABLE_BYTES_PER_PAGE \
	(BLCKSZ - SizeOfPageHeaderData)

static void
heapam_estimate_rel_size(Relation rel, int32 *attr_widths,
						 BlockNumber *pages, double *tuples,
						 double *allvisfrac)
{
	table_block_relation_estimate_size(rel, attr_widths, pages,
									   tuples, allvisfrac,
									   HEAP_OVERHEAD_BYTES_PER_TUPLE,
									   HEAP_USABLE_BYTES_PER_PAGE);
}


/* ------------------------------------------------------------------------
 * Executor related callbacks for the heap AM
 * ------------------------------------------------------------------------
 */

static bool
heapam_scan_bitmap_next_block(TableScanDesc scan,
							  TBMIterateResult *tbmres)
{
	HeapScanDesc hscan = (HeapScanDesc) scan;
	BlockNumber page = tbmres->blockno;
	Buffer		buffer;
	Snapshot	snapshot;
	int			ntup;

	hscan->rs_cindex = 0;
	hscan->rs_ntuples = 0;

	/*
	 * Ignore any claimed entries past what we think is the end of the
	 * relation. It may have been extended after the start of our scan (we
	 * only hold an AccessShareLock, and it could be inserts from this
	 * backend).
	 */
	if (page >= hscan->rs_nblocks)
		return false;

	/*
	 * Acquire pin on the target heap page, trading in any pin we held before.
	 */
	hscan->rs_cbuf = ReleaseAndReadBuffer(hscan->rs_cbuf,
										  scan->rs_rd,
										  page);
	hscan->rs_cblock = page;
	buffer = hscan->rs_cbuf;
	snapshot = scan->rs_snapshot;

	ntup = 0;

	/*
	 * Prune and repair fragmentation for the whole page, if possible.
	 */
	heap_page_prune_opt(scan->rs_rd, buffer);

	/*
	 * We must hold share lock on the buffer content while examining tuple
	 * visibility.  Afterwards, however, the tuples we have found to be
	 * visible are guaranteed good as long as we hold the buffer pin.
	 */
	LockBuffer(buffer, BUFFER_LOCK_SHARE);

	/*
	 * We need two separate strategies for lossy and non-lossy cases.
	 */
	if (tbmres->ntuples >= 0)
	{
		/*
		 * Bitmap is non-lossy, so we just look through the offsets listed in
		 * tbmres; but we have to follow any HOT chain starting at each such
		 * offset.
		 */
		int			curslot;

		for (curslot = 0; curslot < tbmres->ntuples; curslot++)
		{
			OffsetNumber offnum = tbmres->offsets[curslot];
			ItemPointerData tid;
			HeapTupleData heapTuple;

			ItemPointerSet(&tid, page, offnum);
			if (heap_hot_search_buffer(&tid, scan->rs_rd, buffer, snapshot,
									   &heapTuple, NULL, true))
				hscan->rs_vistuples[ntup++] = ItemPointerGetOffsetNumber(&tid);
		}
	}
	else
	{
		/*
		 * Bitmap is lossy, so we must examine each line pointer on the page.
		 * But we can ignore HOT chains, since we'll check each tuple anyway.
		 */
		Page		dp = (Page) BufferGetPage(buffer);
		OffsetNumber maxoff = PageGetMaxOffsetNumber(dp);
		OffsetNumber offnum;

		for (offnum = FirstOffsetNumber; offnum <= maxoff; offnum = OffsetNumberNext(offnum))
		{
			ItemId		lp;
			HeapTupleData loctup;
			bool		valid;

			lp = PageGetItemId(dp, offnum);
			if (!ItemIdIsNormal(lp))
				continue;
			loctup.t_data = (HeapTupleHeader) PageGetItem((Page) dp, lp);
			loctup.t_len = ItemIdGetLength(lp);
			loctup.t_tableOid = scan->rs_rd->rd_id;
			ItemPointerSet(&loctup.t_self, page, offnum);
			valid = HeapTupleSatisfiesVisibility(&loctup, snapshot, buffer);
			if (valid)
			{
				hscan->rs_vistuples[ntup++] = offnum;
				PredicateLockTID(scan->rs_rd, &loctup.t_self, snapshot,
								 HeapTupleHeaderGetXmin(loctup.t_data));
			}
			HeapCheckForSerializableConflictOut(valid, scan->rs_rd, &loctup,
												buffer, snapshot);
		}
	}

	LockBuffer(buffer, BUFFER_LOCK_UNLOCK);

	Assert(ntup <= MaxHeapTuplesPerPage);
	hscan->rs_ntuples = ntup;

	return ntup > 0;
}

static bool
heapam_scan_bitmap_next_tuple(TableScanDesc scan,
							  TBMIterateResult *tbmres,
							  TupleTableSlot *slot)
{
	HeapScanDesc hscan = (HeapScanDesc) scan;
	OffsetNumber targoffset;
	Page		dp;
	ItemId		lp;

	/*
	 * Out of range?  If so, nothing more to look at on this page
	 */
	if (hscan->rs_cindex < 0 || hscan->rs_cindex >= hscan->rs_ntuples)
		return false;

	targoffset = hscan->rs_vistuples[hscan->rs_cindex];
	dp = (Page) BufferGetPage(hscan->rs_cbuf);
	lp = PageGetItemId(dp, targoffset);
	Assert(ItemIdIsNormal(lp));

	hscan->rs_ctup.t_data = (HeapTupleHeader) PageGetItem((Page) dp, lp);
	hscan->rs_ctup.t_len = ItemIdGetLength(lp);
	hscan->rs_ctup.t_tableOid = scan->rs_rd->rd_id;
	ItemPointerSet(&hscan->rs_ctup.t_self, hscan->rs_cblock, targoffset);

	pgstat_count_heap_fetch(scan->rs_rd);

	/*
	 * Set up the result slot to point to this tuple.  Note that the slot
	 * acquires a pin on the buffer.
	 */
	ExecStoreBufferHeapTuple(&hscan->rs_ctup,
							 slot,
							 hscan->rs_cbuf);

	hscan->rs_cindex++;

	return true;
}

static bool
heapam_scan_sample_next_block(TableScanDesc scan, SampleScanState *scanstate)
{
	HeapScanDesc hscan = (HeapScanDesc) scan;
	TsmRoutine *tsm = scanstate->tsmroutine;
	BlockNumber blockno;

	/* return false immediately if relation is empty */
	if (hscan->rs_nblocks == 0)
		return false;

	if (tsm->NextSampleBlock)
	{
		blockno = tsm->NextSampleBlock(scanstate, hscan->rs_nblocks);
		hscan->rs_cblock = blockno;
	}
	else
	{
		/* scanning table sequentially */

		if (hscan->rs_cblock == InvalidBlockNumber)
		{
			Assert(!hscan->rs_inited);
			blockno = hscan->rs_startblock;
		}
		else
		{
			Assert(hscan->rs_inited);

			blockno = hscan->rs_cblock + 1;

			if (blockno >= hscan->rs_nblocks)
			{
				/* wrap to beginning of rel, might not have started at 0 */
				blockno = 0;
			}

			/*
			 * Report our new scan position for synchronization purposes.
			 *
			 * Note: we do this before checking for end of scan so that the
			 * final state of the position hint is back at the start of the
			 * rel.  That's not strictly necessary, but otherwise when you run
			 * the same query multiple times the starting position would shift
			 * a little bit backwards on every invocation, which is confusing.
			 * We don't guarantee any specific ordering in general, though.
			 */
			if (scan->rs_flags & SO_ALLOW_SYNC)
				ss_report_location(scan->rs_rd, blockno);

			if (blockno == hscan->rs_startblock)
			{
				blockno = InvalidBlockNumber;
			}
		}
	}

	if (!BlockNumberIsValid(blockno))
	{
		if (BufferIsValid(hscan->rs_cbuf))
			ReleaseBuffer(hscan->rs_cbuf);
		hscan->rs_cbuf = InvalidBuffer;
		hscan->rs_cblock = InvalidBlockNumber;
		hscan->rs_inited = false;

		return false;
	}

	heapgetpage(scan, blockno);
	hscan->rs_inited = true;

	return true;
}

static bool
heapam_scan_sample_next_tuple(TableScanDesc scan, SampleScanState *scanstate,
							  TupleTableSlot *slot)
{
	HeapScanDesc hscan = (HeapScanDesc) scan;
	TsmRoutine *tsm = scanstate->tsmroutine;
	BlockNumber blockno = hscan->rs_cblock;
	bool		pagemode = (scan->rs_flags & SO_ALLOW_PAGEMODE) != 0;

	Page		page;
	bool		all_visible;
	OffsetNumber maxoffset;

	/*
	 * When not using pagemode, we must lock the buffer during tuple
	 * visibility checks.
	 */
	if (!pagemode)
		LockBuffer(hscan->rs_cbuf, BUFFER_LOCK_SHARE);

	page = (Page) BufferGetPage(hscan->rs_cbuf);
	all_visible = PageIsAllVisible(page) &&
		!scan->rs_snapshot->takenDuringRecovery;
	maxoffset = PageGetMaxOffsetNumber(page);

	for (;;)
	{
		OffsetNumber tupoffset;

		CHECK_FOR_INTERRUPTS();

		/* Ask the tablesample method which tuples to check on this page. */
		tupoffset = tsm->NextSampleTuple(scanstate,
										 blockno,
										 maxoffset);

		if (OffsetNumberIsValid(tupoffset))
		{
			ItemId		itemid;
			bool		visible;
			HeapTuple	tuple = &(hscan->rs_ctup);

			/* Skip invalid tuple pointers. */
			itemid = PageGetItemId(page, tupoffset);
			if (!ItemIdIsNormal(itemid))
				continue;

			tuple->t_data = (HeapTupleHeader) PageGetItem(page, itemid);
			tuple->t_len = ItemIdGetLength(itemid);
			ItemPointerSet(&(tuple->t_self), blockno, tupoffset);


			if (all_visible)
				visible = true;
			else
				visible = SampleHeapTupleVisible(scan, hscan->rs_cbuf,
												 tuple, tupoffset);

			/* in pagemode, heapgetpage did this for us */
			if (!pagemode)
				HeapCheckForSerializableConflictOut(visible, scan->rs_rd, tuple,
													hscan->rs_cbuf, scan->rs_snapshot);

			/* Try next tuple from same page. */
			if (!visible)
				continue;

			/* Found visible tuple, return it. */
			if (!pagemode)
				LockBuffer(hscan->rs_cbuf, BUFFER_LOCK_UNLOCK);

			ExecStoreBufferHeapTuple(tuple, slot, hscan->rs_cbuf);

			/* Count successfully-fetched tuples as heap fetches */
			pgstat_count_heap_getnext(scan->rs_rd);

			return true;
		}
		else
		{
			/*
			 * If we get here, it means we've exhausted the items on this page
			 * and it's time to move to the next.
			 */
			if (!pagemode)
				LockBuffer(hscan->rs_cbuf, BUFFER_LOCK_UNLOCK);

			ExecClearTuple(slot);
			return false;
		}
	}

	Assert(0);
}


/* ----------------------------------------------------------------------------
 *  Helper functions for the above.
 * ----------------------------------------------------------------------------
 */

/*
 * Reconstruct and rewrite the given tuple
 *
 * We cannot simply copy the tuple as-is, for several reasons:
 *
 * 1. We'd like to squeeze out the values of any dropped columns, both
 * to save space and to ensure we have no corner-case failures. (It's
 * possible for example that the new table hasn't got a TOAST table
 * and so is unable to store any large values of dropped cols.)
 *
 * 2. The tuple might not even be legal for the new table; this is
 * currently only known to happen as an after-effect of ALTER TABLE
 * SET WITHOUT OIDS.
 *
 * So, we must reconstruct the tuple from component Datums.
 */
static void
reform_and_rewrite_tuple(HeapTuple tuple,
						 Relation OldHeap, Relation NewHeap,
						 Datum *values, bool *isnull, RewriteState rwstate)
{
	TupleDesc	oldTupDesc = RelationGetDescr(OldHeap);
	TupleDesc	newTupDesc = RelationGetDescr(NewHeap);
	HeapTuple	copiedTuple;
	int			i;

	heap_deform_tuple(tuple, oldTupDesc, values, isnull);

	/* Be sure to null out any dropped columns */
	for (i = 0; i < newTupDesc->natts; i++)
	{
		if (TupleDescAttr(newTupDesc, i)->attisdropped)
			isnull[i] = true;
	}

	copiedTuple = heap_form_tuple(newTupDesc, values, isnull);

	/* The heap rewrite module does the rest */
	rewrite_heap_tuple(rwstate, tuple, copiedTuple);

	heap_freetuple(copiedTuple);
}

/*
 * Check visibility of the tuple.
 */
static bool
SampleHeapTupleVisible(TableScanDesc scan, Buffer buffer,
					   HeapTuple tuple,
					   OffsetNumber tupoffset)
{
	HeapScanDesc hscan = (HeapScanDesc) scan;

	if (scan->rs_flags & SO_ALLOW_PAGEMODE)
	{
		/*
		 * In pageatatime mode, heapgetpage() already did visibility checks,
		 * so just look at the info it left in rs_vistuples[].
		 *
		 * We use a binary search over the known-sorted array.  Note: we could
		 * save some effort if we insisted that NextSampleTuple select tuples
		 * in increasing order, but it's not clear that there would be enough
		 * gain to justify the restriction.
		 */
		int			start = 0,
					end = hscan->rs_ntuples - 1;

		while (start <= end)
		{
			int			mid = (start + end) / 2;
			OffsetNumber curoffset = hscan->rs_vistuples[mid];

			if (tupoffset == curoffset)
				return true;
			else if (tupoffset < curoffset)
				end = mid - 1;
			else
				start = mid + 1;
		}

		return false;
	}
	else
	{
		/* Otherwise, we have to check the tuple individually. */
		return HeapTupleSatisfiesVisibility(tuple, scan->rs_snapshot,
											buffer);
	}
}


/* ------------------------------------------------------------------------
 * Definition of the heap table access method.
 * ------------------------------------------------------------------------
 */

static const TableAmRoutine heapam_methods = {
	.type = T_TableAmRoutine,

	.slot_callbacks = heapam_slot_callbacks,

	.scan_begin = heap_beginscan,
	.scan_end = heap_endscan,
	.scan_rescan = heap_rescan,
	.scan_getnextslot = heap_getnextslot,

	.scan_set_tidrange = heap_set_tidrange,
	.scan_getnextslot_tidrange = heap_getnextslot_tidrange,

	.parallelscan_estimate = table_block_parallelscan_estimate,
	.parallelscan_initialize = table_block_parallelscan_initialize,
	.parallelscan_reinitialize = table_block_parallelscan_reinitialize,

	.index_fetch_begin = heapam_index_fetch_begin,
	.index_fetch_reset = heapam_index_fetch_reset,
	.index_fetch_end = heapam_index_fetch_end,
	.index_fetch_tuple = heapam_index_fetch_tuple,

	.tuple_insert = heapam_tuple_insert,
	.tuple_insert_speculative = heapam_tuple_insert_speculative,
	.tuple_complete_speculative = heapam_tuple_complete_speculative,
	.multi_insert = heap_multi_insert,
	.tuple_delete = heapam_tuple_delete,
	.tuple_update = heapam_tuple_update,
	.tuple_lock = heapam_tuple_lock,

	.tuple_fetch_row_version = heapam_fetch_row_version,
	.tuple_get_latest_tid = heap_get_latest_tid,
	.tuple_tid_valid = heapam_tuple_tid_valid,
	.tuple_satisfies_snapshot = heapam_tuple_satisfies_snapshot,
	.index_delete_tuples = heap_index_delete_tuples,

	.relation_set_new_filenode = heapam_relation_set_new_filenode,
	.relation_nontransactional_truncate = heapam_relation_nontransactional_truncate,
	.relation_copy_data = heapam_relation_copy_data,
	.relation_copy_for_cluster = heapam_relation_copy_for_cluster,
	.relation_vacuum = heap_vacuum_rel,
	.scan_analyze_next_block = heapam_scan_analyze_next_block,
	.scan_analyze_next_tuple = heapam_scan_analyze_next_tuple,
	.index_build_range_scan = heapam_index_build_range_scan,
	.index_validate_scan = heapam_index_validate_scan,

	.relation_size = table_block_relation_size,
	.relation_needs_toast_table = heapam_relation_needs_toast_table,
	.relation_toast_am = heapam_relation_toast_am,
	.relation_fetch_toast_slice = heap_fetch_toast_slice,

	.relation_estimate_size = heapam_estimate_rel_size,

	.scan_bitmap_next_block = heapam_scan_bitmap_next_block,
	.scan_bitmap_next_tuple = heapam_scan_bitmap_next_tuple,
	.scan_sample_next_block = heapam_scan_sample_next_block,
	.scan_sample_next_tuple = heapam_scan_sample_next_tuple
};


const TableAmRoutine *
GetHeapamTableAmRoutine(void)
{
	return &heapam_methods;
}

Datum
heap_tableam_handler(PG_FUNCTION_ARGS)
{
	PG_RETURN_POINTER(&heapam_methods);
}<|MERGE_RESOLUTION|>--- conflicted
+++ resolved
@@ -628,10 +628,6 @@
 	SMgrRelation dstrel;
 
 	dstrel = smgropen(*newrnode, rel->rd_backend, rel->rd_rel->relpersistence);
-<<<<<<< HEAD
-	RelationOpenSmgr(rel);
-=======
->>>>>>> 5fb2e0bb
 
 	/*
 	 * Since we copy the file directly without looking at the shared buffers,
