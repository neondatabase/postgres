/*-------------------------------------------------------------------------
 *
 * spginsert.c
 *	  Externally visible index creation/insertion routines
 *
 * All the actual insertion logic is in spgdoinsert.c.
 *
 * Portions Copyright (c) 1996-2021, PostgreSQL Global Development Group
 * Portions Copyright (c) 1994, Regents of the University of California
 *
 * IDENTIFICATION
 *			src/backend/access/spgist/spginsert.c
 *
 *-------------------------------------------------------------------------
 */

#include "postgres.h"

#include "access/genam.h"
#include "access/spgist_private.h"
#include "access/spgxlog.h"
#include "access/tableam.h"
#include "access/xlog.h"
#include "access/xloginsert.h"
#include "catalog/index.h"
#include "miscadmin.h"
#include "storage/bufmgr.h"
#include "storage/smgr.h"
#include "utils/memutils.h"
#include "utils/rel.h"


typedef struct
{
	SpGistState spgstate;		/* SPGiST's working state */
	int64		indtuples;		/* total number of tuples indexed */
	MemoryContext tmpCtx;		/* per-tuple temporary context */
} SpGistBuildState;


/* Callback to process one heap tuple during table_index_build_scan */
static void
spgistBuildCallback(Relation index, ItemPointer tid, Datum *values,
					bool *isnull, bool tupleIsAlive, void *state)
{
	SpGistBuildState *buildstate = (SpGistBuildState *) state;
	MemoryContext oldCtx;

	/* Work in temp context, and reset it after each tuple */
	oldCtx = MemoryContextSwitchTo(buildstate->tmpCtx);

	/*
	 * Even though no concurrent insertions can be happening, we still might
	 * get a buffer-locking failure due to bgwriter or checkpointer taking a
	 * lock on some buffer.  So we need to be willing to retry.  We can flush
	 * any temp data when retrying.
	 */
	while (!spgdoinsert(index, &buildstate->spgstate, tid,
						values, isnull))
	{
		MemoryContextReset(buildstate->tmpCtx);
	}

	/* Update total tuple count */
	buildstate->indtuples += 1;

	MemoryContextSwitchTo(oldCtx);
	MemoryContextReset(buildstate->tmpCtx);
}

/*
 * Build an SP-GiST index.
 */
IndexBuildResult *
spgbuild(Relation heap, Relation index, IndexInfo *indexInfo)
{
	IndexBuildResult *result;
	double		reltuples;
	SpGistBuildState buildstate;
	Buffer		metabuffer,
				rootbuffer,
				nullbuffer;

	if (RelationGetNumberOfBlocks(index) != 0)
		elog(ERROR, "index \"%s\" already contains data",
			 RelationGetRelationName(index));

	smgr_start_unlogged_build(index->rd_smgr);

	/*
	 * Initialize the meta page and root pages
	 */
	metabuffer = SpGistNewBuffer(index);
	rootbuffer = SpGistNewBuffer(index);
	nullbuffer = SpGistNewBuffer(index);

	Assert(BufferGetBlockNumber(metabuffer) == SPGIST_METAPAGE_BLKNO);
	Assert(BufferGetBlockNumber(rootbuffer) == SPGIST_ROOT_BLKNO);
	Assert(BufferGetBlockNumber(nullbuffer) == SPGIST_NULL_BLKNO);

	START_CRIT_SECTION();

	SpGistInitMetapage(BufferGetPage(metabuffer));
	MarkBufferDirty(metabuffer);
	SpGistInitBuffer(rootbuffer, SPGIST_LEAF);
	MarkBufferDirty(rootbuffer);
	SpGistInitBuffer(nullbuffer, SPGIST_LEAF | SPGIST_NULLS);
	MarkBufferDirty(nullbuffer);

	END_CRIT_SECTION();

	UnlockReleaseBuffer(metabuffer);
	UnlockReleaseBuffer(rootbuffer);
	UnlockReleaseBuffer(nullbuffer);

	/*
	 * Now insert all the heap data into the index
	 */
	initSpGistState(&buildstate.spgstate, index);
	buildstate.spgstate.isBuild = true;
	buildstate.indtuples = 0;

	buildstate.tmpCtx = AllocSetContextCreate(CurrentMemoryContext,
											  "SP-GiST build temporary context",
											  ALLOCSET_DEFAULT_SIZES);

	reltuples = table_index_build_scan(heap, index, indexInfo, true, true,
									   spgistBuildCallback, (void *) &buildstate,
									   NULL);

	MemoryContextDelete(buildstate.tmpCtx);

	SpGistUpdateMetaPage(index);

	smgr_finish_unlogged_build_phase_1(index->rd_smgr);

	/*
	 * We didn't write WAL records as we built the index, so if WAL-logging is
	 * required, write all pages to the WAL now.
	 */
	if (RelationNeedsWAL(index))
	{
		log_newpage_range(index, MAIN_FORKNUM,
						  0, RelationGetNumberOfBlocks(index),
						  true);
		SetLastWrittenLSN(XactLastRecEnd, index->rd_smgr->smgr_rnode.node.relNode,
						  0, RelationGetNumberOfBlocks(index));
	}
<<<<<<< HEAD
=======
	SetLastWrittenPageLSN(XactLastRecEnd);

>>>>>>> 9c990084
	smgr_end_unlogged_build(index->rd_smgr);

	result = (IndexBuildResult *) palloc0(sizeof(IndexBuildResult));
	result->heap_tuples = reltuples;
	result->index_tuples = buildstate.indtuples;

	return result;
}

/*
 * Build an empty SPGiST index in the initialization fork
 */
void
spgbuildempty(Relation index)
{
	Page		page;

	/* Construct metapage. */
	page = (Page) palloc(BLCKSZ);
	SpGistInitMetapage(page);

	/*
	 * Write the page and log it unconditionally.  This is important
	 * particularly for indexes created on tablespaces and databases whose
	 * creation happened after the last redo pointer as recovery removes any
	 * of their existing content when the corresponding create records are
	 * replayed.
	 */
	PageSetChecksumInplace(page, SPGIST_METAPAGE_BLKNO);
	smgrwrite(index->rd_smgr, INIT_FORKNUM, SPGIST_METAPAGE_BLKNO,
			  (char *) page, true);
	log_newpage(&index->rd_smgr->smgr_rnode.node, INIT_FORKNUM,
				SPGIST_METAPAGE_BLKNO, page, true);

	/* Likewise for the root page. */
	SpGistInitPage(page, SPGIST_LEAF);

	PageSetChecksumInplace(page, SPGIST_ROOT_BLKNO);
	smgrwrite(index->rd_smgr, INIT_FORKNUM, SPGIST_ROOT_BLKNO,
			  (char *) page, true);
	log_newpage(&index->rd_smgr->smgr_rnode.node, INIT_FORKNUM,
				SPGIST_ROOT_BLKNO, page, true);

	/* Likewise for the null-tuples root page. */
	SpGistInitPage(page, SPGIST_LEAF | SPGIST_NULLS);

	PageSetChecksumInplace(page, SPGIST_NULL_BLKNO);
	smgrwrite(index->rd_smgr, INIT_FORKNUM, SPGIST_NULL_BLKNO,
			  (char *) page, true);
	log_newpage(&index->rd_smgr->smgr_rnode.node, INIT_FORKNUM,
				SPGIST_NULL_BLKNO, page, true);

	/*
	 * An immediate sync is required even if we xlog'd the pages, because the
	 * writes did not go through shared buffers and therefore a concurrent
	 * checkpoint may have moved the redo pointer past our xlog record.
	 */
	smgrimmedsync(index->rd_smgr, INIT_FORKNUM);
}

/*
 * Insert one new tuple into an SPGiST index.
 */
bool
spginsert(Relation index, Datum *values, bool *isnull,
		  ItemPointer ht_ctid, Relation heapRel,
		  IndexUniqueCheck checkUnique,
		  bool indexUnchanged,
		  IndexInfo *indexInfo)
{
	SpGistState spgstate;
	MemoryContext oldCtx;
	MemoryContext insertCtx;

	insertCtx = AllocSetContextCreate(CurrentMemoryContext,
									  "SP-GiST insert temporary context",
									  ALLOCSET_DEFAULT_SIZES);
	oldCtx = MemoryContextSwitchTo(insertCtx);

	initSpGistState(&spgstate, index);

	/*
	 * We might have to repeat spgdoinsert() multiple times, if conflicts
	 * occur with concurrent insertions.  If so, reset the insertCtx each time
	 * to avoid cumulative memory consumption.  That means we also have to
	 * redo initSpGistState(), but it's cheap enough not to matter.
	 */
	while (!spgdoinsert(index, &spgstate, ht_ctid, values, isnull))
	{
		MemoryContextReset(insertCtx);
		initSpGistState(&spgstate, index);
	}

	SpGistUpdateMetaPage(index);

	MemoryContextSwitchTo(oldCtx);
	MemoryContextDelete(insertCtx);

	/* return false since we've not done any unique check */
	return false;
}<|MERGE_RESOLUTION|>--- conflicted
+++ resolved
@@ -146,11 +146,7 @@
 		SetLastWrittenLSN(XactLastRecEnd, index->rd_smgr->smgr_rnode.node.relNode,
 						  0, RelationGetNumberOfBlocks(index));
 	}
-<<<<<<< HEAD
-=======
-	SetLastWrittenPageLSN(XactLastRecEnd);
-
->>>>>>> 9c990084
+
 	smgr_end_unlogged_build(index->rd_smgr);
 
 	result = (IndexBuildResult *) palloc0(sizeof(IndexBuildResult));
