--- conflicted
+++ resolved
@@ -444,13 +444,8 @@
 	if (!zenith_tenant_walproposer)
 		elog(FATAL, "neon.tenant_id is not provided");
 	if (*zenith_tenant_walproposer != '\0' &&
-<<<<<<< HEAD
 		!HexDecodeString(greetRequest.tenantid, zenith_tenant_walproposer, 16))
-		elog(FATAL, "Could not parse zenith.zenith_tenant, %s", zenith_tenant_walproposer);
-=======
-		!HexDecodeString(greetRequest.ztenantid, zenith_tenant_walproposer, 16))
 		elog(FATAL, "Could not parse neon.tenant_id, %s", zenith_tenant_walproposer);
->>>>>>> a424e3cc
 
 	greetRequest.timeline = ThisTimeLineID;
 	greetRequest.walSegSize = wal_segment_size;
