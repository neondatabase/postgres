--- conflicted
+++ resolved
@@ -239,11 +239,7 @@
 static void StartLogicalReplication(StartReplicationCmd *cmd);
 static void ProcessStandbyMessage(void);
 static void ProcessStandbyReplyMessage(void);
-<<<<<<< HEAD
-static void ProcessZenithFeedbackMessage(void);
-=======
 static void ProcessReplicationFeedbackMessage(void);
->>>>>>> 9c990084
 static void ProcessStandbyHSFeedbackMessage(void);
 static void ProcessRepliesIfAny(void);
 static void ProcessPendingWrites(void);
@@ -1882,11 +1878,7 @@
 			break;
 
 		case 'z':
-<<<<<<< HEAD
-			ProcessZenithFeedbackMessage();
-=======
 			ProcessReplicationFeedbackMessage();
->>>>>>> 9c990084
 			break;
 
 		default:
@@ -1961,35 +1953,15 @@
 					LSN_FORMAT_ARGS(applyPtr));
 }
 
-<<<<<<< HEAD
-// This message is a zenith extension of postgres replication protocol
-static void
-ProcessZenithFeedbackMessage(void)
-{
-	ZenithFeedback zf;
-=======
 // This message is a neon extension of postgres replication protocol
 static void
 ProcessReplicationFeedbackMessage(void)
 {
 	ReplicationFeedback rf;
->>>>>>> 9c990084
 
 	// consume message length
 	pq_getmsgint64(&reply_message);
 
-<<<<<<< HEAD
-	ParseZenithFeedbackMessage(&reply_message, &zf);
-
-	zenith_feedback_set(&zf);
-
-	SetZenithCurrentClusterSize(zf.currentClusterSize);
-
-	ProcessStandbyReply(zf.ps_writelsn,
-						zf.ps_flushlsn,
-						zf.ps_applylsn,
-						zf.ps_replytime,
-=======
 	ParseReplicationFeedbackMessage(&reply_message, &rf);
 
 	replication_feedback_set(&rf);
@@ -2000,7 +1972,6 @@
 						rf.ps_flushlsn,
 						rf.ps_applylsn,
 						rf.ps_replytime,
->>>>>>> 9c990084
 						false);
 }
 
@@ -2914,21 +2885,12 @@
 			resetStringInfo(&output_message);
 		else
 			initStringInfo(&output_message);
-<<<<<<< HEAD
 
 		pq_sendbyte(&output_message, 'w');
 		pq_sendint64(&output_message, startptr);	/* dataStart */
 		pq_sendint64(&output_message, SendRqstPtr); /* walEnd */
 		pq_sendint64(&output_message, 0);	/* sendtime, filled in last */
 
-=======
-
-		pq_sendbyte(&output_message, 'w');
-		pq_sendint64(&output_message, startptr);	/* dataStart */
-		pq_sendint64(&output_message, SendRqstPtr); /* walEnd */
-		pq_sendint64(&output_message, 0);	/* sendtime, filled in last */
-
->>>>>>> 9c990084
 		/*
 		* Read the log directly into the output buffer to avoid extra memcpy
 		* calls.
@@ -2973,17 +2935,10 @@
 				goto retry;
 			}
 		}
-<<<<<<< HEAD
 
 		output_message.len += nbytes;
 		output_message.data[output_message.len] = '\0';
 
-=======
-
-		output_message.len += nbytes;
-		output_message.data[output_message.len] = '\0';
-
->>>>>>> 9c990084
 		/*
 		 * Fill the send timestamp last, so that it is taken as late as possible.
 		 */
@@ -3915,17 +3870,10 @@
 		XLogRecPtr applyPtr;
 		XLogRecPtr myFlushLsn = GetFlushRecPtr();
 
-<<<<<<< HEAD
-		zenith_feedback_get_lsns(&writePtr, &flushPtr, &applyPtr);
-		#define MB ((XLogRecPtr)1024*1024)
-
-		elog(DEBUG2, "current flushLsn %X/%X ZenithFeedback: write %X/%X flush %X/%X apply %X/%X",
-=======
 		replication_feedback_get_lsns(&writePtr, &flushPtr, &applyPtr);
 		#define MB ((XLogRecPtr)1024*1024)
 
 		elog(DEBUG2, "current flushLsn %X/%X ReplicationFeedback: write %X/%X flush %X/%X apply %X/%X",
->>>>>>> 9c990084
 			LSN_FORMAT_ARGS(myFlushLsn),
 			LSN_FORMAT_ARGS(writePtr),
 			LSN_FORMAT_ARGS(flushPtr),
