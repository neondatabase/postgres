/*-------------------------------------------------------------------------
 *
 * smgr.c
 *	  public interface routines to storage manager switch.
 *
 *	  All file system operations in POSTGRES dispatch through these
 *	  routines.
 *
 * Portions Copyright (c) 1996-2021, PostgreSQL Global Development Group
 * Portions Copyright (c) 1994, Regents of the University of California
 *
 *
 * IDENTIFICATION
 *	  src/backend/storage/smgr/smgr.c
 *
 *-------------------------------------------------------------------------
 */
#include "postgres.h"

#include "access/xlog.h"
#include "catalog/pg_tablespace.h"
#include "lib/ilist.h"
#include "storage/bufmgr.h"
#include "storage/ipc.h"
#include "storage/md.h"
#include "storage/smgr.h"
#include "utils/hsearch.h"
#include "utils/inval.h"

static const f_smgr smgr_md = {
	/* magnetic disk */
		.smgr_init = mdinit,
		.smgr_shutdown = NULL,
		.smgr_open = mdopen,
		.smgr_close = mdclose,
		.smgr_create = mdcreate,
		.smgr_exists = mdexists,
		.smgr_unlink = mdunlink,
		.smgr_extend = mdextend,
		.smgr_prefetch = mdprefetch,
		.smgr_read = mdread,
		.smgr_write = mdwrite,
		.smgr_writeback = mdwriteback,
		.smgr_nblocks = mdnblocks,
		.smgr_truncate = mdtruncate,
		.smgr_immedsync = mdimmedsync,
};

/*
 * Each backend has a hashtable that stores all extant SMgrRelation objects.
 * In addition, "unowned" SMgrRelation objects are chained together in a list.
 */
static HTAB *SMgrRelationHash = NULL;

static dlist_head unowned_relns;

/* local function prototypes */
//static void smgrshutdown(int code, Datum arg);


/*
 *	smgrinit(), smgrshutdown() -- Initialize or shut down storage
 *								  managers.
 *
 * Note: smgrinit is called during backend startup (normal or standalone
 * case), *not* during postmaster start.  Therefore, any resources created
 * here or destroyed in smgrshutdown are backend-local.
 */
void
smgrinit(void)
{
	(*smgr_init_hook)();

	/*
	 * ZENITH XXX
	 * This doesn't work with inmem_smgr, so temporarily disable.
	 * Anyway, we don't have any real smgrshutdown function.
	 */
	// /* register the shutdown proc */
	// on_proc_exit(smgrshutdown, 0);
}

//ZENITH XXX See comment above. Silence compiler warning.
// /*
//  * on_proc_exit hook for smgr cleanup during backend shutdown
//  */
// static void
// smgrshutdown(int code, Datum arg)
// {
// 	if (smgr_shutdown_hook)
// 		(*smgr_shutdown_hook)();

// 	smgr_shutdown_standard();
// }

/* Hook for plugins to get control in smgr */
smgr_hook_type smgr_hook = NULL;
smgr_init_hook_type smgr_init_hook = smgr_init_standard;
smgr_shutdown_hook_type smgr_shutdown_hook = NULL;

const f_smgr *
smgr_standard(BackendId backend, RelFileNode rnode)
{
	return &smgr_md;
}

void
smgr_init_standard(void)
{
	mdinit();
}

void
smgr_shutdown_standard(void)
{
}

const f_smgr *
smgr(BackendId backend, RelFileNode rnode)
{
	const f_smgr *result;

	if (smgr_hook)
	{
		result = (*smgr_hook)(backend, rnode);
	}
	else
		result = smgr_standard(backend, rnode);

	return result;
}


/*
 *	smgropen() -- Return an SMgrRelation object, creating it if need be.
 *
 *		This does not attempt to actually open the underlying file.
 *
 * The caller should pass the value of pg_class.relpersistence, if they know
 * it, or 0 if unknown. Some operations, like smgrwrite() and smgrunlink()
 * are allowed when relpersistence is not known, but others like smgrread()
 * require it.
 */
SMgrRelation
smgropen(RelFileNode rnode, BackendId backend, char relpersistence)
{
	RelFileNodeBackend brnode;
	SMgrRelation reln;
	bool		found;

	if (SMgrRelationHash == NULL)
	{
		/* First time through: initialize the hash table */
		HASHCTL		ctl;

		ctl.keysize = sizeof(RelFileNodeBackend);
		ctl.entrysize = sizeof(SMgrRelationData);
		SMgrRelationHash = hash_create("smgr relation table", 400,
									   &ctl, HASH_ELEM | HASH_BLOBS);
		dlist_init(&unowned_relns);
	}

	/* Look up or create an entry */
	brnode.node = rnode;
	brnode.backend = backend;
	reln = (SMgrRelation) hash_search(SMgrRelationHash,
									  (void *) &brnode,
									  HASH_ENTER, &found);

	/* Initialize it if not present before */
	if (!found)
	{
		/* hash_search already filled in the lookup key */
		reln->smgr_owner = NULL;
		reln->smgr_targblock = InvalidBlockNumber;
		reln->smgr_relpersistence = relpersistence;
		for (int i = 0; i <= MAX_FORKNUM; ++i)
			reln->smgr_cached_nblocks[i] = InvalidBlockNumber;

		reln->smgr = smgr(backend, rnode);

		/* implementation-specific initialization */
		(*reln->smgr).smgr_open(reln);

		/* it has no owner yet */
		dlist_push_tail(&unowned_relns, &reln->node);
	}
	else
	{
		/*
		 * If the caller passed a valid 'relpersistence', and it was unknown
		 * before, update it.
		 */
		if (reln->smgr_relpersistence == 0)
			reln->smgr_relpersistence = relpersistence;
		else
<<<<<<< HEAD
			Assert(relpersistence == 0 || reln->smgr_relpersistence == relpersistence);
=======
		{
			if (!(relpersistence == 0 || reln->smgr_relpersistence == relpersistence))
				elog(ERROR, "relpersistence mismatch: smgropen %c vs SmgrRelation %c",
					 relpersistence, reln->smgr_relpersistence);
		}
>>>>>>> bc6dcc49
	}

	return reln;
}

/*
 * smgrsetowner() -- Establish a long-lived reference to an SMgrRelation object
 *
 * There can be only one owner at a time; this is sufficient since currently
 * the only such owners exist in the relcache.
 */
void
smgrsetowner(SMgrRelation *owner, SMgrRelation reln)
{
	/* We don't support "disowning" an SMgrRelation here, use smgrclearowner */
	Assert(owner != NULL);

	/*
	 * First, unhook any old owner.  (Normally there shouldn't be any, but it
	 * seems possible that this can happen during swap_relation_files()
	 * depending on the order of processing.  It's ok to close the old
	 * relcache entry early in that case.)
	 *
	 * If there isn't an old owner, then the reln should be in the unowned
	 * list, and we need to remove it.
	 */
	if (reln->smgr_owner)
		*(reln->smgr_owner) = NULL;
	else
		dlist_delete(&reln->node);

	/* Now establish the ownership relationship. */
	reln->smgr_owner = owner;
	*owner = reln;
}

/*
 * smgrclearowner() -- Remove long-lived reference to an SMgrRelation object
 *					   if one exists
 */
void
smgrclearowner(SMgrRelation *owner, SMgrRelation reln)
{
	/* Do nothing if the SMgrRelation object is not owned by the owner */
	if (reln->smgr_owner != owner)
		return;

	/* unset the owner's reference */
	*owner = NULL;

	/* unset our reference to the owner */
	reln->smgr_owner = NULL;

	/* add to list of unowned relations */
	dlist_push_tail(&unowned_relns, &reln->node);
}

/*
 *	smgrexists() -- Does the underlying file for a fork exist?
 */
bool
smgrexists(SMgrRelation reln, ForkNumber forknum)
{
	return (*reln->smgr).smgr_exists(reln, forknum);
}

/*
 *	smgrclose() -- Close and delete an SMgrRelation object.
 */
void
smgrclose(SMgrRelation reln)
{
	SMgrRelation *owner;
	ForkNumber	forknum;

	for (forknum = 0; forknum <= MAX_FORKNUM; forknum++)
		(*reln->smgr).smgr_close(reln, forknum);

	owner = reln->smgr_owner;

	if (!owner)
		dlist_delete(&reln->node);

	if (hash_search(SMgrRelationHash,
					(void *) &(reln->smgr_rnode),
					HASH_REMOVE, NULL) == NULL)
		elog(ERROR, "SMgrRelation hashtable corrupted");

	/*
	 * Unhook the owner pointer, if any.  We do this last since in the remote
	 * possibility of failure above, the SMgrRelation object will still exist.
	 */
	if (owner)
		*owner = NULL;
}

/*
 *	smgrcloseall() -- Close all existing SMgrRelation objects.
 */
void
smgrcloseall(void)
{
	HASH_SEQ_STATUS status;
	SMgrRelation reln;

	/* Nothing to do if hashtable not set up */
	if (SMgrRelationHash == NULL)
		return;

	hash_seq_init(&status, SMgrRelationHash);

	while ((reln = (SMgrRelation) hash_seq_search(&status)) != NULL)
		smgrclose(reln);
}

/*
 *	smgrclosenode() -- Close SMgrRelation object for given RelFileNode,
 *					   if one exists.
 *
 * This has the same effects as smgrclose(smgropen(rnode)), but it avoids
 * uselessly creating a hashtable entry only to drop it again when no
 * such entry exists already.
 */
void
smgrclosenode(RelFileNodeBackend rnode)
{
	SMgrRelation reln;

	/* Nothing to do if hashtable not set up */
	if (SMgrRelationHash == NULL)
		return;

	reln = (SMgrRelation) hash_search(SMgrRelationHash,
									  (void *) &rnode,
									  HASH_FIND, NULL);
	if (reln != NULL)
		smgrclose(reln);
}

/*
 *	smgrcreate() -- Create a new relation.
 *
 *		Given an already-created (but presumably unused) SMgrRelation,
 *		cause the underlying disk file or other storage for the fork
 *		to be created.
 */
void
smgrcreate(SMgrRelation reln, ForkNumber forknum, bool isRedo)
{
	(*reln->smgr).smgr_create(reln, forknum, isRedo);
}

/*
 *	smgrdosyncall() -- Immediately sync all forks of all given relations
 *
 *		All forks of all given relations are synced out to the store.
 *
 *		This is equivalent to FlushRelationBuffers() for each smgr relation,
 *		then calling smgrimmedsync() for all forks of each relation, but it's
 *		significantly quicker so should be preferred when possible.
 */
void
smgrdosyncall(SMgrRelation *rels, int nrels)
{
	int			i = 0;
	ForkNumber	forknum;

	if (nrels == 0)
		return;

	FlushRelationsAllBuffers(rels, nrels);

	/*
	 * Sync the physical file(s).
	 */
	for (i = 0; i < nrels; i++)
	{
		for (forknum = 0; forknum <= MAX_FORKNUM; forknum++)
		{
			if ((*rels[i]->smgr).smgr_exists(rels[i], forknum))
				(*rels[i]->smgr).smgr_immedsync(rels[i], forknum);
		}
	}
}

/*
 *	smgrdounlinkall() -- Immediately unlink all forks of all given relations
 *
 *		All forks of all given relations are removed from the store.  This
 *		should not be used during transactional operations, since it can't be
 *		undone.
 *
 *		If isRedo is true, it is okay for the underlying file(s) to be gone
 *		already.
 */
void
smgrdounlinkall(SMgrRelation *rels, int nrels, bool isRedo)
{
	int			i = 0;
	RelFileNodeBackend *rnodes;
	ForkNumber	forknum;

	if (nrels == 0)
		return;

	/*
	 * Get rid of any remaining buffers for the relations.  bufmgr will just
	 * drop them without bothering to write the contents.
	 */
	DropRelFileNodesAllBuffers(rels, nrels);

	/*
	 * create an array which contains all relations to be dropped, and close
	 * each relation's forks at the smgr level while at it
	 */
	rnodes = palloc(sizeof(RelFileNodeBackend) * nrels);
	for (i = 0; i < nrels; i++)
	{
		RelFileNodeBackend rnode = rels[i]->smgr_rnode;

		rnodes[i] = rnode;

		/* Close the forks at smgr level */
		for (forknum = 0; forknum <= MAX_FORKNUM; forknum++)
			(*rels[i]->smgr).smgr_close(rels[i], forknum);
	}

	/*
	 * It'd be nice to tell the stats collector to forget them immediately,
	 * too. But we can't because we don't know the OIDs.
	 */

	/*
	 * Send a shared-inval message to force other backends to close any
	 * dangling smgr references they may have for these rels.  We should do
	 * this before starting the actual unlinking, in case we fail partway
	 * through that step.  Note that the sinval messages will eventually come
	 * back to this backend, too, and thereby provide a backstop that we
	 * closed our own smgr rel.
	 */
	for (i = 0; i < nrels; i++)
		CacheInvalidateSmgr(rnodes[i]);

	/*
	 * Delete the physical file(s).
	 *
	 * Note: smgr_unlink must treat deletion failure as a WARNING, not an
	 * ERROR, because we've already decided to commit or abort the current
	 * xact.
	 */

	for (i = 0; i < nrels; i++)
	{
		for (forknum = 0; forknum <= MAX_FORKNUM; forknum++)
			(*rels[i]->smgr).smgr_unlink(rnodes[i], forknum, isRedo);
	}

	pfree(rnodes);
}


/*
 *	smgrextend() -- Add a new block to a file.
 *
 *		The semantics are nearly the same as smgrwrite(): write at the
 *		specified position.  However, this is to be used for the case of
 *		extending a relation (i.e., blocknum is at or beyond the current
 *		EOF).  Note that we assume writing a block beyond current EOF
 *		causes intervening file space to become filled with zeroes.
 */
void
smgrextend(SMgrRelation reln, ForkNumber forknum, BlockNumber blocknum,
		   char *buffer, bool skipFsync)
{
	(*reln->smgr).smgr_extend(reln, forknum, blocknum,
										 buffer, skipFsync);

	/*
	 * Normally we expect this to increase nblocks by one, but if the cached
	 * value isn't as expected, just invalidate it so the next call asks the
	 * kernel.
	 */
	if (reln->smgr_cached_nblocks[forknum] == blocknum)
		reln->smgr_cached_nblocks[forknum] = blocknum + 1;
	else
		reln->smgr_cached_nblocks[forknum] = InvalidBlockNumber;
}

/*
 *	smgrprefetch() -- Initiate asynchronous read of the specified block of a relation.
 *
 *		In recovery only, this can return false to indicate that a file
 *		doesn't	exist (presumably it has been dropped by a later WAL
 *		record).
 */
bool
smgrprefetch(SMgrRelation reln, ForkNumber forknum, BlockNumber blocknum)
{
	return (*reln->smgr).smgr_prefetch(reln, forknum, blocknum);
}

/*
 *	smgrread() -- read a particular block from a relation into the supplied
 *				  buffer.
 *
 *		This routine is called from the buffer manager in order to
 *		instantiate pages in the shared buffer cache.  All storage managers
 *		return pages in the format that POSTGRES expects.
 */
void
smgrread(SMgrRelation reln, ForkNumber forknum, BlockNumber blocknum,
		 char *buffer)
{
	(*reln->smgr).smgr_read(reln, forknum, blocknum, buffer);
}

/*
 *	smgrwrite() -- Write the supplied buffer out.
 *
 *		This is to be used only for updating already-existing blocks of a
 *		relation (ie, those before the current EOF).  To extend a relation,
 *		use smgrextend().
 *
 *		This is not a synchronous write -- the block is not necessarily
 *		on disk at return, only dumped out to the kernel.  However,
 *		provisions will be made to fsync the write before the next checkpoint.
 *
 *		skipFsync indicates that the caller will make other provisions to
 *		fsync the relation, so we needn't bother.  Temporary relations also
 *		do not require fsync.
 */
void
smgrwrite(SMgrRelation reln, ForkNumber forknum, BlockNumber blocknum,
		  char *buffer, bool skipFsync)
{
	(*reln->smgr).smgr_write(reln, forknum, blocknum,
										buffer, skipFsync);
}


/*
 *	smgrwriteback() -- Trigger kernel writeback for the supplied range of
 *					   blocks.
 */
void
smgrwriteback(SMgrRelation reln, ForkNumber forknum, BlockNumber blocknum,
			  BlockNumber nblocks)
{
	(*reln->smgr).smgr_writeback(reln, forknum, blocknum,
											nblocks);
}

/*
 *	smgrnblocks() -- Calculate the number of blocks in the
 *					 supplied relation.
 */
BlockNumber
smgrnblocks(SMgrRelation reln, ForkNumber forknum)
{
	BlockNumber result;

	/* Check and return if we get the cached value for the number of blocks. */
	result = smgrnblocks_cached(reln, forknum);
	if (result != InvalidBlockNumber)
		return result;

	result = (*reln->smgr).smgr_nblocks(reln, forknum);

	reln->smgr_cached_nblocks[forknum] = result;

	return result;
}

/*
 *	smgrnblocks_cached() -- Get the cached number of blocks in the supplied
 *							relation.
 *
 * Returns an InvalidBlockNumber when not in recovery and when the relation
 * fork size is not cached.
 */
BlockNumber
smgrnblocks_cached(SMgrRelation reln, ForkNumber forknum)
{
	/*
	 * For now, we only use cached values in recovery due to lack of a shared
	 * invalidation mechanism for changes in file size.
	 */
	if (InRecovery && reln->smgr_cached_nblocks[forknum] != InvalidBlockNumber)
		return reln->smgr_cached_nblocks[forknum];

	return InvalidBlockNumber;
}

/*
 *	smgrtruncate() -- Truncate the given forks of supplied relation to
 *					  each specified numbers of blocks
 *
 * The truncation is done immediately, so this can't be rolled back.
 *
 * The caller must hold AccessExclusiveLock on the relation, to ensure that
 * other backends receive the smgr invalidation event that this function sends
 * before they access any forks of the relation again.
 */
void
smgrtruncate(SMgrRelation reln, ForkNumber *forknum, int nforks, BlockNumber *nblocks)
{
	int			i;

	/*
	 * Get rid of any buffers for the about-to-be-deleted blocks. bufmgr will
	 * just drop them without bothering to write the contents.
	 */
	DropRelFileNodeBuffers(reln, forknum, nforks, nblocks);

	/*
	 * Send a shared-inval message to force other backends to close any smgr
	 * references they may have for this rel.  This is useful because they
	 * might have open file pointers to segments that got removed, and/or
	 * smgr_targblock variables pointing past the new rel end.  (The inval
	 * message will come back to our backend, too, causing a
	 * probably-unnecessary local smgr flush.  But we don't expect that this
	 * is a performance-critical path.)  As in the unlink code, we want to be
	 * sure the message is sent before we start changing things on-disk.
	 */
	CacheInvalidateSmgr(reln->smgr_rnode);

	/* Do the truncation */
	for (i = 0; i < nforks; i++)
	{
		/* Make the cached size is invalid if we encounter an error. */
		reln->smgr_cached_nblocks[forknum[i]] = InvalidBlockNumber;

		(*reln->smgr).smgr_truncate(reln, forknum[i], nblocks[i]);

		/*
		 * We might as well update the local smgr_cached_nblocks values. The
		 * smgr cache inval message that this function sent will cause other
		 * backends to invalidate their copies of smgr_fsm_nblocks and
		 * smgr_vm_nblocks, and these ones too at the next command boundary.
		 * But these ensure they aren't outright wrong until then.
		 */
		reln->smgr_cached_nblocks[forknum[i]] = nblocks[i];
	}
}

/*
 *	smgrimmedsync() -- Force the specified relation to stable storage.
 *
 *		Synchronously force all previous writes to the specified relation
 *		down to disk.
 *
 *		This is useful for building completely new relations (eg, new
 *		indexes).  Instead of incrementally WAL-logging the index build
 *		steps, we can just write completed index pages to disk with smgrwrite
 *		or smgrextend, and then fsync the completed index file before
 *		committing the transaction.  (This is sufficient for purposes of
 *		crash recovery, since it effectively duplicates forcing a checkpoint
 *		for the completed index.  But it is *not* sufficient if one wishes
 *		to use the WAL log for PITR or replication purposes: in that case
 *		we have to make WAL entries as well.)
 *
 *		The preceding writes should specify skipFsync = true to avoid
 *		duplicative fsyncs.
 *
 *		Note that you need to do FlushRelationBuffers() first if there is
 *		any possibility that there are dirty buffers for the relation;
 *		otherwise the sync is not very meaningful.
 */
void
smgrimmedsync(SMgrRelation reln, ForkNumber forknum)
{
	(*reln->smgr).smgr_immedsync(reln, forknum);
}

/*
 * Zenith-added functions to mark the phases of an unlogged index build.
 */
void
smgr_start_unlogged_build(SMgrRelation reln)
{
	if ((*reln->smgr).smgr_start_unlogged_build)
		(*reln->smgr).smgr_start_unlogged_build(reln);
}

void
smgr_finish_unlogged_build_phase_1(SMgrRelation reln)
{
	if ((*reln->smgr).smgr_finish_unlogged_build_phase_1)
		(*reln->smgr).smgr_finish_unlogged_build_phase_1(reln);
}

void
smgr_end_unlogged_build(SMgrRelation reln)
{
	if ((*reln->smgr).smgr_end_unlogged_build)
		(*reln->smgr).smgr_end_unlogged_build(reln);
}

/*
 * AtEOXact_SMgr
 *
 * This routine is called during transaction commit or abort (it doesn't
 * particularly care which).  All transient SMgrRelation objects are closed.
 *
 * We do this as a compromise between wanting transient SMgrRelations to
 * live awhile (to amortize the costs of blind writes of multiple blocks)
 * and needing them to not live forever (since we're probably holding open
 * a kernel file descriptor for the underlying file, and we need to ensure
 * that gets closed reasonably soon if the file gets deleted).
 */
void
AtEOXact_SMgr(void)
{
	dlist_mutable_iter iter;

	/*
	 * Zap all unowned SMgrRelations.  We rely on smgrclose() to remove each
	 * one from the list.
	 */
	dlist_foreach_modify(iter, &unowned_relns)
	{
		SMgrRelation rel = dlist_container(SMgrRelationData, node,
										   iter.cur);

		Assert(rel->smgr_owner == NULL);

		smgrclose(rel);
	}
}<|MERGE_RESOLUTION|>--- conflicted
+++ resolved
@@ -194,15 +194,11 @@
 		if (reln->smgr_relpersistence == 0)
 			reln->smgr_relpersistence = relpersistence;
 		else
-<<<<<<< HEAD
-			Assert(relpersistence == 0 || reln->smgr_relpersistence == relpersistence);
-=======
 		{
 			if (!(relpersistence == 0 || reln->smgr_relpersistence == relpersistence))
 				elog(ERROR, "relpersistence mismatch: smgropen %c vs SmgrRelation %c",
 					 relpersistence, reln->smgr_relpersistence);
 		}
->>>>>>> bc6dcc49
 	}
 
 	return reln;
