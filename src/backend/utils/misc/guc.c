/*--------------------------------------------------------------------
 * guc.c
 *
 * Support for grand unified configuration scheme, including SET
 * command, configuration file, and command line options.
 * See src/backend/utils/misc/README for more information.
 *
 *
 * Copyright (c) 2000-2021, PostgreSQL Global Development Group
 * Written by Peter Eisentraut <peter_e@gmx.net>.
 *
 * IDENTIFICATION
 *	  src/backend/utils/misc/guc.c
 *
 *--------------------------------------------------------------------
 */
#include "postgres.h"

#include <ctype.h>
#include <float.h>
#include <math.h>
#include <limits.h>
#ifdef HAVE_POLL_H
#include <poll.h>
#endif
#ifndef WIN32
#include <sys/mman.h>
#endif
#include <sys/stat.h>
#ifdef HAVE_SYSLOG
#include <syslog.h>
#endif
#include <unistd.h>

#include "access/commit_ts.h"
#include "access/gin.h"
#include "access/rmgr.h"
#include "access/tableam.h"
#include "access/toast_compression.h"
#include "access/transam.h"
#include "access/twophase.h"
#include "access/xact.h"
#include "access/xlog_internal.h"
#include "catalog/namespace.h"
#include "catalog/pg_authid.h"
#include "catalog/storage.h"
#include "commands/async.h"
#include "commands/prepare.h"
#include "commands/tablespace.h"
#include "commands/trigger.h"
#include "commands/user.h"
#include "commands/vacuum.h"
#include "commands/variable.h"
#include "common/string.h"
#include "funcapi.h"
#include "jit/jit.h"
#include "libpq/auth.h"
#include "libpq/libpq.h"
#include "libpq/pqformat.h"
#include "miscadmin.h"
#include "optimizer/cost.h"
#include "optimizer/geqo.h"
#include "optimizer/optimizer.h"
#include "optimizer/paths.h"
#include "optimizer/planmain.h"
#include "parser/parse_expr.h"
#include "parser/parse_type.h"
#include "parser/parser.h"
#include "parser/scansup.h"
#include "pgstat.h"
#include "postmaster/autovacuum.h"
#include "postmaster/bgworker_internals.h"
#include "postmaster/bgwriter.h"
#include "postmaster/postmaster.h"
#include "postmaster/syslogger.h"
#include "postmaster/walwriter.h"
#include "replication/logicallauncher.h"
#include "replication/reorderbuffer.h"
#include "replication/slot.h"
#include "replication/syncrep.h"
#include "replication/walreceiver.h"
#include "replication/walsender.h"
#include "storage/bufmgr.h"
#include "storage/dsm_impl.h"
#include "storage/fd.h"
#include "storage/large_object.h"
#include "storage/pg_shmem.h"
#include "storage/predicate.h"
#include "storage/proc.h"
#include "storage/smgr.h"
#include "storage/standby.h"
#include "tcop/tcopprot.h"
#include "tsearch/ts_cache.h"
#include "utils/acl.h"
#include "utils/backend_status.h"
#include "utils/builtins.h"
#include "utils/bytea.h"
#include "utils/float.h"
#include "utils/guc_tables.h"
#include "utils/memutils.h"
#include "utils/pg_locale.h"
#include "utils/pg_lsn.h"
#include "utils/plancache.h"
#include "utils/portal.h"
#include "utils/ps_status.h"
#include "utils/queryjumble.h"
#include "utils/rls.h"
#include "utils/snapmgr.h"
#include "utils/tzparser.h"
#include "utils/inval.h"
#include "utils/varlena.h"
#include "utils/xml.h"

#ifndef PG_KRB_SRVTAB
#define PG_KRB_SRVTAB ""
#endif

#define CONFIG_FILENAME "postgresql.conf"
#define HBA_FILENAME	"pg_hba.conf"
#define IDENT_FILENAME	"pg_ident.conf"

#ifdef EXEC_BACKEND
#define CONFIG_EXEC_PARAMS "global/config_exec_params"
#define CONFIG_EXEC_PARAMS_NEW "global/config_exec_params.new"
#endif

/*
 * Precision with which REAL type guc values are to be printed for GUC
 * serialization.
 */
#define REALTYPE_PRECISION 17

/* XXX these should appear in other modules' header files */
extern bool Log_disconnections;
extern int	CommitDelay;
extern int	CommitSiblings;
extern char *default_tablespace;
extern char *temp_tablespaces;
extern bool ignore_checksum_failure;
extern bool ignore_invalid_pages;
extern bool synchronize_seqscans;

#ifdef TRACE_SYNCSCAN
extern bool trace_syncscan;
#endif
#ifdef DEBUG_BOUNDED_SORT
extern bool optimize_bounded_sort;
#endif

static int	GUC_check_errcode_value;

/* global variables for check hook support */
char	   *GUC_check_errmsg_string;
char	   *GUC_check_errdetail_string;
char	   *GUC_check_errhint_string;

static void do_serialize(char **destptr, Size *maxbytes, const char *fmt,...) pg_attribute_printf(3, 4);

static void set_config_sourcefile(const char *name, char *sourcefile,
								  int sourceline);
static bool call_bool_check_hook(struct config_bool *conf, bool *newval,
								 void **extra, GucSource source, int elevel);
static bool call_int_check_hook(struct config_int *conf, int *newval,
								void **extra, GucSource source, int elevel);
static bool call_real_check_hook(struct config_real *conf, double *newval,
								 void **extra, GucSource source, int elevel);
static bool call_string_check_hook(struct config_string *conf, char **newval,
								   void **extra, GucSource source, int elevel);
static bool call_enum_check_hook(struct config_enum *conf, int *newval,
								 void **extra, GucSource source, int elevel);

static bool check_log_destination(char **newval, void **extra, GucSource source);
static void assign_log_destination(const char *newval, void *extra);

static bool check_wal_consistency_checking(char **newval, void **extra,
										   GucSource source);
static void assign_wal_consistency_checking(const char *newval, void *extra);

#ifdef HAVE_SYSLOG
static int	syslog_facility = LOG_LOCAL0;
#else
static int	syslog_facility = 0;
#endif

static void assign_syslog_facility(int newval, void *extra);
static void assign_syslog_ident(const char *newval, void *extra);
static void assign_session_replication_role(int newval, void *extra);
static bool check_temp_buffers(int *newval, void **extra, GucSource source);
static bool check_bonjour(bool *newval, void **extra, GucSource source);
static bool check_ssl(bool *newval, void **extra, GucSource source);
static bool check_stage_log_stats(bool *newval, void **extra, GucSource source);
static bool check_log_stats(bool *newval, void **extra, GucSource source);
static bool check_canonical_path(char **newval, void **extra, GucSource source);
static bool check_timezone_abbreviations(char **newval, void **extra, GucSource source);
static void assign_timezone_abbreviations(const char *newval, void *extra);
static void pg_timezone_abbrev_initialize(void);
static const char *show_archive_command(void);
static void assign_tcp_keepalives_idle(int newval, void *extra);
static void assign_tcp_keepalives_interval(int newval, void *extra);
static void assign_tcp_keepalives_count(int newval, void *extra);
static void assign_tcp_user_timeout(int newval, void *extra);
static const char *show_tcp_keepalives_idle(void);
static const char *show_tcp_keepalives_interval(void);
static const char *show_tcp_keepalives_count(void);
static const char *show_tcp_user_timeout(void);
static bool check_maxconnections(int *newval, void **extra, GucSource source);
static bool check_max_worker_processes(int *newval, void **extra, GucSource source);
static bool check_autovacuum_max_workers(int *newval, void **extra, GucSource source);
static bool check_max_wal_senders(int *newval, void **extra, GucSource source);
static bool check_autovacuum_work_mem(int *newval, void **extra, GucSource source);
static bool check_effective_io_concurrency(int *newval, void **extra, GucSource source);
static bool check_maintenance_io_concurrency(int *newval, void **extra, GucSource source);
static bool check_huge_page_size(int *newval, void **extra, GucSource source);
static bool check_client_connection_check_interval(int *newval, void **extra, GucSource source);
static void assign_pgstat_temp_directory(const char *newval, void *extra);
static bool check_application_name(char **newval, void **extra, GucSource source);
static void assign_application_name(const char *newval, void *extra);
static bool check_cluster_name(char **newval, void **extra, GucSource source);
static const char *show_unix_socket_permissions(void);
static const char *show_log_file_mode(void);
static const char *show_data_directory_mode(void);
static const char *show_in_hot_standby(void);
static bool check_backtrace_functions(char **newval, void **extra, GucSource source);
static void assign_backtrace_functions(const char *newval, void *extra);
static bool check_recovery_target_timeline(char **newval, void **extra, GucSource source);
static void assign_recovery_target_timeline(const char *newval, void *extra);
static bool check_recovery_target(char **newval, void **extra, GucSource source);
static void assign_recovery_target(const char *newval, void *extra);
static bool check_recovery_target_xid(char **newval, void **extra, GucSource source);
static void assign_recovery_target_xid(const char *newval, void *extra);
static bool check_recovery_target_time(char **newval, void **extra, GucSource source);
static void assign_recovery_target_time(const char *newval, void *extra);
static bool check_recovery_target_name(char **newval, void **extra, GucSource source);
static void assign_recovery_target_name(const char *newval, void *extra);
static bool check_recovery_target_lsn(char **newval, void **extra, GucSource source);
static void assign_recovery_target_lsn(const char *newval, void *extra);
static bool check_primary_slot_name(char **newval, void **extra, GucSource source);
static bool check_default_with_oids(bool *newval, void **extra, GucSource source);

/* Private functions in guc-file.l that need to be called from guc.c */
static ConfigVariable *ProcessConfigFileInternal(GucContext context,
												 bool applySettings, int elevel);


/*
 * Options for enum values defined in this module.
 *
 * NOTE! Option values may not contain double quotes!
 */

static const struct config_enum_entry bytea_output_options[] = {
	{"escape", BYTEA_OUTPUT_ESCAPE, false},
	{"hex", BYTEA_OUTPUT_HEX, false},
	{NULL, 0, false}
};

StaticAssertDecl(lengthof(bytea_output_options) == (BYTEA_OUTPUT_HEX + 2),
				 "array length mismatch");

/*
 * We have different sets for client and server message level options because
 * they sort slightly different (see "log" level), and because "fatal"/"panic"
 * aren't sensible for client_min_messages.
 */
static const struct config_enum_entry client_message_level_options[] = {
	{"debug5", DEBUG5, false},
	{"debug4", DEBUG4, false},
	{"debug3", DEBUG3, false},
	{"debug2", DEBUG2, false},
	{"debug1", DEBUG1, false},
	{"debug", DEBUG2, true},
	{"log", LOG, false},
	{"info", INFO, true},
	{"notice", NOTICE, false},
	{"warning", WARNING, false},
	{"error", ERROR, false},
	{NULL, 0, false}
};

static const struct config_enum_entry server_message_level_options[] = {
	{"debug5", DEBUG5, false},
	{"debug4", DEBUG4, false},
	{"debug3", DEBUG3, false},
	{"debug2", DEBUG2, false},
	{"debug1", DEBUG1, false},
	{"debug", DEBUG2, true},
	{"info", INFO, false},
	{"notice", NOTICE, false},
	{"warning", WARNING, false},
	{"error", ERROR, false},
	{"log", LOG, false},
	{"fatal", FATAL, false},
	{"panic", PANIC, false},
	{NULL, 0, false}
};

static const struct config_enum_entry intervalstyle_options[] = {
	{"postgres", INTSTYLE_POSTGRES, false},
	{"postgres_verbose", INTSTYLE_POSTGRES_VERBOSE, false},
	{"sql_standard", INTSTYLE_SQL_STANDARD, false},
	{"iso_8601", INTSTYLE_ISO_8601, false},
	{NULL, 0, false}
};

StaticAssertDecl(lengthof(intervalstyle_options) == (INTSTYLE_ISO_8601 + 2),
				 "array length mismatch");

static const struct config_enum_entry log_error_verbosity_options[] = {
	{"terse", PGERROR_TERSE, false},
	{"default", PGERROR_DEFAULT, false},
	{"verbose", PGERROR_VERBOSE, false},
	{NULL, 0, false}
};

StaticAssertDecl(lengthof(log_error_verbosity_options) == (PGERROR_VERBOSE + 2),
				 "array length mismatch");

static const struct config_enum_entry log_statement_options[] = {
	{"none", LOGSTMT_NONE, false},
	{"ddl", LOGSTMT_DDL, false},
	{"mod", LOGSTMT_MOD, false},
	{"all", LOGSTMT_ALL, false},
	{NULL, 0, false}
};

StaticAssertDecl(lengthof(log_statement_options) == (LOGSTMT_ALL + 2),
				 "array length mismatch");

static const struct config_enum_entry isolation_level_options[] = {
	{"serializable", XACT_SERIALIZABLE, false},
	{"repeatable read", XACT_REPEATABLE_READ, false},
	{"read committed", XACT_READ_COMMITTED, false},
	{"read uncommitted", XACT_READ_UNCOMMITTED, false},
	{NULL, 0}
};

static const struct config_enum_entry session_replication_role_options[] = {
	{"origin", SESSION_REPLICATION_ROLE_ORIGIN, false},
	{"replica", SESSION_REPLICATION_ROLE_REPLICA, false},
	{"local", SESSION_REPLICATION_ROLE_LOCAL, false},
	{NULL, 0, false}
};

StaticAssertDecl(lengthof(session_replication_role_options) == (SESSION_REPLICATION_ROLE_LOCAL + 2),
				 "array length mismatch");

static const struct config_enum_entry syslog_facility_options[] = {
#ifdef HAVE_SYSLOG
	{"local0", LOG_LOCAL0, false},
	{"local1", LOG_LOCAL1, false},
	{"local2", LOG_LOCAL2, false},
	{"local3", LOG_LOCAL3, false},
	{"local4", LOG_LOCAL4, false},
	{"local5", LOG_LOCAL5, false},
	{"local6", LOG_LOCAL6, false},
	{"local7", LOG_LOCAL7, false},
#else
	{"none", 0, false},
#endif
	{NULL, 0}
};

static const struct config_enum_entry track_function_options[] = {
	{"none", TRACK_FUNC_OFF, false},
	{"pl", TRACK_FUNC_PL, false},
	{"all", TRACK_FUNC_ALL, false},
	{NULL, 0, false}
};

StaticAssertDecl(lengthof(track_function_options) == (TRACK_FUNC_ALL + 2),
				 "array length mismatch");

static const struct config_enum_entry xmlbinary_options[] = {
	{"base64", XMLBINARY_BASE64, false},
	{"hex", XMLBINARY_HEX, false},
	{NULL, 0, false}
};

StaticAssertDecl(lengthof(xmlbinary_options) == (XMLBINARY_HEX + 2),
				 "array length mismatch");

static const struct config_enum_entry xmloption_options[] = {
	{"content", XMLOPTION_CONTENT, false},
	{"document", XMLOPTION_DOCUMENT, false},
	{NULL, 0, false}
};

StaticAssertDecl(lengthof(xmloption_options) == (XMLOPTION_CONTENT + 2),
				 "array length mismatch");

/*
 * Although only "on", "off", and "safe_encoding" are documented, we
 * accept all the likely variants of "on" and "off".
 */
static const struct config_enum_entry backslash_quote_options[] = {
	{"safe_encoding", BACKSLASH_QUOTE_SAFE_ENCODING, false},
	{"on", BACKSLASH_QUOTE_ON, false},
	{"off", BACKSLASH_QUOTE_OFF, false},
	{"true", BACKSLASH_QUOTE_ON, true},
	{"false", BACKSLASH_QUOTE_OFF, true},
	{"yes", BACKSLASH_QUOTE_ON, true},
	{"no", BACKSLASH_QUOTE_OFF, true},
	{"1", BACKSLASH_QUOTE_ON, true},
	{"0", BACKSLASH_QUOTE_OFF, true},
	{NULL, 0, false}
};

/*
 * Although only "on", "off", and "auto" are documented, we accept
 * all the likely variants of "on" and "off".
 */
static const struct config_enum_entry compute_query_id_options[] = {
	{"auto", COMPUTE_QUERY_ID_AUTO, false},
	{"regress", COMPUTE_QUERY_ID_REGRESS, false},
	{"on", COMPUTE_QUERY_ID_ON, false},
	{"off", COMPUTE_QUERY_ID_OFF, false},
	{"true", COMPUTE_QUERY_ID_ON, true},
	{"false", COMPUTE_QUERY_ID_OFF, true},
	{"yes", COMPUTE_QUERY_ID_ON, true},
	{"no", COMPUTE_QUERY_ID_OFF, true},
	{"1", COMPUTE_QUERY_ID_ON, true},
	{"0", COMPUTE_QUERY_ID_OFF, true},
	{NULL, 0, false}
};

/*
 * Although only "on", "off", and "partition" are documented, we
 * accept all the likely variants of "on" and "off".
 */
static const struct config_enum_entry constraint_exclusion_options[] = {
	{"partition", CONSTRAINT_EXCLUSION_PARTITION, false},
	{"on", CONSTRAINT_EXCLUSION_ON, false},
	{"off", CONSTRAINT_EXCLUSION_OFF, false},
	{"true", CONSTRAINT_EXCLUSION_ON, true},
	{"false", CONSTRAINT_EXCLUSION_OFF, true},
	{"yes", CONSTRAINT_EXCLUSION_ON, true},
	{"no", CONSTRAINT_EXCLUSION_OFF, true},
	{"1", CONSTRAINT_EXCLUSION_ON, true},
	{"0", CONSTRAINT_EXCLUSION_OFF, true},
	{NULL, 0, false}
};

/*
 * Although only "on", "off", "remote_apply", "remote_write", and "local" are
 * documented, we accept all the likely variants of "on" and "off".
 */
static const struct config_enum_entry synchronous_commit_options[] = {
	{"local", SYNCHRONOUS_COMMIT_LOCAL_FLUSH, false},
	{"remote_write", SYNCHRONOUS_COMMIT_REMOTE_WRITE, false},
	{"remote_apply", SYNCHRONOUS_COMMIT_REMOTE_APPLY, false},
	{"on", SYNCHRONOUS_COMMIT_ON, false},
	{"off", SYNCHRONOUS_COMMIT_OFF, false},
	{"true", SYNCHRONOUS_COMMIT_ON, true},
	{"false", SYNCHRONOUS_COMMIT_OFF, true},
	{"yes", SYNCHRONOUS_COMMIT_ON, true},
	{"no", SYNCHRONOUS_COMMIT_OFF, true},
	{"1", SYNCHRONOUS_COMMIT_ON, true},
	{"0", SYNCHRONOUS_COMMIT_OFF, true},
	{NULL, 0, false}
};

/*
 * Although only "on", "off", "try" are documented, we accept all the likely
 * variants of "on" and "off".
 */
static const struct config_enum_entry huge_pages_options[] = {
	{"off", HUGE_PAGES_OFF, false},
	{"on", HUGE_PAGES_ON, false},
	{"try", HUGE_PAGES_TRY, false},
	{"true", HUGE_PAGES_ON, true},
	{"false", HUGE_PAGES_OFF, true},
	{"yes", HUGE_PAGES_ON, true},
	{"no", HUGE_PAGES_OFF, true},
	{"1", HUGE_PAGES_ON, true},
	{"0", HUGE_PAGES_OFF, true},
	{NULL, 0, false}
};

static const struct config_enum_entry force_parallel_mode_options[] = {
	{"off", FORCE_PARALLEL_OFF, false},
	{"on", FORCE_PARALLEL_ON, false},
	{"regress", FORCE_PARALLEL_REGRESS, false},
	{"true", FORCE_PARALLEL_ON, true},
	{"false", FORCE_PARALLEL_OFF, true},
	{"yes", FORCE_PARALLEL_ON, true},
	{"no", FORCE_PARALLEL_OFF, true},
	{"1", FORCE_PARALLEL_ON, true},
	{"0", FORCE_PARALLEL_OFF, true},
	{NULL, 0, false}
};

static const struct config_enum_entry plan_cache_mode_options[] = {
	{"auto", PLAN_CACHE_MODE_AUTO, false},
	{"force_generic_plan", PLAN_CACHE_MODE_FORCE_GENERIC_PLAN, false},
	{"force_custom_plan", PLAN_CACHE_MODE_FORCE_CUSTOM_PLAN, false},
	{NULL, 0, false}
};

static const struct config_enum_entry password_encryption_options[] = {
	{"md5", PASSWORD_TYPE_MD5, false},
	{"scram-sha-256", PASSWORD_TYPE_SCRAM_SHA_256, false},
	{NULL, 0, false}
};

const struct config_enum_entry ssl_protocol_versions_info[] = {
	{"", PG_TLS_ANY, false},
	{"TLSv1", PG_TLS1_VERSION, false},
	{"TLSv1.1", PG_TLS1_1_VERSION, false},
	{"TLSv1.2", PG_TLS1_2_VERSION, false},
	{"TLSv1.3", PG_TLS1_3_VERSION, false},
	{NULL, 0, false}
};

StaticAssertDecl(lengthof(ssl_protocol_versions_info) == (PG_TLS1_3_VERSION + 2),
				 "array length mismatch");

static struct config_enum_entry recovery_init_sync_method_options[] = {
	{"fsync", RECOVERY_INIT_SYNC_METHOD_FSYNC, false},
#ifdef HAVE_SYNCFS
	{"syncfs", RECOVERY_INIT_SYNC_METHOD_SYNCFS, false},
#endif
	{NULL, 0, false}
};

static struct config_enum_entry shared_memory_options[] = {
#ifndef WIN32
	{"sysv", SHMEM_TYPE_SYSV, false},
#endif
#ifndef EXEC_BACKEND
	{"mmap", SHMEM_TYPE_MMAP, false},
#endif
#ifdef WIN32
	{"windows", SHMEM_TYPE_WINDOWS, false},
#endif
	{NULL, 0, false}
};

static struct config_enum_entry default_toast_compression_options[] = {
	{"pglz", TOAST_PGLZ_COMPRESSION, false},
#ifdef  USE_LZ4
	{"lz4", TOAST_LZ4_COMPRESSION, false},
#endif
	{NULL, 0, false}
};

/*
 * Options for enum values stored in other modules
 */
extern const struct config_enum_entry wal_level_options[];
extern const struct config_enum_entry archive_mode_options[];
extern const struct config_enum_entry recovery_target_action_options[];
extern const struct config_enum_entry sync_method_options[];
extern const struct config_enum_entry dynamic_shared_memory_options[];

/*
 * GUC option variables that are exported from this module
 */
bool		log_duration = false;
bool		Debug_print_plan = false;
bool		Debug_print_parse = false;
bool		Debug_print_rewritten = false;
bool		Debug_pretty_print = true;

bool		log_parser_stats = false;
bool		log_planner_stats = false;
bool		log_executor_stats = false;
bool		log_statement_stats = false;	/* this is sort of all three above
											 * together */
bool		log_btree_build_stats = false;
char	   *event_source;

bool		row_security;
bool		check_function_bodies = true;

/*
 * This GUC exists solely for backward compatibility, check its definition for
 * details.
 */
bool		default_with_oids = false;
bool		session_auth_is_superuser;

int			log_min_error_statement = ERROR;
int			log_min_messages = WARNING;
int			client_min_messages = NOTICE;
int			log_min_duration_sample = -1;
int			log_min_duration_statement = -1;
int			log_parameter_max_length = -1;
int			log_parameter_max_length_on_error = 0;
int			log_temp_files = -1;
double		log_statement_sample_rate = 1.0;
double		log_xact_sample_rate = 0;
int			trace_recovery_messages = LOG;
char	   *backtrace_functions;
char	   *backtrace_symbol_list;

int			temp_file_limit = -1;

int			num_temp_buffers = 1024;

char	   *cluster_name = "";
char	   *ConfigFileName;
char	   *HbaFileName;
char	   *IdentFileName;
char	   *external_pid_file;

char	   *pgstat_temp_directory;

char	   *application_name;

int			tcp_keepalives_idle;
int			tcp_keepalives_interval;
int			tcp_keepalives_count;
int			tcp_user_timeout;

/*
 * SSL renegotiation was been removed in PostgreSQL 9.5, but we tolerate it
 * being set to zero (meaning never renegotiate) for backward compatibility.
 * This avoids breaking compatibility with clients that have never supported
 * renegotiation and therefore always try to zero it.
 */
int			ssl_renegotiation_limit;

/*
 * This really belongs in pg_shmem.c, but is defined here so that it doesn't
 * need to be duplicated in all the different implementations of pg_shmem.c.
 */
int			huge_pages;
int			huge_page_size;

/*
 * These variables are all dummies that don't do anything, except in some
 * cases provide the value for SHOW to display.  The real state is elsewhere
 * and is kept in sync by assign_hooks.
 */
static char *syslog_ident_str;
static double phony_random_seed;
static char *client_encoding_string;
static char *datestyle_string;
static char *locale_collate;
static char *locale_ctype;
static char *server_encoding_string;
static char *server_version_string;
static int	server_version_num;
static char *timezone_string;
static char *log_timezone_string;
static char *timezone_abbreviations_string;
static char *data_directory;
static char *session_authorization_string;
static int	max_function_args;
static int	max_index_keys;
static int	max_identifier_length;
static int	block_size;
static int	segment_size;
static int	wal_block_size;
static bool data_checksums;
static bool integer_datetimes;
static bool assert_enabled;
static bool in_hot_standby;
static char *recovery_target_timeline_string;
static char *recovery_target_string;
static char *recovery_target_xid_string;
static char *recovery_target_name_string;
static char *recovery_target_lsn_string;


/* should be static, but commands/variable.c needs to get at this */
char	   *role_string;


/*
 * Displayable names for context types (enum GucContext)
 *
 * Note: these strings are deliberately not localized.
 */
const char *const GucContext_Names[] =
{
	 /* PGC_INTERNAL */ "internal",
	 /* PGC_POSTMASTER */ "postmaster",
	 /* PGC_SIGHUP */ "sighup",
	 /* PGC_SU_BACKEND */ "superuser-backend",
	 /* PGC_BACKEND */ "backend",
	 /* PGC_SUSET */ "superuser",
	 /* PGC_USERSET */ "user"
};

StaticAssertDecl(lengthof(GucContext_Names) == (PGC_USERSET + 1),
				 "array length mismatch");

/*
 * Displayable names for source types (enum GucSource)
 *
 * Note: these strings are deliberately not localized.
 */
const char *const GucSource_Names[] =
{
	 /* PGC_S_DEFAULT */ "default",
	 /* PGC_S_DYNAMIC_DEFAULT */ "default",
	 /* PGC_S_ENV_VAR */ "environment variable",
	 /* PGC_S_FILE */ "configuration file",
	 /* PGC_S_ARGV */ "command line",
	 /* PGC_S_GLOBAL */ "global",
	 /* PGC_S_DATABASE */ "database",
	 /* PGC_S_USER */ "user",
	 /* PGC_S_DATABASE_USER */ "database user",
	 /* PGC_S_CLIENT */ "client",
	 /* PGC_S_OVERRIDE */ "override",
	 /* PGC_S_INTERACTIVE */ "interactive",
	 /* PGC_S_TEST */ "test",
	 /* PGC_S_SESSION */ "session"
};

StaticAssertDecl(lengthof(GucSource_Names) == (PGC_S_SESSION + 1),
				 "array length mismatch");

/*
 * Displayable names for the groupings defined in enum config_group
 */
const char *const config_group_names[] =
{
	/* UNGROUPED */
	gettext_noop("Ungrouped"),
	/* FILE_LOCATIONS */
	gettext_noop("File Locations"),
	/* CONN_AUTH_SETTINGS */
	gettext_noop("Connections and Authentication / Connection Settings"),
	/* CONN_AUTH_AUTH */
	gettext_noop("Connections and Authentication / Authentication"),
	/* CONN_AUTH_SSL */
	gettext_noop("Connections and Authentication / SSL"),
	/* RESOURCES_MEM */
	gettext_noop("Resource Usage / Memory"),
	/* RESOURCES_DISK */
	gettext_noop("Resource Usage / Disk"),
	/* RESOURCES_KERNEL */
	gettext_noop("Resource Usage / Kernel Resources"),
	/* RESOURCES_VACUUM_DELAY */
	gettext_noop("Resource Usage / Cost-Based Vacuum Delay"),
	/* RESOURCES_BGWRITER */
	gettext_noop("Resource Usage / Background Writer"),
	/* RESOURCES_ASYNCHRONOUS */
	gettext_noop("Resource Usage / Asynchronous Behavior"),
	/* WAL_SETTINGS */
	gettext_noop("Write-Ahead Log / Settings"),
	/* WAL_CHECKPOINTS */
	gettext_noop("Write-Ahead Log / Checkpoints"),
	/* WAL_ARCHIVING */
	gettext_noop("Write-Ahead Log / Archiving"),
	/* WAL_ARCHIVE_RECOVERY */
	gettext_noop("Write-Ahead Log / Archive Recovery"),
	/* WAL_RECOVERY_TARGET */
	gettext_noop("Write-Ahead Log / Recovery Target"),
	/* REPLICATION_SENDING */
	gettext_noop("Replication / Sending Servers"),
	/* REPLICATION_PRIMARY */
	gettext_noop("Replication / Primary Server"),
	/* REPLICATION_STANDBY */
	gettext_noop("Replication / Standby Servers"),
	/* REPLICATION_SUBSCRIBERS */
	gettext_noop("Replication / Subscribers"),
	/* QUERY_TUNING_METHOD */
	gettext_noop("Query Tuning / Planner Method Configuration"),
	/* QUERY_TUNING_COST */
	gettext_noop("Query Tuning / Planner Cost Constants"),
	/* QUERY_TUNING_GEQO */
	gettext_noop("Query Tuning / Genetic Query Optimizer"),
	/* QUERY_TUNING_OTHER */
	gettext_noop("Query Tuning / Other Planner Options"),
	/* LOGGING_WHERE */
	gettext_noop("Reporting and Logging / Where to Log"),
	/* LOGGING_WHEN */
	gettext_noop("Reporting and Logging / When to Log"),
	/* LOGGING_WHAT */
	gettext_noop("Reporting and Logging / What to Log"),
	/* PROCESS_TITLE */
	gettext_noop("Reporting and Logging / Process Title"),
	/* STATS_MONITORING */
	gettext_noop("Statistics / Monitoring"),
	/* STATS_COLLECTOR */
	gettext_noop("Statistics / Query and Index Statistics Collector"),
	/* AUTOVACUUM */
	gettext_noop("Autovacuum"),
	/* CLIENT_CONN_STATEMENT */
	gettext_noop("Client Connection Defaults / Statement Behavior"),
	/* CLIENT_CONN_LOCALE */
	gettext_noop("Client Connection Defaults / Locale and Formatting"),
	/* CLIENT_CONN_PRELOAD */
	gettext_noop("Client Connection Defaults / Shared Library Preloading"),
	/* CLIENT_CONN_OTHER */
	gettext_noop("Client Connection Defaults / Other Defaults"),
	/* LOCK_MANAGEMENT */
	gettext_noop("Lock Management"),
	/* COMPAT_OPTIONS_PREVIOUS */
	gettext_noop("Version and Platform Compatibility / Previous PostgreSQL Versions"),
	/* COMPAT_OPTIONS_CLIENT */
	gettext_noop("Version and Platform Compatibility / Other Platforms and Clients"),
	/* ERROR_HANDLING */
	gettext_noop("Error Handling"),
	/* PRESET_OPTIONS */
	gettext_noop("Preset Options"),
	/* CUSTOM_OPTIONS */
	gettext_noop("Customized Options"),
	/* DEVELOPER_OPTIONS */
	gettext_noop("Developer Options"),
	/* help_config wants this array to be null-terminated */
	NULL
};

StaticAssertDecl(lengthof(config_group_names) == (DEVELOPER_OPTIONS + 2),
				 "array length mismatch");

/*
 * Displayable names for GUC variable types (enum config_type)
 *
 * Note: these strings are deliberately not localized.
 */
const char *const config_type_names[] =
{
	 /* PGC_BOOL */ "bool",
	 /* PGC_INT */ "integer",
	 /* PGC_REAL */ "real",
	 /* PGC_STRING */ "string",
	 /* PGC_ENUM */ "enum"
};

StaticAssertDecl(lengthof(config_type_names) == (PGC_ENUM + 1),
				 "array length mismatch");

/*
 * Unit conversion tables.
 *
 * There are two tables, one for memory units, and another for time units.
 * For each supported conversion from one unit to another, we have an entry
 * in the table.
 *
 * To keep things simple, and to avoid possible roundoff error,
 * conversions are never chained.  There needs to be a direct conversion
 * between all units (of the same type).
 *
 * The conversions for each base unit must be kept in order from greatest to
 * smallest human-friendly unit; convert_xxx_from_base_unit() rely on that.
 * (The order of the base-unit groups does not matter.)
 */
#define MAX_UNIT_LEN		3	/* length of longest recognized unit string */

typedef struct
{
	char		unit[MAX_UNIT_LEN + 1]; /* unit, as a string, like "kB" or
										 * "min" */
	int			base_unit;		/* GUC_UNIT_XXX */
	double		multiplier;		/* Factor for converting unit -> base_unit */
} unit_conversion;

/* Ensure that the constants in the tables don't overflow or underflow */
#if BLCKSZ < 1024 || BLCKSZ > (1024*1024)
#error BLCKSZ must be between 1KB and 1MB
#endif
#if XLOG_BLCKSZ < 1024 || XLOG_BLCKSZ > (1024*1024)
#error XLOG_BLCKSZ must be between 1KB and 1MB
#endif

static const char *memory_units_hint = gettext_noop("Valid units for this parameter are \"B\", \"kB\", \"MB\", \"GB\", and \"TB\".");

static const unit_conversion memory_unit_conversion_table[] =
{
	{"TB", GUC_UNIT_BYTE, 1024.0 * 1024.0 * 1024.0 * 1024.0},
	{"GB", GUC_UNIT_BYTE, 1024.0 * 1024.0 * 1024.0},
	{"MB", GUC_UNIT_BYTE, 1024.0 * 1024.0},
	{"kB", GUC_UNIT_BYTE, 1024.0},
	{"B", GUC_UNIT_BYTE, 1.0},

	{"TB", GUC_UNIT_KB, 1024.0 * 1024.0 * 1024.0},
	{"GB", GUC_UNIT_KB, 1024.0 * 1024.0},
	{"MB", GUC_UNIT_KB, 1024.0},
	{"kB", GUC_UNIT_KB, 1.0},
	{"B", GUC_UNIT_KB, 1.0 / 1024.0},

	{"TB", GUC_UNIT_MB, 1024.0 * 1024.0},
	{"GB", GUC_UNIT_MB, 1024.0},
	{"MB", GUC_UNIT_MB, 1.0},
	{"kB", GUC_UNIT_MB, 1.0 / 1024.0},
	{"B", GUC_UNIT_MB, 1.0 / (1024.0 * 1024.0)},

	{"TB", GUC_UNIT_BLOCKS, (1024.0 * 1024.0 * 1024.0) / (BLCKSZ / 1024)},
	{"GB", GUC_UNIT_BLOCKS, (1024.0 * 1024.0) / (BLCKSZ / 1024)},
	{"MB", GUC_UNIT_BLOCKS, 1024.0 / (BLCKSZ / 1024)},
	{"kB", GUC_UNIT_BLOCKS, 1.0 / (BLCKSZ / 1024)},
	{"B", GUC_UNIT_BLOCKS, 1.0 / BLCKSZ},

	{"TB", GUC_UNIT_XBLOCKS, (1024.0 * 1024.0 * 1024.0) / (XLOG_BLCKSZ / 1024)},
	{"GB", GUC_UNIT_XBLOCKS, (1024.0 * 1024.0) / (XLOG_BLCKSZ / 1024)},
	{"MB", GUC_UNIT_XBLOCKS, 1024.0 / (XLOG_BLCKSZ / 1024)},
	{"kB", GUC_UNIT_XBLOCKS, 1.0 / (XLOG_BLCKSZ / 1024)},
	{"B", GUC_UNIT_XBLOCKS, 1.0 / XLOG_BLCKSZ},

	{""}						/* end of table marker */
};

static const char *time_units_hint = gettext_noop("Valid units for this parameter are \"us\", \"ms\", \"s\", \"min\", \"h\", and \"d\".");

static const unit_conversion time_unit_conversion_table[] =
{
	{"d", GUC_UNIT_MS, 1000 * 60 * 60 * 24},
	{"h", GUC_UNIT_MS, 1000 * 60 * 60},
	{"min", GUC_UNIT_MS, 1000 * 60},
	{"s", GUC_UNIT_MS, 1000},
	{"ms", GUC_UNIT_MS, 1},
	{"us", GUC_UNIT_MS, 1.0 / 1000},

	{"d", GUC_UNIT_S, 60 * 60 * 24},
	{"h", GUC_UNIT_S, 60 * 60},
	{"min", GUC_UNIT_S, 60},
	{"s", GUC_UNIT_S, 1},
	{"ms", GUC_UNIT_S, 1.0 / 1000},
	{"us", GUC_UNIT_S, 1.0 / (1000 * 1000)},

	{"d", GUC_UNIT_MIN, 60 * 24},
	{"h", GUC_UNIT_MIN, 60},
	{"min", GUC_UNIT_MIN, 1},
	{"s", GUC_UNIT_MIN, 1.0 / 60},
	{"ms", GUC_UNIT_MIN, 1.0 / (1000 * 60)},
	{"us", GUC_UNIT_MIN, 1.0 / (1000 * 1000 * 60)},

	{""}						/* end of table marker */
};

/*
 * Contents of GUC tables
 *
 * See src/backend/utils/misc/README for design notes.
 *
 * TO ADD AN OPTION:
 *
 * 1. Declare a global variable of type bool, int, double, or char*
 *	  and make use of it.
 *
 * 2. Decide at what times it's safe to set the option. See guc.h for
 *	  details.
 *
 * 3. Decide on a name, a default value, upper and lower bounds (if
 *	  applicable), etc.
 *
 * 4. Add a record below.
 *
 * 5. Add it to src/backend/utils/misc/postgresql.conf.sample, if
 *	  appropriate.
 *
 * 6. Don't forget to document the option (at least in config.sgml).
 *
 * 7. If it's a new GUC_LIST_QUOTE option, you must add it to
 *	  variable_is_guc_list_quote() in src/bin/pg_dump/dumputils.c.
 */


/******** option records follow ********/

static struct config_bool ConfigureNamesBool[] =
{
	{
		{"enable_seqscan_prefetch", PGC_USERSET, RESOURCES_ASYNCHRONOUS,
			gettext_noop("Enables prefetching of next pages in sequential scans."),
			NULL,
			GUC_EXPLAIN
		},
		&enable_seqscan_prefetch,
		true,
		NULL, NULL, NULL
	},
	{
<<<<<<< HEAD
		{"enable_indexscan_prefetch", PGC_USERSET, RESOURCES_ASYNCHRONOUS,
			gettext_noop("Enables prefetching of heap pages in index scans."),
			NULL,
			GUC_EXPLAIN
		},
		&enable_indexscan_prefetch,
		true,
		NULL, NULL, NULL
	},
	{
		{"enable_indexonlyscan_prefetch", PGC_USERSET, RESOURCES_ASYNCHRONOUS,
			gettext_noop("Enables prefetching of leave pages in index-only scans."),
			NULL,
			GUC_EXPLAIN
		},
		&enable_indexonlyscan_prefetch,
		true,
		NULL, NULL, NULL
	},
	{
=======
>>>>>>> 5fb2e0bb
		{"enable_seqscan", PGC_USERSET, QUERY_TUNING_METHOD,
			gettext_noop("Enables the planner's use of sequential-scan plans."),
			NULL,
			GUC_EXPLAIN
		},
		&enable_seqscan,
		true,
		NULL, NULL, NULL
	},
	{
		{"enable_indexscan", PGC_USERSET, QUERY_TUNING_METHOD,
			gettext_noop("Enables the planner's use of index-scan plans."),
			NULL,
			GUC_EXPLAIN
		},
		&enable_indexscan,
		true,
		NULL, NULL, NULL
	},
	{
		{"enable_indexonlyscan", PGC_USERSET, QUERY_TUNING_METHOD,
			gettext_noop("Enables the planner's use of index-only-scan plans."),
			NULL,
			GUC_EXPLAIN
		},
		&enable_indexonlyscan,
		true,
		NULL, NULL, NULL
	},
	{
		{"enable_bitmapscan", PGC_USERSET, QUERY_TUNING_METHOD,
			gettext_noop("Enables the planner's use of bitmap-scan plans."),
			NULL,
			GUC_EXPLAIN
		},
		&enable_bitmapscan,
		true,
		NULL, NULL, NULL
	},
	{
		{"enable_tidscan", PGC_USERSET, QUERY_TUNING_METHOD,
			gettext_noop("Enables the planner's use of TID scan plans."),
			NULL,
			GUC_EXPLAIN
		},
		&enable_tidscan,
		true,
		NULL, NULL, NULL
	},
	{
		{"enable_sort", PGC_USERSET, QUERY_TUNING_METHOD,
			gettext_noop("Enables the planner's use of explicit sort steps."),
			NULL,
			GUC_EXPLAIN
		},
		&enable_sort,
		true,
		NULL, NULL, NULL
	},
	{
		{"enable_incremental_sort", PGC_USERSET, QUERY_TUNING_METHOD,
			gettext_noop("Enables the planner's use of incremental sort steps."),
			NULL
		},
		&enable_incremental_sort,
		true,
		NULL, NULL, NULL
	},
	{
		{"enable_hashagg", PGC_USERSET, QUERY_TUNING_METHOD,
			gettext_noop("Enables the planner's use of hashed aggregation plans."),
			NULL,
			GUC_EXPLAIN
		},
		&enable_hashagg,
		true,
		NULL, NULL, NULL
	},
	{
		{"enable_material", PGC_USERSET, QUERY_TUNING_METHOD,
			gettext_noop("Enables the planner's use of materialization."),
			NULL,
			GUC_EXPLAIN
		},
		&enable_material,
		true,
		NULL, NULL, NULL
	},
	{
		{"enable_memoize", PGC_USERSET, QUERY_TUNING_METHOD,
			gettext_noop("Enables the planner's use of memoization."),
			NULL,
			GUC_EXPLAIN
		},
		&enable_memoize,
		true,
		NULL, NULL, NULL
	},
	{
		{"enable_nestloop", PGC_USERSET, QUERY_TUNING_METHOD,
			gettext_noop("Enables the planner's use of nested-loop join plans."),
			NULL,
			GUC_EXPLAIN
		},
		&enable_nestloop,
		true,
		NULL, NULL, NULL
	},
	{
		{"enable_mergejoin", PGC_USERSET, QUERY_TUNING_METHOD,
			gettext_noop("Enables the planner's use of merge join plans."),
			NULL,
			GUC_EXPLAIN
		},
		&enable_mergejoin,
		true,
		NULL, NULL, NULL
	},
	{
		{"enable_hashjoin", PGC_USERSET, QUERY_TUNING_METHOD,
			gettext_noop("Enables the planner's use of hash join plans."),
			NULL,
			GUC_EXPLAIN
		},
		&enable_hashjoin,
		true,
		NULL, NULL, NULL
	},
	{
		{"enable_gathermerge", PGC_USERSET, QUERY_TUNING_METHOD,
			gettext_noop("Enables the planner's use of gather merge plans."),
			NULL,
			GUC_EXPLAIN
		},
		&enable_gathermerge,
		true,
		NULL, NULL, NULL
	},
	{
		{"enable_partitionwise_join", PGC_USERSET, QUERY_TUNING_METHOD,
			gettext_noop("Enables partitionwise join."),
			NULL,
			GUC_EXPLAIN
		},
		&enable_partitionwise_join,
		false,
		NULL, NULL, NULL
	},
	{
		{"enable_partitionwise_aggregate", PGC_USERSET, QUERY_TUNING_METHOD,
			gettext_noop("Enables partitionwise aggregation and grouping."),
			NULL,
			GUC_EXPLAIN
		},
		&enable_partitionwise_aggregate,
		false,
		NULL, NULL, NULL
	},
	{
		{"enable_parallel_append", PGC_USERSET, QUERY_TUNING_METHOD,
			gettext_noop("Enables the planner's use of parallel append plans."),
			NULL,
			GUC_EXPLAIN
		},
		&enable_parallel_append,
		true,
		NULL, NULL, NULL
	},
	{
		{"enable_parallel_hash", PGC_USERSET, QUERY_TUNING_METHOD,
			gettext_noop("Enables the planner's use of parallel hash plans."),
			NULL,
			GUC_EXPLAIN
		},
		&enable_parallel_hash,
		true,
		NULL, NULL, NULL
	},
	{
		{"enable_partition_pruning", PGC_USERSET, QUERY_TUNING_METHOD,
			gettext_noop("Enables plan-time and execution-time partition pruning."),
			gettext_noop("Allows the query planner and executor to compare partition "
						 "bounds to conditions in the query to determine which "
						 "partitions must be scanned."),
			GUC_EXPLAIN
		},
		&enable_partition_pruning,
		true,
		NULL, NULL, NULL
	},
	{
		{"enable_async_append", PGC_USERSET, QUERY_TUNING_METHOD,
			gettext_noop("Enables the planner's use of async append plans."),
			NULL,
			GUC_EXPLAIN
		},
		&enable_async_append,
		true,
		NULL, NULL, NULL
	},
	{
		{"geqo", PGC_USERSET, QUERY_TUNING_GEQO,
			gettext_noop("Enables genetic query optimization."),
			gettext_noop("This algorithm attempts to do planning without "
						 "exhaustive searching."),
			GUC_EXPLAIN
		},
		&enable_geqo,
		true,
		NULL, NULL, NULL
	},
	{
		/* Not for general use --- used by SET SESSION AUTHORIZATION */
		{"is_superuser", PGC_INTERNAL, UNGROUPED,
			gettext_noop("Shows whether the current user is a superuser."),
			NULL,
			GUC_REPORT | GUC_NO_SHOW_ALL | GUC_NO_RESET_ALL | GUC_NOT_IN_SAMPLE | GUC_DISALLOW_IN_FILE
		},
		&session_auth_is_superuser,
		false,
		NULL, NULL, NULL
	},
	{
		{"bonjour", PGC_POSTMASTER, CONN_AUTH_SETTINGS,
			gettext_noop("Enables advertising the server via Bonjour."),
			NULL
		},
		&enable_bonjour,
		false,
		check_bonjour, NULL, NULL
	},
	{
		{"track_commit_timestamp", PGC_POSTMASTER, REPLICATION_SENDING,
			gettext_noop("Collects transaction commit time."),
			NULL
		},
		&track_commit_timestamp,
		false,
		NULL, NULL, NULL
	},
	{
		{"ssl", PGC_SIGHUP, CONN_AUTH_SSL,
			gettext_noop("Enables SSL connections."),
			NULL
		},
		&EnableSSL,
		false,
		check_ssl, NULL, NULL
	},
	{
		{"ssl_passphrase_command_supports_reload", PGC_SIGHUP, CONN_AUTH_SSL,
			gettext_noop("Also use ssl_passphrase_command during server reload."),
			NULL
		},
		&ssl_passphrase_command_supports_reload,
		false,
		NULL, NULL, NULL
	},
	{
		{"ssl_prefer_server_ciphers", PGC_SIGHUP, CONN_AUTH_SSL,
			gettext_noop("Give priority to server ciphersuite order."),
			NULL
		},
		&SSLPreferServerCiphers,
		true,
		NULL, NULL, NULL
	},
	{
		{"fsync", PGC_SIGHUP, WAL_SETTINGS,
			gettext_noop("Forces synchronization of updates to disk."),
			gettext_noop("The server will use the fsync() system call in several places to make "
						 "sure that updates are physically written to disk. This insures "
						 "that a database cluster will recover to a consistent state after "
						 "an operating system or hardware crash.")
		},
		&enableFsync,
		true,
		NULL, NULL, NULL
	},
	{
		{"ignore_checksum_failure", PGC_SUSET, DEVELOPER_OPTIONS,
			gettext_noop("Continues processing after a checksum failure."),
			gettext_noop("Detection of a checksum failure normally causes PostgreSQL to "
						 "report an error, aborting the current transaction. Setting "
						 "ignore_checksum_failure to true causes the system to ignore the failure "
						 "(but still report a warning), and continue processing. This "
						 "behavior could cause crashes or other serious problems. Only "
						 "has an effect if checksums are enabled."),
			GUC_NOT_IN_SAMPLE
		},
		&ignore_checksum_failure,
		false,
		NULL, NULL, NULL
	},
	{
		{"zero_damaged_pages", PGC_SUSET, DEVELOPER_OPTIONS,
			gettext_noop("Continues processing past damaged page headers."),
			gettext_noop("Detection of a damaged page header normally causes PostgreSQL to "
						 "report an error, aborting the current transaction. Setting "
						 "zero_damaged_pages to true causes the system to instead report a "
						 "warning, zero out the damaged page, and continue processing. This "
						 "behavior will destroy data, namely all the rows on the damaged page."),
			GUC_NOT_IN_SAMPLE
		},
		&zero_damaged_pages,
		false,
		NULL, NULL, NULL
	},
	{
		{"ignore_invalid_pages", PGC_POSTMASTER, DEVELOPER_OPTIONS,
			gettext_noop("Continues recovery after an invalid pages failure."),
			gettext_noop("Detection of WAL records having references to "
						 "invalid pages during recovery causes PostgreSQL to "
						 "raise a PANIC-level error, aborting the recovery. "
						 "Setting ignore_invalid_pages to true causes "
						 "the system to ignore invalid page references "
						 "in WAL records (but still report a warning), "
						 "and continue recovery. This behavior may cause "
						 "crashes, data loss, propagate or hide corruption, "
						 "or other serious problems. Only has an effect "
						 "during recovery or in standby mode."),
			GUC_NOT_IN_SAMPLE
		},
		&ignore_invalid_pages,
		false,
		NULL, NULL, NULL
	},
	{
		{"full_page_writes", PGC_SIGHUP, WAL_SETTINGS,
			gettext_noop("Writes full pages to WAL when first modified after a checkpoint."),
			gettext_noop("A page write in process during an operating system crash might be "
						 "only partially written to disk.  During recovery, the row changes "
						 "stored in WAL are not enough to recover.  This option writes "
						 "pages when first modified after a checkpoint to WAL so full recovery "
						 "is possible.")
		},
		&fullPageWrites,
		true,
		NULL, NULL, NULL
	},

	{
		{"wal_log_hints", PGC_POSTMASTER, WAL_SETTINGS,
			gettext_noop("Writes full pages to WAL when first modified after a checkpoint, even for a non-critical modification."),
			NULL
		},
		&wal_log_hints,
		false,
		NULL, NULL, NULL
	},

	{
		{"wal_compression", PGC_SUSET, WAL_SETTINGS,
			gettext_noop("Compresses full-page writes written in WAL file."),
			NULL
		},
		&wal_compression,
		false,
		NULL, NULL, NULL
	},

	{
		{"wal_init_zero", PGC_SUSET, WAL_SETTINGS,
			gettext_noop("Writes zeroes to new WAL files before first use."),
			NULL
		},
		&wal_init_zero,
		true,
		NULL, NULL, NULL
	},

	{
		{"wal_recycle", PGC_SUSET, WAL_SETTINGS,
			gettext_noop("Recycles WAL files by renaming them."),
			NULL
		},
		&wal_recycle,
		true,
		NULL, NULL, NULL
	},

	{
		{"log_checkpoints", PGC_SIGHUP, LOGGING_WHAT,
			gettext_noop("Logs each checkpoint."),
			NULL
		},
		&log_checkpoints,
		false,
		NULL, NULL, NULL
	},
	{
		{"log_connections", PGC_SU_BACKEND, LOGGING_WHAT,
			gettext_noop("Logs each successful connection."),
			NULL
		},
		&Log_connections,
		false,
		NULL, NULL, NULL
	},
	{
		{"log_disconnections", PGC_SU_BACKEND, LOGGING_WHAT,
			gettext_noop("Logs end of a session, including duration."),
			NULL
		},
		&Log_disconnections,
		false,
		NULL, NULL, NULL
	},
	{
		{"log_replication_commands", PGC_SUSET, LOGGING_WHAT,
			gettext_noop("Logs each replication command."),
			NULL
		},
		&log_replication_commands,
		false,
		NULL, NULL, NULL
	},
	{
		{"debug_assertions", PGC_INTERNAL, PRESET_OPTIONS,
			gettext_noop("Shows whether the running server has assertion checks enabled."),
			NULL,
			GUC_NOT_IN_SAMPLE | GUC_DISALLOW_IN_FILE
		},
		&assert_enabled,
#ifdef USE_ASSERT_CHECKING
		true,
#else
		false,
#endif
		NULL, NULL, NULL
	},

	{
		{"exit_on_error", PGC_USERSET, ERROR_HANDLING_OPTIONS,
			gettext_noop("Terminate session on any error."),
			NULL
		},
		&ExitOnAnyError,
		false,
		NULL, NULL, NULL
	},
	{
		{"restart_after_crash", PGC_SIGHUP, ERROR_HANDLING_OPTIONS,
			gettext_noop("Reinitialize server after backend crash."),
			NULL
		},
		&restart_after_crash,
		true,
		NULL, NULL, NULL
	},
	{
		{"remove_temp_files_after_crash", PGC_SIGHUP, DEVELOPER_OPTIONS,
			gettext_noop("Remove temporary files after backend crash."),
			NULL,
			GUC_NOT_IN_SAMPLE
		},
		&remove_temp_files_after_crash,
		true,
		NULL, NULL, NULL
	},

	{
		{"log_duration", PGC_SUSET, LOGGING_WHAT,
			gettext_noop("Logs the duration of each completed SQL statement."),
			NULL
		},
		&log_duration,
		false,
		NULL, NULL, NULL
	},
	{
		{"debug_print_parse", PGC_USERSET, LOGGING_WHAT,
			gettext_noop("Logs each query's parse tree."),
			NULL
		},
		&Debug_print_parse,
		false,
		NULL, NULL, NULL
	},
	{
		{"debug_print_rewritten", PGC_USERSET, LOGGING_WHAT,
			gettext_noop("Logs each query's rewritten parse tree."),
			NULL
		},
		&Debug_print_rewritten,
		false,
		NULL, NULL, NULL
	},
	{
		{"debug_print_plan", PGC_USERSET, LOGGING_WHAT,
			gettext_noop("Logs each query's execution plan."),
			NULL
		},
		&Debug_print_plan,
		false,
		NULL, NULL, NULL
	},
	{
		{"debug_pretty_print", PGC_USERSET, LOGGING_WHAT,
			gettext_noop("Indents parse and plan tree displays."),
			NULL
		},
		&Debug_pretty_print,
		true,
		NULL, NULL, NULL
	},
	{
		{"log_parser_stats", PGC_SUSET, STATS_MONITORING,
			gettext_noop("Writes parser performance statistics to the server log."),
			NULL
		},
		&log_parser_stats,
		false,
		check_stage_log_stats, NULL, NULL
	},
	{
		{"log_planner_stats", PGC_SUSET, STATS_MONITORING,
			gettext_noop("Writes planner performance statistics to the server log."),
			NULL
		},
		&log_planner_stats,
		false,
		check_stage_log_stats, NULL, NULL
	},
	{
		{"log_executor_stats", PGC_SUSET, STATS_MONITORING,
			gettext_noop("Writes executor performance statistics to the server log."),
			NULL
		},
		&log_executor_stats,
		false,
		check_stage_log_stats, NULL, NULL
	},
	{
		{"log_statement_stats", PGC_SUSET, STATS_MONITORING,
			gettext_noop("Writes cumulative performance statistics to the server log."),
			NULL
		},
		&log_statement_stats,
		false,
		check_log_stats, NULL, NULL
	},
#ifdef BTREE_BUILD_STATS
	{
		{"log_btree_build_stats", PGC_SUSET, DEVELOPER_OPTIONS,
			gettext_noop("Logs system resource usage statistics (memory and CPU) on various B-tree operations."),
			NULL,
			GUC_NOT_IN_SAMPLE
		},
		&log_btree_build_stats,
		false,
		NULL, NULL, NULL
	},
#endif

	{
		{"track_activities", PGC_SUSET, STATS_COLLECTOR,
			gettext_noop("Collects information about executing commands."),
			gettext_noop("Enables the collection of information on the currently "
						 "executing command of each session, along with "
						 "the time at which that command began execution.")
		},
		&pgstat_track_activities,
		true,
		NULL, NULL, NULL
	},
	{
		{"track_counts", PGC_SUSET, STATS_COLLECTOR,
			gettext_noop("Collects statistics on database activity."),
			NULL
		},
		&pgstat_track_counts,
		true,
		NULL, NULL, NULL
	},
	{
		{"track_io_timing", PGC_SUSET, STATS_COLLECTOR,
			gettext_noop("Collects timing statistics for database I/O activity."),
			NULL
		},
		&track_io_timing,
		false,
		NULL, NULL, NULL
	},
	{
		{"track_wal_io_timing", PGC_SUSET, STATS_COLLECTOR,
			gettext_noop("Collects timing statistics for WAL I/O activity."),
			NULL
		},
		&track_wal_io_timing,
		false,
		NULL, NULL, NULL
	},

	{
		{"update_process_title", PGC_SUSET, PROCESS_TITLE,
			gettext_noop("Updates the process title to show the active SQL command."),
			gettext_noop("Enables updating of the process title every time a new SQL command is received by the server.")
		},
		&update_process_title,
#ifdef WIN32
		false,
#else
		true,
#endif
		NULL, NULL, NULL
	},

	{
		{"autovacuum", PGC_SIGHUP, AUTOVACUUM,
			gettext_noop("Starts the autovacuum subprocess."),
			NULL
		},
		&autovacuum_start_daemon,
		true,
		NULL, NULL, NULL
	},

	{
		{"trace_notify", PGC_USERSET, DEVELOPER_OPTIONS,
			gettext_noop("Generates debugging output for LISTEN and NOTIFY."),
			NULL,
			GUC_NOT_IN_SAMPLE
		},
		&Trace_notify,
		false,
		NULL, NULL, NULL
	},

#ifdef LOCK_DEBUG
	{
		{"trace_locks", PGC_SUSET, DEVELOPER_OPTIONS,
			gettext_noop("Emits information about lock usage."),
			NULL,
			GUC_NOT_IN_SAMPLE
		},
		&Trace_locks,
		false,
		NULL, NULL, NULL
	},
	{
		{"trace_userlocks", PGC_SUSET, DEVELOPER_OPTIONS,
			gettext_noop("Emits information about user lock usage."),
			NULL,
			GUC_NOT_IN_SAMPLE
		},
		&Trace_userlocks,
		false,
		NULL, NULL, NULL
	},
	{
		{"trace_lwlocks", PGC_SUSET, DEVELOPER_OPTIONS,
			gettext_noop("Emits information about lightweight lock usage."),
			NULL,
			GUC_NOT_IN_SAMPLE
		},
		&Trace_lwlocks,
		false,
		NULL, NULL, NULL
	},
	{
		{"debug_deadlocks", PGC_SUSET, DEVELOPER_OPTIONS,
			gettext_noop("Dumps information about all current locks when a deadlock timeout occurs."),
			NULL,
			GUC_NOT_IN_SAMPLE
		},
		&Debug_deadlocks,
		false,
		NULL, NULL, NULL
	},
#endif

	{
		{"log_lock_waits", PGC_SUSET, LOGGING_WHAT,
			gettext_noop("Logs long lock waits."),
			NULL
		},
		&log_lock_waits,
		false,
		NULL, NULL, NULL
	},
	{
		{"log_recovery_conflict_waits", PGC_SIGHUP, LOGGING_WHAT,
			gettext_noop("Logs standby recovery conflict waits."),
			NULL
		},
		&log_recovery_conflict_waits,
		false,
		NULL, NULL, NULL
	},
	{
		{"log_hostname", PGC_SIGHUP, LOGGING_WHAT,
			gettext_noop("Logs the host name in the connection logs."),
			gettext_noop("By default, connection logs only show the IP address "
						 "of the connecting host. If you want them to show the host name you "
						 "can turn this on, but depending on your host name resolution "
						 "setup it might impose a non-negligible performance penalty.")
		},
		&log_hostname,
		false,
		NULL, NULL, NULL
	},
	{
		{"transform_null_equals", PGC_USERSET, COMPAT_OPTIONS_CLIENT,
			gettext_noop("Treats \"expr=NULL\" as \"expr IS NULL\"."),
			gettext_noop("When turned on, expressions of the form expr = NULL "
						 "(or NULL = expr) are treated as expr IS NULL, that is, they "
						 "return true if expr evaluates to the null value, and false "
						 "otherwise. The correct behavior of expr = NULL is to always "
						 "return null (unknown).")
		},
		&Transform_null_equals,
		false,
		NULL, NULL, NULL
	},
	{
		{"db_user_namespace", PGC_SIGHUP, CONN_AUTH_AUTH,
			gettext_noop("Enables per-database user names."),
			NULL
		},
		&Db_user_namespace,
		false,
		NULL, NULL, NULL
	},
	{
		{"default_transaction_read_only", PGC_USERSET, CLIENT_CONN_STATEMENT,
			gettext_noop("Sets the default read-only status of new transactions."),
			NULL,
			GUC_REPORT
		},
		&DefaultXactReadOnly,
		false,
		NULL, NULL, NULL
	},
	{
		{"transaction_read_only", PGC_USERSET, CLIENT_CONN_STATEMENT,
			gettext_noop("Sets the current transaction's read-only status."),
			NULL,
			GUC_NO_RESET_ALL | GUC_NOT_IN_SAMPLE | GUC_DISALLOW_IN_FILE
		},
		&XactReadOnly,
		false,
		check_transaction_read_only, NULL, NULL
	},
	{
		{"default_transaction_deferrable", PGC_USERSET, CLIENT_CONN_STATEMENT,
			gettext_noop("Sets the default deferrable status of new transactions."),
			NULL
		},
		&DefaultXactDeferrable,
		false,
		NULL, NULL, NULL
	},
	{
		{"transaction_deferrable", PGC_USERSET, CLIENT_CONN_STATEMENT,
			gettext_noop("Whether to defer a read-only serializable transaction until it can be executed with no possible serialization failures."),
			NULL,
			GUC_NO_RESET_ALL | GUC_NOT_IN_SAMPLE | GUC_DISALLOW_IN_FILE
		},
		&XactDeferrable,
		false,
		check_transaction_deferrable, NULL, NULL
	},
	{
		{"row_security", PGC_USERSET, CLIENT_CONN_STATEMENT,
			gettext_noop("Enable row security."),
			gettext_noop("When enabled, row security will be applied to all users.")
		},
		&row_security,
		true,
		NULL, NULL, NULL
	},
	{
		{"check_function_bodies", PGC_USERSET, CLIENT_CONN_STATEMENT,
			gettext_noop("Check routine bodies during CREATE FUNCTION and CREATE PROCEDURE."),
			NULL
		},
		&check_function_bodies,
		true,
		NULL, NULL, NULL
	},
	{
		{"array_nulls", PGC_USERSET, COMPAT_OPTIONS_PREVIOUS,
			gettext_noop("Enable input of NULL elements in arrays."),
			gettext_noop("When turned on, unquoted NULL in an array input "
						 "value means a null value; "
						 "otherwise it is taken literally.")
		},
		&Array_nulls,
		true,
		NULL, NULL, NULL
	},

	/*
	 * WITH OIDS support, and consequently default_with_oids, was removed in
	 * PostgreSQL 12, but we tolerate the parameter being set to false to
	 * avoid unnecessarily breaking older dump files.
	 */
	{
		{"default_with_oids", PGC_USERSET, COMPAT_OPTIONS_PREVIOUS,
			gettext_noop("WITH OIDS is no longer supported; this can only be false."),
			NULL,
			GUC_NO_SHOW_ALL | GUC_NOT_IN_SAMPLE
		},
		&default_with_oids,
		false,
		check_default_with_oids, NULL, NULL
	},
	{
		{"logging_collector", PGC_POSTMASTER, LOGGING_WHERE,
			gettext_noop("Start a subprocess to capture stderr output and/or csvlogs into log files."),
			NULL
		},
		&Logging_collector,
		false,
		NULL, NULL, NULL
	},
	{
		{"log_truncate_on_rotation", PGC_SIGHUP, LOGGING_WHERE,
			gettext_noop("Truncate existing log files of same name during log rotation."),
			NULL
		},
		&Log_truncate_on_rotation,
		false,
		NULL, NULL, NULL
	},

#ifdef TRACE_SORT
	{
		{"trace_sort", PGC_USERSET, DEVELOPER_OPTIONS,
			gettext_noop("Emit information about resource usage in sorting."),
			NULL,
			GUC_NOT_IN_SAMPLE
		},
		&trace_sort,
		false,
		NULL, NULL, NULL
	},
#endif

#ifdef TRACE_SYNCSCAN
	/* this is undocumented because not exposed in a standard build */
	{
		{"trace_syncscan", PGC_USERSET, DEVELOPER_OPTIONS,
			gettext_noop("Generate debugging output for synchronized scanning."),
			NULL,
			GUC_NOT_IN_SAMPLE
		},
		&trace_syncscan,
		false,
		NULL, NULL, NULL
	},
#endif

#ifdef DEBUG_BOUNDED_SORT
	/* this is undocumented because not exposed in a standard build */
	{
		{
			"optimize_bounded_sort", PGC_USERSET, QUERY_TUNING_METHOD,
			gettext_noop("Enable bounded sorting using heap sort."),
			NULL,
			GUC_NOT_IN_SAMPLE | GUC_EXPLAIN
		},
		&optimize_bounded_sort,
		true,
		NULL, NULL, NULL
	},
#endif

#ifdef WAL_DEBUG
	{
		{"wal_debug", PGC_SUSET, DEVELOPER_OPTIONS,
			gettext_noop("Emit WAL-related debugging output."),
			NULL,
			GUC_NOT_IN_SAMPLE
		},
		&XLOG_DEBUG,
		false,
		NULL, NULL, NULL
	},
#endif

	{
		{"integer_datetimes", PGC_INTERNAL, PRESET_OPTIONS,
			gettext_noop("Shows whether datetimes are integer based."),
			NULL,
			GUC_REPORT | GUC_NOT_IN_SAMPLE | GUC_DISALLOW_IN_FILE
		},
		&integer_datetimes,
		true,
		NULL, NULL, NULL
	},

	{
		{"krb_caseins_users", PGC_SIGHUP, CONN_AUTH_AUTH,
			gettext_noop("Sets whether Kerberos and GSSAPI user names should be treated as case-insensitive."),
			NULL
		},
		&pg_krb_caseins_users,
		false,
		NULL, NULL, NULL
	},

	{
		{"escape_string_warning", PGC_USERSET, COMPAT_OPTIONS_PREVIOUS,
			gettext_noop("Warn about backslash escapes in ordinary string literals."),
			NULL
		},
		&escape_string_warning,
		true,
		NULL, NULL, NULL
	},

	{
		{"standard_conforming_strings", PGC_USERSET, COMPAT_OPTIONS_PREVIOUS,
			gettext_noop("Causes '...' strings to treat backslashes literally."),
			NULL,
			GUC_REPORT
		},
		&standard_conforming_strings,
		true,
		NULL, NULL, NULL
	},

	{
		{"synchronize_seqscans", PGC_USERSET, COMPAT_OPTIONS_PREVIOUS,
			gettext_noop("Enable synchronized sequential scans."),
			NULL
		},
		&synchronize_seqscans,
		true,
		NULL, NULL, NULL
	},

	{
		{"recovery_target_inclusive", PGC_POSTMASTER, WAL_RECOVERY_TARGET,
			gettext_noop("Sets whether to include or exclude transaction with recovery target."),
			NULL
		},
		&recoveryTargetInclusive,
		true,
		NULL, NULL, NULL
	},

	{
		{"hot_standby", PGC_POSTMASTER, REPLICATION_STANDBY,
			gettext_noop("Allows connections and queries during recovery."),
			NULL
		},
		&EnableHotStandby,
		true,
		NULL, NULL, NULL
	},

	{
		{"hot_standby_feedback", PGC_SIGHUP, REPLICATION_STANDBY,
			gettext_noop("Allows feedback from a hot standby to the primary that will avoid query conflicts."),
			NULL
		},
		&hot_standby_feedback,
		false,
		NULL, NULL, NULL
	},

	{
		{"in_hot_standby", PGC_INTERNAL, PRESET_OPTIONS,
			gettext_noop("Shows whether hot standby is currently active."),
			NULL,
			GUC_REPORT | GUC_NOT_IN_SAMPLE | GUC_DISALLOW_IN_FILE
		},
		&in_hot_standby,
		false,
		NULL, NULL, show_in_hot_standby
	},

	{
		{"allow_system_table_mods", PGC_SUSET, DEVELOPER_OPTIONS,
			gettext_noop("Allows modifications of the structure of system tables."),
			NULL,
			GUC_NOT_IN_SAMPLE
		},
		&allowSystemTableMods,
		false,
		NULL, NULL, NULL
	},

	{
		{"ignore_system_indexes", PGC_BACKEND, DEVELOPER_OPTIONS,
			gettext_noop("Disables reading from system indexes."),
			gettext_noop("It does not prevent updating the indexes, so it is safe "
						 "to use.  The worst consequence is slowness."),
			GUC_NOT_IN_SAMPLE
		},
		&IgnoreSystemIndexes,
		false,
		NULL, NULL, NULL
	},

	{
		{"allow_in_place_tablespaces", PGC_SUSET, DEVELOPER_OPTIONS,
			gettext_noop("Allows tablespaces directly inside pg_tblspc, for testing."),
			NULL,
			GUC_NOT_IN_SAMPLE
		},
		&allow_in_place_tablespaces,
		false,
		NULL, NULL, NULL
	},

	{
		{"lo_compat_privileges", PGC_SUSET, COMPAT_OPTIONS_PREVIOUS,
			gettext_noop("Enables backward compatibility mode for privilege checks on large objects."),
			gettext_noop("Skips privilege checks when reading or modifying large objects, "
						 "for compatibility with PostgreSQL releases prior to 9.0.")
		},
		&lo_compat_privileges,
		false,
		NULL, NULL, NULL
	},

	{
		{"quote_all_identifiers", PGC_USERSET, COMPAT_OPTIONS_PREVIOUS,
			gettext_noop("When generating SQL fragments, quote all identifiers."),
			NULL,
		},
		&quote_all_identifiers,
		false,
		NULL, NULL, NULL
	},

	{
		{"data_checksums", PGC_INTERNAL, PRESET_OPTIONS,
			gettext_noop("Shows whether data checksums are turned on for this cluster."),
			NULL,
			GUC_NOT_IN_SAMPLE | GUC_DISALLOW_IN_FILE
		},
		&data_checksums,
		false,
		NULL, NULL, NULL
	},

	{
		{"syslog_sequence_numbers", PGC_SIGHUP, LOGGING_WHERE,
			gettext_noop("Add sequence number to syslog messages to avoid duplicate suppression."),
			NULL
		},
		&syslog_sequence_numbers,
		true,
		NULL, NULL, NULL
	},

	{
		{"syslog_split_messages", PGC_SIGHUP, LOGGING_WHERE,
			gettext_noop("Split messages sent to syslog by lines and to fit into 1024 bytes."),
			NULL
		},
		&syslog_split_messages,
		true,
		NULL, NULL, NULL
	},

	{
		{"parallel_leader_participation", PGC_USERSET, RESOURCES_ASYNCHRONOUS,
			gettext_noop("Controls whether Gather and Gather Merge also run subplans."),
			gettext_noop("Should gather nodes also run subplans or just gather tuples?"),
			GUC_EXPLAIN
		},
		&parallel_leader_participation,
		true,
		NULL, NULL, NULL
	},

	{
		{"jit", PGC_USERSET, QUERY_TUNING_OTHER,
			gettext_noop("Allow JIT compilation."),
			NULL,
			GUC_EXPLAIN
		},
		&jit_enabled,
		true,
		NULL, NULL, NULL
	},

	{
		{"jit_debugging_support", PGC_SU_BACKEND, DEVELOPER_OPTIONS,
			gettext_noop("Register JIT-compiled functions with debugger."),
			NULL,
			GUC_NOT_IN_SAMPLE
		},
		&jit_debugging_support,
		false,

		/*
		 * This is not guaranteed to be available, but given it's a developer
		 * oriented option, it doesn't seem worth adding code checking
		 * availability.
		 */
		NULL, NULL, NULL
	},

	{
		{"jit_dump_bitcode", PGC_SUSET, DEVELOPER_OPTIONS,
			gettext_noop("Write out LLVM bitcode to facilitate JIT debugging."),
			NULL,
			GUC_NOT_IN_SAMPLE
		},
		&jit_dump_bitcode,
		false,
		NULL, NULL, NULL
	},

	{
		{"jit_expressions", PGC_USERSET, DEVELOPER_OPTIONS,
			gettext_noop("Allow JIT compilation of expressions."),
			NULL,
			GUC_NOT_IN_SAMPLE
		},
		&jit_expressions,
		true,
		NULL, NULL, NULL
	},

	{
		{"jit_profiling_support", PGC_SU_BACKEND, DEVELOPER_OPTIONS,
			gettext_noop("Register JIT-compiled functions with perf profiler."),
			NULL,
			GUC_NOT_IN_SAMPLE
		},
		&jit_profiling_support,
		false,

		/*
		 * This is not guaranteed to be available, but given it's a developer
		 * oriented option, it doesn't seem worth adding code checking
		 * availability.
		 */
		NULL, NULL, NULL
	},

	{
		{"jit_tuple_deforming", PGC_USERSET, DEVELOPER_OPTIONS,
			gettext_noop("Allow JIT compilation of tuple deforming."),
			NULL,
			GUC_NOT_IN_SAMPLE
		},
		&jit_tuple_deforming,
		true,
		NULL, NULL, NULL
	},

	{
		{"data_sync_retry", PGC_POSTMASTER, ERROR_HANDLING_OPTIONS,
			gettext_noop("Whether to continue running after a failure to sync data files."),
		},
		&data_sync_retry,
		false,
		NULL, NULL, NULL
	},

	{
		{"wal_receiver_create_temp_slot", PGC_SIGHUP, REPLICATION_STANDBY,
			gettext_noop("Sets whether a WAL receiver should create a temporary replication slot if no permanent slot is configured."),
		},
		&wal_receiver_create_temp_slot,
		false,
		NULL, NULL, NULL
	},

	{
		{"neon_test_evict", PGC_POSTMASTER, UNGROUPED,
			gettext_noop("Evict unpinned pages (for better test coverage)"),
		},
		&zenith_test_evict,
		false,
		NULL, NULL, NULL
	},


	/* End-of-list marker */
	{
		{NULL, 0, 0, NULL, NULL}, NULL, false, NULL, NULL, NULL
	}
};


static struct config_int ConfigureNamesInt[] =
{
	{
		{"archive_timeout", PGC_SIGHUP, WAL_ARCHIVING,
			gettext_noop("Forces a switch to the next WAL file if a "
						 "new file has not been started within N seconds."),
			NULL,
			GUC_UNIT_S
		},
		&XLogArchiveTimeout,
		0, 0, INT_MAX / 2,
		NULL, NULL, NULL
	},
	{
		{"post_auth_delay", PGC_BACKEND, DEVELOPER_OPTIONS,
			gettext_noop("Waits N seconds on connection startup after authentication."),
			gettext_noop("This allows attaching a debugger to the process."),
			GUC_NOT_IN_SAMPLE | GUC_UNIT_S
		},
		&PostAuthDelay,
		0, 0, INT_MAX / 1000000,
		NULL, NULL, NULL
	},
	{
		{"default_statistics_target", PGC_USERSET, QUERY_TUNING_OTHER,
			gettext_noop("Sets the default statistics target."),
			gettext_noop("This applies to table columns that have not had a "
						 "column-specific target set via ALTER TABLE SET STATISTICS.")
		},
		&default_statistics_target,
		100, 1, 10000,
		NULL, NULL, NULL
	},
	{
		{"from_collapse_limit", PGC_USERSET, QUERY_TUNING_OTHER,
			gettext_noop("Sets the FROM-list size beyond which subqueries "
						 "are not collapsed."),
			gettext_noop("The planner will merge subqueries into upper "
						 "queries if the resulting FROM list would have no more than "
						 "this many items."),
			GUC_EXPLAIN
		},
		&from_collapse_limit,
		8, 1, INT_MAX,
		NULL, NULL, NULL
	},
	{
		{"join_collapse_limit", PGC_USERSET, QUERY_TUNING_OTHER,
			gettext_noop("Sets the FROM-list size beyond which JOIN "
						 "constructs are not flattened."),
			gettext_noop("The planner will flatten explicit JOIN "
						 "constructs into lists of FROM items whenever a "
						 "list of no more than this many items would result."),
			GUC_EXPLAIN
		},
		&join_collapse_limit,
		8, 1, INT_MAX,
		NULL, NULL, NULL
	},
	{
		{"geqo_threshold", PGC_USERSET, QUERY_TUNING_GEQO,
			gettext_noop("Sets the threshold of FROM items beyond which GEQO is used."),
			NULL,
			GUC_EXPLAIN
		},
		&geqo_threshold,
		12, 2, INT_MAX,
		NULL, NULL, NULL
	},
	{
		{"geqo_effort", PGC_USERSET, QUERY_TUNING_GEQO,
			gettext_noop("GEQO: effort is used to set the default for other GEQO parameters."),
			NULL,
			GUC_EXPLAIN
		},
		&Geqo_effort,
		DEFAULT_GEQO_EFFORT, MIN_GEQO_EFFORT, MAX_GEQO_EFFORT,
		NULL, NULL, NULL
	},
	{
		{"geqo_pool_size", PGC_USERSET, QUERY_TUNING_GEQO,
			gettext_noop("GEQO: number of individuals in the population."),
			gettext_noop("Zero selects a suitable default value."),
			GUC_EXPLAIN
		},
		&Geqo_pool_size,
		0, 0, INT_MAX,
		NULL, NULL, NULL
	},
	{
		{"geqo_generations", PGC_USERSET, QUERY_TUNING_GEQO,
			gettext_noop("GEQO: number of iterations of the algorithm."),
			gettext_noop("Zero selects a suitable default value."),
			GUC_EXPLAIN
		},
		&Geqo_generations,
		0, 0, INT_MAX,
		NULL, NULL, NULL
	},

	{
		/* This is PGC_SUSET to prevent hiding from log_lock_waits. */
		{"deadlock_timeout", PGC_SUSET, LOCK_MANAGEMENT,
			gettext_noop("Sets the time to wait on a lock before checking for deadlock."),
			NULL,
			GUC_UNIT_MS
		},
		&DeadlockTimeout,
		1000, 1, INT_MAX,
		NULL, NULL, NULL
	},

	{
		{"max_standby_archive_delay", PGC_SIGHUP, REPLICATION_STANDBY,
			gettext_noop("Sets the maximum delay before canceling queries when a hot standby server is processing archived WAL data."),
			NULL,
			GUC_UNIT_MS
		},
		&max_standby_archive_delay,
		30 * 1000, -1, INT_MAX,
		NULL, NULL, NULL
	},

	{
		{"max_standby_streaming_delay", PGC_SIGHUP, REPLICATION_STANDBY,
			gettext_noop("Sets the maximum delay before canceling queries when a hot standby server is processing streamed WAL data."),
			NULL,
			GUC_UNIT_MS
		},
		&max_standby_streaming_delay,
		30 * 1000, -1, INT_MAX,
		NULL, NULL, NULL
	},

	{
		{"recovery_min_apply_delay", PGC_SIGHUP, REPLICATION_STANDBY,
			gettext_noop("Sets the minimum delay for applying changes during recovery."),
			NULL,
			GUC_UNIT_MS
		},
		&recovery_min_apply_delay,
		0, 0, INT_MAX,
		NULL, NULL, NULL
	},

	{
		{"wal_receiver_status_interval", PGC_SIGHUP, REPLICATION_STANDBY,
			gettext_noop("Sets the maximum interval between WAL receiver status reports to the sending server."),
			NULL,
			GUC_UNIT_S
		},
		&wal_receiver_status_interval,
		10, 0, INT_MAX / 1000,
		NULL, NULL, NULL
	},

	{
		{"wal_receiver_timeout", PGC_SIGHUP, REPLICATION_STANDBY,
			gettext_noop("Sets the maximum wait time to receive data from the sending server."),
			NULL,
			GUC_UNIT_MS
		},
		&wal_receiver_timeout,
		60 * 1000, 0, INT_MAX,
		NULL, NULL, NULL
	},

	{
		{"max_connections", PGC_POSTMASTER, CONN_AUTH_SETTINGS,
			gettext_noop("Sets the maximum number of concurrent connections."),
			NULL
		},
		&MaxConnections,
		100, 1, MAX_BACKENDS,
		check_maxconnections, NULL, NULL
	},

	{
		/* see max_connections */
		{"superuser_reserved_connections", PGC_POSTMASTER, CONN_AUTH_SETTINGS,
			gettext_noop("Sets the number of connection slots reserved for superusers."),
			NULL
		},
		&ReservedBackends,
		3, 0, MAX_BACKENDS,
		NULL, NULL, NULL
	},

	{
		{"min_dynamic_shared_memory", PGC_POSTMASTER, RESOURCES_MEM,
			gettext_noop("Amount of dynamic shared memory reserved at startup."),
			NULL,
			GUC_UNIT_MB
		},
		&min_dynamic_shared_memory,
		0, 0, (int) Min((size_t) INT_MAX, SIZE_MAX / (1024 * 1024)),
		NULL, NULL, NULL
	},

	/*
	 * We sometimes multiply the number of shared buffers by two without
	 * checking for overflow, so we mustn't allow more than INT_MAX / 2.
	 */
	{
		{"shared_buffers", PGC_POSTMASTER, RESOURCES_MEM,
			gettext_noop("Sets the number of shared memory buffers used by the server."),
			NULL,
			GUC_UNIT_BLOCKS
		},
		&NBuffers,
		1024, 16, INT_MAX / 2,
		NULL, NULL, NULL
	},

	{
		{"lsn_cache_size", PGC_POSTMASTER, UNGROUPED,
			gettext_noop("Size of last written LSN cache used by Neon."),
			NULL
		},
		&lastWrittenLsnCacheSize,
		128*1024, 1024, INT_MAX,
		NULL, NULL, NULL
	},

	{
		{"temp_buffers", PGC_USERSET, RESOURCES_MEM,
			gettext_noop("Sets the maximum number of temporary buffers used by each session."),
			NULL,
			GUC_UNIT_BLOCKS | GUC_EXPLAIN
		},
		&num_temp_buffers,
		1024, 100, INT_MAX / 2,
		check_temp_buffers, NULL, NULL
	},

	{
		{"port", PGC_POSTMASTER, CONN_AUTH_SETTINGS,
			gettext_noop("Sets the TCP port the server listens on."),
			NULL
		},
		&PostPortNumber,
		DEF_PGPORT, 1, 65535,
		NULL, NULL, NULL
	},

	{
		{"unix_socket_permissions", PGC_POSTMASTER, CONN_AUTH_SETTINGS,
			gettext_noop("Sets the access permissions of the Unix-domain socket."),
			gettext_noop("Unix-domain sockets use the usual Unix file system "
						 "permission set. The parameter value is expected "
						 "to be a numeric mode specification in the form "
						 "accepted by the chmod and umask system calls. "
						 "(To use the customary octal format the number must "
						 "start with a 0 (zero).)")
		},
		&Unix_socket_permissions,
		0777, 0000, 0777,
		NULL, NULL, show_unix_socket_permissions
	},

	{
		{"log_file_mode", PGC_SIGHUP, LOGGING_WHERE,
			gettext_noop("Sets the file permissions for log files."),
			gettext_noop("The parameter value is expected "
						 "to be a numeric mode specification in the form "
						 "accepted by the chmod and umask system calls. "
						 "(To use the customary octal format the number must "
						 "start with a 0 (zero).)")
		},
		&Log_file_mode,
		0600, 0000, 0777,
		NULL, NULL, show_log_file_mode
	},


	{
		{"data_directory_mode", PGC_INTERNAL, PRESET_OPTIONS,
			gettext_noop("Shows the mode of the data directory."),
			gettext_noop("The parameter value is a numeric mode specification "
						 "in the form accepted by the chmod and umask system "
						 "calls. (To use the customary octal format the number "
						 "must start with a 0 (zero).)"),
			GUC_NOT_IN_SAMPLE | GUC_DISALLOW_IN_FILE
		},
		&data_directory_mode,
		0700, 0000, 0777,
		NULL, NULL, show_data_directory_mode
	},

	{
		{"work_mem", PGC_USERSET, RESOURCES_MEM,
			gettext_noop("Sets the maximum memory to be used for query workspaces."),
			gettext_noop("This much memory can be used by each internal "
						 "sort operation and hash table before switching to "
						 "temporary disk files."),
			GUC_UNIT_KB | GUC_EXPLAIN
		},
		&work_mem,
		4096, 64, MAX_KILOBYTES,
		NULL, NULL, NULL
	},

	{
		{"maintenance_work_mem", PGC_USERSET, RESOURCES_MEM,
			gettext_noop("Sets the maximum memory to be used for maintenance operations."),
			gettext_noop("This includes operations such as VACUUM and CREATE INDEX."),
			GUC_UNIT_KB
		},
		&maintenance_work_mem,
		65536, 1024, MAX_KILOBYTES,
		NULL, NULL, NULL
	},

	{
		{"logical_decoding_work_mem", PGC_USERSET, RESOURCES_MEM,
			gettext_noop("Sets the maximum memory to be used for logical decoding."),
			gettext_noop("This much memory can be used by each internal "
						 "reorder buffer before spilling to disk."),
			GUC_UNIT_KB
		},
		&logical_decoding_work_mem,
		65536, 64, MAX_KILOBYTES,
		NULL, NULL, NULL
	},

	/*
	 * We use the hopefully-safely-small value of 100kB as the compiled-in
	 * default for max_stack_depth.  InitializeGUCOptions will increase it if
	 * possible, depending on the actual platform-specific stack limit.
	 */
	{
		{"max_stack_depth", PGC_SUSET, RESOURCES_MEM,
			gettext_noop("Sets the maximum stack depth, in kilobytes."),
			NULL,
			GUC_UNIT_KB
		},
		&max_stack_depth,
		100, 100, MAX_KILOBYTES,
		check_max_stack_depth, assign_max_stack_depth, NULL
	},

	{
		{"temp_file_limit", PGC_SUSET, RESOURCES_DISK,
			gettext_noop("Limits the total size of all temporary files used by each process."),
			gettext_noop("-1 means no limit."),
			GUC_UNIT_KB
		},
		&temp_file_limit,
		-1, -1, INT_MAX,
		NULL, NULL, NULL
	},

	{
		{"vacuum_cost_page_hit", PGC_USERSET, RESOURCES_VACUUM_DELAY,
			gettext_noop("Vacuum cost for a page found in the buffer cache."),
			NULL
		},
		&VacuumCostPageHit,
		1, 0, 10000,
		NULL, NULL, NULL
	},

	{
		{"vacuum_cost_page_miss", PGC_USERSET, RESOURCES_VACUUM_DELAY,
			gettext_noop("Vacuum cost for a page not found in the buffer cache."),
			NULL
		},
		&VacuumCostPageMiss,
		2, 0, 10000,
		NULL, NULL, NULL
	},

	{
		{"vacuum_cost_page_dirty", PGC_USERSET, RESOURCES_VACUUM_DELAY,
			gettext_noop("Vacuum cost for a page dirtied by vacuum."),
			NULL
		},
		&VacuumCostPageDirty,
		20, 0, 10000,
		NULL, NULL, NULL
	},

	{
		{"vacuum_cost_limit", PGC_USERSET, RESOURCES_VACUUM_DELAY,
			gettext_noop("Vacuum cost amount available before napping."),
			NULL
		},
		&VacuumCostLimit,
		200, 1, 10000,
		NULL, NULL, NULL
	},

	{
		{"autovacuum_vacuum_cost_limit", PGC_SIGHUP, AUTOVACUUM,
			gettext_noop("Vacuum cost amount available before napping, for autovacuum."),
			NULL
		},
		&autovacuum_vac_cost_limit,
		-1, -1, 10000,
		NULL, NULL, NULL
	},

	{
		{"max_files_per_process", PGC_POSTMASTER, RESOURCES_KERNEL,
			gettext_noop("Sets the maximum number of simultaneously open files for each server process."),
			NULL
		},
		&max_files_per_process,
		1000, 64, INT_MAX,
		NULL, NULL, NULL
	},

	/*
	 * See also CheckRequiredParameterValues() if this parameter changes
	 */
	{
		{"max_prepared_transactions", PGC_POSTMASTER, RESOURCES_MEM,
			gettext_noop("Sets the maximum number of simultaneously prepared transactions."),
			NULL
		},
		&max_prepared_xacts,
		0, 0, MAX_BACKENDS,
		NULL, NULL, NULL
	},

#ifdef LOCK_DEBUG
	{
		{"trace_lock_oidmin", PGC_SUSET, DEVELOPER_OPTIONS,
			gettext_noop("Sets the minimum OID of tables for tracking locks."),
			gettext_noop("Is used to avoid output on system tables."),
			GUC_NOT_IN_SAMPLE
		},
		&Trace_lock_oidmin,
		FirstNormalObjectId, 0, INT_MAX,
		NULL, NULL, NULL
	},
	{
		{"trace_lock_table", PGC_SUSET, DEVELOPER_OPTIONS,
			gettext_noop("Sets the OID of the table with unconditionally lock tracing."),
			NULL,
			GUC_NOT_IN_SAMPLE
		},
		&Trace_lock_table,
		0, 0, INT_MAX,
		NULL, NULL, NULL
	},
#endif

	{
		{"statement_timeout", PGC_USERSET, CLIENT_CONN_STATEMENT,
			gettext_noop("Sets the maximum allowed duration of any statement."),
			gettext_noop("A value of 0 turns off the timeout."),
			GUC_UNIT_MS
		},
		&StatementTimeout,
		0, 0, INT_MAX,
		NULL, NULL, NULL
	},

	{
		{"lock_timeout", PGC_USERSET, CLIENT_CONN_STATEMENT,
			gettext_noop("Sets the maximum allowed duration of any wait for a lock."),
			gettext_noop("A value of 0 turns off the timeout."),
			GUC_UNIT_MS
		},
		&LockTimeout,
		0, 0, INT_MAX,
		NULL, NULL, NULL
	},

	{
		{"idle_in_transaction_session_timeout", PGC_USERSET, CLIENT_CONN_STATEMENT,
			gettext_noop("Sets the maximum allowed idle time between queries, when in a transaction."),
			gettext_noop("A value of 0 turns off the timeout."),
			GUC_UNIT_MS
		},
		&IdleInTransactionSessionTimeout,
		0, 0, INT_MAX,
		NULL, NULL, NULL
	},

	{
		{"idle_session_timeout", PGC_USERSET, CLIENT_CONN_STATEMENT,
			gettext_noop("Sets the maximum allowed idle time between queries, when not in a transaction."),
			gettext_noop("A value of 0 turns off the timeout."),
			GUC_UNIT_MS
		},
		&IdleSessionTimeout,
		0, 0, INT_MAX,
		NULL, NULL, NULL
	},

	{
		{"vacuum_freeze_min_age", PGC_USERSET, CLIENT_CONN_STATEMENT,
			gettext_noop("Minimum age at which VACUUM should freeze a table row."),
			NULL
		},
		&vacuum_freeze_min_age,
		50000000, 0, 1000000000,
		NULL, NULL, NULL
	},

	{
		{"vacuum_freeze_table_age", PGC_USERSET, CLIENT_CONN_STATEMENT,
			gettext_noop("Age at which VACUUM should scan whole table to freeze tuples."),
			NULL
		},
		&vacuum_freeze_table_age,
		150000000, 0, 2000000000,
		NULL, NULL, NULL
	},

	{
		{"vacuum_multixact_freeze_min_age", PGC_USERSET, CLIENT_CONN_STATEMENT,
			gettext_noop("Minimum age at which VACUUM should freeze a MultiXactId in a table row."),
			NULL
		},
		&vacuum_multixact_freeze_min_age,
		5000000, 0, 1000000000,
		NULL, NULL, NULL
	},

	{
		{"vacuum_multixact_freeze_table_age", PGC_USERSET, CLIENT_CONN_STATEMENT,
			gettext_noop("Multixact age at which VACUUM should scan whole table to freeze tuples."),
			NULL
		},
		&vacuum_multixact_freeze_table_age,
		150000000, 0, 2000000000,
		NULL, NULL, NULL
	},

	{
		{"vacuum_defer_cleanup_age", PGC_SIGHUP, REPLICATION_PRIMARY,
			gettext_noop("Number of transactions by which VACUUM and HOT cleanup should be deferred, if any."),
			NULL
		},
		&vacuum_defer_cleanup_age,
		0, 0, 1000000,			/* see ComputeXidHorizons */
		NULL, NULL, NULL
	},
	{
		{"vacuum_failsafe_age", PGC_USERSET, CLIENT_CONN_STATEMENT,
			gettext_noop("Age at which VACUUM should trigger failsafe to avoid a wraparound outage."),
			NULL
		},
		&vacuum_failsafe_age,
		1600000000, 0, 2100000000,
		NULL, NULL, NULL
	},
	{
		{"vacuum_multixact_failsafe_age", PGC_USERSET, CLIENT_CONN_STATEMENT,
			gettext_noop("Multixact age at which VACUUM should trigger failsafe to avoid a wraparound outage."),
			NULL
		},
		&vacuum_multixact_failsafe_age,
		1600000000, 0, 2100000000,
		NULL, NULL, NULL
	},

	/*
	 * See also CheckRequiredParameterValues() if this parameter changes
	 */
	{
		{"max_locks_per_transaction", PGC_POSTMASTER, LOCK_MANAGEMENT,
			gettext_noop("Sets the maximum number of locks per transaction."),
			gettext_noop("The shared lock table is sized on the assumption that "
						 "at most max_locks_per_transaction * max_connections distinct "
						 "objects will need to be locked at any one time.")
		},
		&max_locks_per_xact,
		64, 10, INT_MAX,
		NULL, NULL, NULL
	},

	{
		{"max_pred_locks_per_transaction", PGC_POSTMASTER, LOCK_MANAGEMENT,
			gettext_noop("Sets the maximum number of predicate locks per transaction."),
			gettext_noop("The shared predicate lock table is sized on the assumption that "
						 "at most max_pred_locks_per_transaction * max_connections distinct "
						 "objects will need to be locked at any one time.")
		},
		&max_predicate_locks_per_xact,
		64, 10, INT_MAX,
		NULL, NULL, NULL
	},

	{
		{"max_pred_locks_per_relation", PGC_SIGHUP, LOCK_MANAGEMENT,
			gettext_noop("Sets the maximum number of predicate-locked pages and tuples per relation."),
			gettext_noop("If more than this total of pages and tuples in the same relation are locked "
						 "by a connection, those locks are replaced by a relation-level lock.")
		},
		&max_predicate_locks_per_relation,
		-2, INT_MIN, INT_MAX,
		NULL, NULL, NULL
	},

	{
		{"max_pred_locks_per_page", PGC_SIGHUP, LOCK_MANAGEMENT,
			gettext_noop("Sets the maximum number of predicate-locked tuples per page."),
			gettext_noop("If more than this number of tuples on the same page are locked "
						 "by a connection, those locks are replaced by a page-level lock.")
		},
		&max_predicate_locks_per_page,
		2, 0, INT_MAX,
		NULL, NULL, NULL
	},

	{
		{"authentication_timeout", PGC_SIGHUP, CONN_AUTH_AUTH,
			gettext_noop("Sets the maximum allowed time to complete client authentication."),
			NULL,
			GUC_UNIT_S
		},
		&AuthenticationTimeout,
		60, 1, 600,
		NULL, NULL, NULL
	},

	{
		/* Not for general use */
		{"pre_auth_delay", PGC_SIGHUP, DEVELOPER_OPTIONS,
			gettext_noop("Waits N seconds on connection startup before authentication."),
			gettext_noop("This allows attaching a debugger to the process."),
			GUC_NOT_IN_SAMPLE | GUC_UNIT_S
		},
		&PreAuthDelay,
		0, 0, 60,
		NULL, NULL, NULL
	},

	{
		{"wal_keep_size", PGC_SIGHUP, REPLICATION_SENDING,
			gettext_noop("Sets the size of WAL files held for standby servers."),
			NULL,
			GUC_UNIT_MB
		},
		&wal_keep_size_mb,
		0, 0, MAX_KILOBYTES,
		NULL, NULL, NULL
	},

	{
		{"min_wal_size", PGC_SIGHUP, WAL_CHECKPOINTS,
			gettext_noop("Sets the minimum size to shrink the WAL to."),
			NULL,
			GUC_UNIT_MB
		},
		&min_wal_size_mb,
		DEFAULT_MIN_WAL_SEGS * (DEFAULT_XLOG_SEG_SIZE / (1024 * 1024)),
		2, MAX_KILOBYTES,
		NULL, NULL, NULL
	},

	{
		{"max_wal_size", PGC_SIGHUP, WAL_CHECKPOINTS,
			gettext_noop("Sets the WAL size that triggers a checkpoint."),
			NULL,
			GUC_UNIT_MB
		},
		&max_wal_size_mb,
		DEFAULT_MAX_WAL_SEGS * (DEFAULT_XLOG_SEG_SIZE / (1024 * 1024)),
		2, MAX_KILOBYTES,
		NULL, assign_max_wal_size, NULL
	},

	{
		{"checkpoint_timeout", PGC_SIGHUP, WAL_CHECKPOINTS,
			gettext_noop("Sets the maximum time between automatic WAL checkpoints."),
			NULL,
			GUC_UNIT_S
		},
		&CheckPointTimeout,
		300, 30, 86400,
		NULL, NULL, NULL
	},

	{
		{"checkpoint_warning", PGC_SIGHUP, WAL_CHECKPOINTS,
			gettext_noop("Enables warnings if checkpoint segments are filled more "
						 "frequently than this."),
			gettext_noop("Write a message to the server log if checkpoints "
						 "caused by the filling of checkpoint segment files happens more "
						 "frequently than this number of seconds. Zero turns off the warning."),
			GUC_UNIT_S
		},
		&CheckPointWarning,
		30, 0, INT_MAX,
		NULL, NULL, NULL
	},

	{
		{"checkpoint_flush_after", PGC_SIGHUP, WAL_CHECKPOINTS,
			gettext_noop("Number of pages after which previously performed writes are flushed to disk."),
			NULL,
			GUC_UNIT_BLOCKS
		},
		&checkpoint_flush_after,
		DEFAULT_CHECKPOINT_FLUSH_AFTER, 0, WRITEBACK_MAX_PENDING_FLUSHES,
		NULL, NULL, NULL
	},

	{
		{"wal_buffers", PGC_POSTMASTER, WAL_SETTINGS,
			gettext_noop("Sets the number of disk-page buffers in shared memory for WAL."),
			NULL,
			GUC_UNIT_XBLOCKS
		},
		&XLOGbuffers,
		-1, -1, (INT_MAX / XLOG_BLCKSZ),
		check_wal_buffers, NULL, NULL
	},

	{
		{"wal_writer_delay", PGC_SIGHUP, WAL_SETTINGS,
			gettext_noop("Time between WAL flushes performed in the WAL writer."),
			NULL,
			GUC_UNIT_MS
		},
		&WalWriterDelay,
		200, 1, 10000,
		NULL, NULL, NULL
	},

	{
		{"wal_writer_flush_after", PGC_SIGHUP, WAL_SETTINGS,
			gettext_noop("Amount of WAL written out by WAL writer that triggers a flush."),
			NULL,
			GUC_UNIT_XBLOCKS
		},
		&WalWriterFlushAfter,
		(1024 * 1024) / XLOG_BLCKSZ, 0, INT_MAX,
		NULL, NULL, NULL
	},

	{
		{"wal_skip_threshold", PGC_USERSET, WAL_SETTINGS,
			gettext_noop("Minimum size of new file to fsync instead of writing WAL."),
			NULL,
			GUC_UNIT_KB
		},
		&wal_skip_threshold,
		2048, 0, MAX_KILOBYTES,
		NULL, NULL, NULL
	},

	{
		{"max_wal_senders", PGC_POSTMASTER, REPLICATION_SENDING,
			gettext_noop("Sets the maximum number of simultaneously running WAL sender processes."),
			NULL
		},
		&max_wal_senders,
		10, 0, MAX_BACKENDS,
		check_max_wal_senders, NULL, NULL
	},

	{
		/* see max_wal_senders */
		{"max_replication_slots", PGC_POSTMASTER, REPLICATION_SENDING,
			gettext_noop("Sets the maximum number of simultaneously defined replication slots."),
			NULL
		},
		&max_replication_slots,
		10, 0, MAX_BACKENDS /* XXX? */ ,
		NULL, NULL, NULL
	},

	{
		{"max_replication_apply_lag", PGC_POSTMASTER, REPLICATION_SENDING,
			gettext_noop("Maximal write lag between master and replicas."),
			gettext_noop("When lag between minimal apply position of replica and current LSN exceeds this value,"
						 "backends are blocked."),
			GUC_UNIT_MB,
		},
		&max_replication_apply_lag,
		-1, -1, INT_MAX, /* it should not be smaller than maximal size of WAL record */
		NULL, NULL, NULL
	},

	{
		{"max_replication_flush_lag", PGC_POSTMASTER, REPLICATION_SENDING,
			gettext_noop("Maximal flush lag between master and replicas."),
			gettext_noop("When lag between minimal flush position of replica and current LSN exceeds this value,"
						 "backends are blocked"),
			GUC_UNIT_MB,
		},
		&max_replication_flush_lag,
		-1, -1, INT_MAX, /* it should not be smaller than maximal size of WAL record */
		NULL, NULL, NULL
	},

	{
		{"max_replication_write_lag", PGC_POSTMASTER, REPLICATION_SENDING,
			gettext_noop("Maximal write lag between master and replicas."),
			gettext_noop("When lag between minimal write position of replica and current LSN exceeds this value,"
						 "backends are blocked"),
			GUC_UNIT_MB,
		},
		&max_replication_write_lag,
		-1, -1, INT_MAX, /* it should not be smaller than maximal size of WAL record */
		NULL, NULL, NULL
	},

	{
		{"max_slot_wal_keep_size", PGC_SIGHUP, REPLICATION_SENDING,
			gettext_noop("Sets the maximum WAL size that can be reserved by replication slots."),
			gettext_noop("Replication slots will be marked as failed, and segments released "
						 "for deletion or recycling, if this much space is occupied by WAL "
						 "on disk."),
			GUC_UNIT_MB
		},
		&max_slot_wal_keep_size_mb,
		-1, -1, MAX_KILOBYTES,
		NULL, NULL, NULL
	},

	{
		{"wal_sender_timeout", PGC_USERSET, REPLICATION_SENDING,
			gettext_noop("Sets the maximum time to wait for WAL replication."),
			NULL,
			GUC_UNIT_MS
		},
		&wal_sender_timeout,
		60 * 1000, 0, INT_MAX,
		NULL, NULL, NULL
	},

	{
		{"commit_delay", PGC_SUSET, WAL_SETTINGS,
			gettext_noop("Sets the delay in microseconds between transaction commit and "
						 "flushing WAL to disk."),
			NULL
			/* we have no microseconds designation, so can't supply units here */
		},
		&CommitDelay,
		0, 0, 100000,
		NULL, NULL, NULL
	},

	{
		{"commit_siblings", PGC_USERSET, WAL_SETTINGS,
			gettext_noop("Sets the minimum concurrent open transactions before performing "
						 "commit_delay."),
			NULL
		},
		&CommitSiblings,
		5, 0, 1000,
		NULL, NULL, NULL
	},

	{
		{"extra_float_digits", PGC_USERSET, CLIENT_CONN_LOCALE,
			gettext_noop("Sets the number of digits displayed for floating-point values."),
			gettext_noop("This affects real, double precision, and geometric data types. "
						 "A zero or negative parameter value is added to the standard "
						 "number of digits (FLT_DIG or DBL_DIG as appropriate). "
						 "Any value greater than zero selects precise output mode.")
		},
		&extra_float_digits,
		1, -15, 3,
		NULL, NULL, NULL
	},

	{
		{"log_min_duration_sample", PGC_SUSET, LOGGING_WHEN,
			gettext_noop("Sets the minimum execution time above which "
						 "a sample of statements will be logged."
						 " Sampling is determined by log_statement_sample_rate."),
			gettext_noop("Zero logs a sample of all queries. -1 turns this feature off."),
			GUC_UNIT_MS
		},
		&log_min_duration_sample,
		-1, -1, INT_MAX,
		NULL, NULL, NULL
	},

	{
		{"log_min_duration_statement", PGC_SUSET, LOGGING_WHEN,
			gettext_noop("Sets the minimum execution time above which "
						 "all statements will be logged."),
			gettext_noop("Zero prints all queries. -1 turns this feature off."),
			GUC_UNIT_MS
		},
		&log_min_duration_statement,
		-1, -1, INT_MAX,
		NULL, NULL, NULL
	},

	{
		{"log_autovacuum_min_duration", PGC_SIGHUP, LOGGING_WHAT,
			gettext_noop("Sets the minimum execution time above which "
						 "autovacuum actions will be logged."),
			gettext_noop("Zero prints all actions. -1 turns autovacuum logging off."),
			GUC_UNIT_MS
		},
		&Log_autovacuum_min_duration,
		-1, -1, INT_MAX,
		NULL, NULL, NULL
	},

	{
		{"log_parameter_max_length", PGC_SUSET, LOGGING_WHAT,
			gettext_noop("When logging statements, limit logged parameter values to first N bytes."),
			gettext_noop("-1 to print values in full."),
			GUC_UNIT_BYTE
		},
		&log_parameter_max_length,
		-1, -1, INT_MAX / 2,
		NULL, NULL, NULL
	},

	{
		{"log_parameter_max_length_on_error", PGC_USERSET, LOGGING_WHAT,
			gettext_noop("When reporting an error, limit logged parameter values to first N bytes."),
			gettext_noop("-1 to print values in full."),
			GUC_UNIT_BYTE
		},
		&log_parameter_max_length_on_error,
		0, -1, INT_MAX / 2,
		NULL, NULL, NULL
	},

	{
		{"bgwriter_delay", PGC_SIGHUP, RESOURCES_BGWRITER,
			gettext_noop("Background writer sleep time between rounds."),
			NULL,
			GUC_UNIT_MS
		},
		&BgWriterDelay,
		200, 10, 10000,
		NULL, NULL, NULL
	},

	{
		{"bgwriter_lru_maxpages", PGC_SIGHUP, RESOURCES_BGWRITER,
			gettext_noop("Background writer maximum number of LRU pages to flush per round."),
			NULL
		},
		&bgwriter_lru_maxpages,
		100, 0, INT_MAX / 2,	/* Same upper limit as shared_buffers */
		NULL, NULL, NULL
	},

	{
		{"bgwriter_flush_after", PGC_SIGHUP, RESOURCES_BGWRITER,
			gettext_noop("Number of pages after which previously performed writes are flushed to disk."),
			NULL,
			GUC_UNIT_BLOCKS
		},
		&bgwriter_flush_after,
		DEFAULT_BGWRITER_FLUSH_AFTER, 0, WRITEBACK_MAX_PENDING_FLUSHES,
		NULL, NULL, NULL
	},

	{
		{"effective_io_concurrency",
			PGC_USERSET,
			RESOURCES_ASYNCHRONOUS,
			gettext_noop("Number of simultaneous requests that can be handled efficiently by the disk subsystem."),
			NULL,
			GUC_EXPLAIN
		},
		&effective_io_concurrency,
#ifdef USE_PREFETCH
		1,
#else
		0,
#endif
		0, MAX_IO_CONCURRENCY,
		check_effective_io_concurrency, NULL, NULL
	},

	{
		{"maintenance_io_concurrency",
			PGC_USERSET,
			RESOURCES_ASYNCHRONOUS,
			gettext_noop("A variant of effective_io_concurrency that is used for maintenance work."),
			NULL,
			GUC_EXPLAIN
		},
		&maintenance_io_concurrency,
#ifdef USE_PREFETCH
		10,
#else
		0,
#endif
		0, MAX_IO_CONCURRENCY,
		check_maintenance_io_concurrency, NULL, NULL
	},

	{
		{"backend_flush_after", PGC_USERSET, RESOURCES_ASYNCHRONOUS,
			gettext_noop("Number of pages after which previously performed writes are flushed to disk."),
			NULL,
			GUC_UNIT_BLOCKS
		},
		&backend_flush_after,
		DEFAULT_BACKEND_FLUSH_AFTER, 0, WRITEBACK_MAX_PENDING_FLUSHES,
		NULL, NULL, NULL
	},

	{
		{"max_worker_processes",
			PGC_POSTMASTER,
			RESOURCES_ASYNCHRONOUS,
			gettext_noop("Maximum number of concurrent worker processes."),
			NULL,
		},
		&max_worker_processes,
		8, 0, MAX_BACKENDS,
		check_max_worker_processes, NULL, NULL
	},

	{
		{"max_logical_replication_workers",
			PGC_POSTMASTER,
			REPLICATION_SUBSCRIBERS,
			gettext_noop("Maximum number of logical replication worker processes."),
			NULL,
		},
		&max_logical_replication_workers,
		4, 0, MAX_BACKENDS,
		NULL, NULL, NULL
	},

	{
		{"max_sync_workers_per_subscription",
			PGC_SIGHUP,
			REPLICATION_SUBSCRIBERS,
			gettext_noop("Maximum number of table synchronization workers per subscription."),
			NULL,
		},
		&max_sync_workers_per_subscription,
		2, 0, MAX_BACKENDS,
		NULL, NULL, NULL
	},

	{
		{"log_rotation_age", PGC_SIGHUP, LOGGING_WHERE,
			gettext_noop("Automatic log file rotation will occur after N minutes."),
			NULL,
			GUC_UNIT_MIN
		},
		&Log_RotationAge,
		HOURS_PER_DAY * MINS_PER_HOUR, 0, INT_MAX / SECS_PER_MINUTE,
		NULL, NULL, NULL
	},

	{
		{"log_rotation_size", PGC_SIGHUP, LOGGING_WHERE,
			gettext_noop("Automatic log file rotation will occur after N kilobytes."),
			NULL,
			GUC_UNIT_KB
		},
		&Log_RotationSize,
		10 * 1024, 0, INT_MAX / 1024,
		NULL, NULL, NULL
	},

	{
		{"max_function_args", PGC_INTERNAL, PRESET_OPTIONS,
			gettext_noop("Shows the maximum number of function arguments."),
			NULL,
			GUC_NOT_IN_SAMPLE | GUC_DISALLOW_IN_FILE
		},
		&max_function_args,
		FUNC_MAX_ARGS, FUNC_MAX_ARGS, FUNC_MAX_ARGS,
		NULL, NULL, NULL
	},

	{
		{"max_index_keys", PGC_INTERNAL, PRESET_OPTIONS,
			gettext_noop("Shows the maximum number of index keys."),
			NULL,
			GUC_NOT_IN_SAMPLE | GUC_DISALLOW_IN_FILE
		},
		&max_index_keys,
		INDEX_MAX_KEYS, INDEX_MAX_KEYS, INDEX_MAX_KEYS,
		NULL, NULL, NULL
	},

	{
		{"max_identifier_length", PGC_INTERNAL, PRESET_OPTIONS,
			gettext_noop("Shows the maximum identifier length."),
			NULL,
			GUC_NOT_IN_SAMPLE | GUC_DISALLOW_IN_FILE
		},
		&max_identifier_length,
		NAMEDATALEN - 1, NAMEDATALEN - 1, NAMEDATALEN - 1,
		NULL, NULL, NULL
	},

	{
		{"block_size", PGC_INTERNAL, PRESET_OPTIONS,
			gettext_noop("Shows the size of a disk block."),
			NULL,
			GUC_NOT_IN_SAMPLE | GUC_DISALLOW_IN_FILE
		},
		&block_size,
		BLCKSZ, BLCKSZ, BLCKSZ,
		NULL, NULL, NULL
	},

	{
		{"segment_size", PGC_INTERNAL, PRESET_OPTIONS,
			gettext_noop("Shows the number of pages per disk file."),
			NULL,
			GUC_UNIT_BLOCKS | GUC_NOT_IN_SAMPLE | GUC_DISALLOW_IN_FILE
		},
		&segment_size,
		RELSEG_SIZE, RELSEG_SIZE, RELSEG_SIZE,
		NULL, NULL, NULL
	},

	{
		{"wal_block_size", PGC_INTERNAL, PRESET_OPTIONS,
			gettext_noop("Shows the block size in the write ahead log."),
			NULL,
			GUC_NOT_IN_SAMPLE | GUC_DISALLOW_IN_FILE
		},
		&wal_block_size,
		XLOG_BLCKSZ, XLOG_BLCKSZ, XLOG_BLCKSZ,
		NULL, NULL, NULL
	},

	{
		{"wal_retrieve_retry_interval", PGC_SIGHUP, REPLICATION_STANDBY,
			gettext_noop("Sets the time to wait before retrying to retrieve WAL "
						 "after a failed attempt."),
			NULL,
			GUC_UNIT_MS
		},
		&wal_retrieve_retry_interval,
		5000, 1, INT_MAX,
		NULL, NULL, NULL
	},

	{
		{"wal_segment_size", PGC_INTERNAL, PRESET_OPTIONS,
			gettext_noop("Shows the size of write ahead log segments."),
			NULL,
			GUC_UNIT_BYTE | GUC_NOT_IN_SAMPLE | GUC_DISALLOW_IN_FILE
		},
		&wal_segment_size,
		DEFAULT_XLOG_SEG_SIZE,
		WalSegMinSize,
		WalSegMaxSize,
		NULL, NULL, NULL
	},

	{
		{"autovacuum_naptime", PGC_SIGHUP, AUTOVACUUM,
			gettext_noop("Time to sleep between autovacuum runs."),
			NULL,
			GUC_UNIT_S
		},
		&autovacuum_naptime,
		60, 1, INT_MAX / 1000,
		NULL, NULL, NULL
	},
	{
		{"autovacuum_vacuum_threshold", PGC_SIGHUP, AUTOVACUUM,
			gettext_noop("Minimum number of tuple updates or deletes prior to vacuum."),
			NULL
		},
		&autovacuum_vac_thresh,
		50, 0, INT_MAX,
		NULL, NULL, NULL
	},
	{
		{"autovacuum_vacuum_insert_threshold", PGC_SIGHUP, AUTOVACUUM,
			gettext_noop("Minimum number of tuple inserts prior to vacuum, or -1 to disable insert vacuums."),
			NULL
		},
		&autovacuum_vac_ins_thresh,
		1000, -1, INT_MAX,
		NULL, NULL, NULL
	},
	{
		{"autovacuum_analyze_threshold", PGC_SIGHUP, AUTOVACUUM,
			gettext_noop("Minimum number of tuple inserts, updates, or deletes prior to analyze."),
			NULL
		},
		&autovacuum_anl_thresh,
		50, 0, INT_MAX,
		NULL, NULL, NULL
	},
	{
		/* see varsup.c for why this is PGC_POSTMASTER not PGC_SIGHUP */
		{"autovacuum_freeze_max_age", PGC_POSTMASTER, AUTOVACUUM,
			gettext_noop("Age at which to autovacuum a table to prevent transaction ID wraparound."),
			NULL
		},
		&autovacuum_freeze_max_age,

		/*
		 * see pg_resetwal and vacuum_failsafe_age if you change the
		 * upper-limit value.
		 */
		200000000, 100000, 2000000000,
		NULL, NULL, NULL
	},
	{
		/* see multixact.c for why this is PGC_POSTMASTER not PGC_SIGHUP */
		{"autovacuum_multixact_freeze_max_age", PGC_POSTMASTER, AUTOVACUUM,
			gettext_noop("Multixact age at which to autovacuum a table to prevent multixact wraparound."),
			NULL
		},
		&autovacuum_multixact_freeze_max_age,
		400000000, 10000, 2000000000,
		NULL, NULL, NULL
	},
	{
		/* see max_connections */
		{"autovacuum_max_workers", PGC_POSTMASTER, AUTOVACUUM,
			gettext_noop("Sets the maximum number of simultaneously running autovacuum worker processes."),
			NULL
		},
		&autovacuum_max_workers,
		3, 1, MAX_BACKENDS,
		check_autovacuum_max_workers, NULL, NULL
	},

	{
		{"max_parallel_maintenance_workers", PGC_USERSET, RESOURCES_ASYNCHRONOUS,
			gettext_noop("Sets the maximum number of parallel processes per maintenance operation."),
			NULL
		},
		&max_parallel_maintenance_workers,
		2, 0, 1024,
		NULL, NULL, NULL
	},

	{
		{"max_parallel_workers_per_gather", PGC_USERSET, RESOURCES_ASYNCHRONOUS,
			gettext_noop("Sets the maximum number of parallel processes per executor node."),
			NULL,
			GUC_EXPLAIN
		},
		&max_parallel_workers_per_gather,
		2, 0, MAX_PARALLEL_WORKER_LIMIT,
		NULL, NULL, NULL
	},

	{
		{"max_parallel_workers", PGC_USERSET, RESOURCES_ASYNCHRONOUS,
			gettext_noop("Sets the maximum number of parallel workers that can be active at one time."),
			NULL,
			GUC_EXPLAIN
		},
		&max_parallel_workers,
		8, 0, MAX_PARALLEL_WORKER_LIMIT,
		NULL, NULL, NULL
	},

	{
		{"autovacuum_work_mem", PGC_SIGHUP, RESOURCES_MEM,
			gettext_noop("Sets the maximum memory to be used by each autovacuum worker process."),
			NULL,
			GUC_UNIT_KB
		},
		&autovacuum_work_mem,
		-1, -1, MAX_KILOBYTES,
		check_autovacuum_work_mem, NULL, NULL
	},

	{
		{"old_snapshot_threshold", PGC_POSTMASTER, RESOURCES_ASYNCHRONOUS,
			gettext_noop("Time before a snapshot is too old to read pages changed after the snapshot was taken."),
			gettext_noop("A value of -1 disables this feature."),
			GUC_UNIT_MIN
		},
		&old_snapshot_threshold,
		-1, -1, MINS_PER_HOUR * HOURS_PER_DAY * 60,
		NULL, NULL, NULL
	},

	{
		{"tcp_keepalives_idle", PGC_USERSET, CONN_AUTH_SETTINGS,
			gettext_noop("Time between issuing TCP keepalives."),
			gettext_noop("A value of 0 uses the system default."),
			GUC_UNIT_S
		},
		&tcp_keepalives_idle,
		0, 0, INT_MAX,
		NULL, assign_tcp_keepalives_idle, show_tcp_keepalives_idle
	},

	{
		{"tcp_keepalives_interval", PGC_USERSET, CONN_AUTH_SETTINGS,
			gettext_noop("Time between TCP keepalive retransmits."),
			gettext_noop("A value of 0 uses the system default."),
			GUC_UNIT_S
		},
		&tcp_keepalives_interval,
		0, 0, INT_MAX,
		NULL, assign_tcp_keepalives_interval, show_tcp_keepalives_interval
	},

	{
		{"ssl_renegotiation_limit", PGC_USERSET, CONN_AUTH_SSL,
			gettext_noop("SSL renegotiation is no longer supported; this can only be 0."),
			NULL,
			GUC_NO_SHOW_ALL | GUC_NOT_IN_SAMPLE | GUC_DISALLOW_IN_FILE,
		},
		&ssl_renegotiation_limit,
		0, 0, 0,
		NULL, NULL, NULL
	},

	{
		{"tcp_keepalives_count", PGC_USERSET, CONN_AUTH_SETTINGS,
			gettext_noop("Maximum number of TCP keepalive retransmits."),
			gettext_noop("This controls the number of consecutive keepalive retransmits that can be "
						 "lost before a connection is considered dead. A value of 0 uses the "
						 "system default."),
		},
		&tcp_keepalives_count,
		0, 0, INT_MAX,
		NULL, assign_tcp_keepalives_count, show_tcp_keepalives_count
	},

	{
		{"gin_fuzzy_search_limit", PGC_USERSET, CLIENT_CONN_OTHER,
			gettext_noop("Sets the maximum allowed result for exact search by GIN."),
			NULL,
			0
		},
		&GinFuzzySearchLimit,
		0, 0, INT_MAX,
		NULL, NULL, NULL
	},

	{
		{"effective_cache_size", PGC_USERSET, QUERY_TUNING_COST,
			gettext_noop("Sets the planner's assumption about the total size of the data caches."),
			gettext_noop("That is, the total size of the caches (kernel cache and shared buffers) used for PostgreSQL data files. "
						 "This is measured in disk pages, which are normally 8 kB each."),
			GUC_UNIT_BLOCKS | GUC_EXPLAIN,
		},
		&effective_cache_size,
		DEFAULT_EFFECTIVE_CACHE_SIZE, 1, INT_MAX,
		NULL, NULL, NULL
	},

	{
		{"min_parallel_table_scan_size", PGC_USERSET, QUERY_TUNING_COST,
			gettext_noop("Sets the minimum amount of table data for a parallel scan."),
			gettext_noop("If the planner estimates that it will read a number of table pages too small to reach this limit, a parallel scan will not be considered."),
			GUC_UNIT_BLOCKS | GUC_EXPLAIN,
		},
		&min_parallel_table_scan_size,
		(8 * 1024 * 1024) / BLCKSZ, 0, INT_MAX / 3,
		NULL, NULL, NULL
	},

	{
		{"min_parallel_index_scan_size", PGC_USERSET, QUERY_TUNING_COST,
			gettext_noop("Sets the minimum amount of index data for a parallel scan."),
			gettext_noop("If the planner estimates that it will read a number of index pages too small to reach this limit, a parallel scan will not be considered."),
			GUC_UNIT_BLOCKS | GUC_EXPLAIN,
		},
		&min_parallel_index_scan_size,
		(512 * 1024) / BLCKSZ, 0, INT_MAX / 3,
		NULL, NULL, NULL
	},

	{
		/* Can't be set in postgresql.conf */
		{"server_version_num", PGC_INTERNAL, PRESET_OPTIONS,
			gettext_noop("Shows the server version as an integer."),
			NULL,
			GUC_NOT_IN_SAMPLE | GUC_DISALLOW_IN_FILE
		},
		&server_version_num,
		PG_VERSION_NUM, PG_VERSION_NUM, PG_VERSION_NUM,
		NULL, NULL, NULL
	},

	{
		{"log_temp_files", PGC_SUSET, LOGGING_WHAT,
			gettext_noop("Log the use of temporary files larger than this number of kilobytes."),
			gettext_noop("Zero logs all files. The default is -1 (turning this feature off)."),
			GUC_UNIT_KB
		},
		&log_temp_files,
		-1, -1, INT_MAX,
		NULL, NULL, NULL
	},

	{
		{"track_activity_query_size", PGC_POSTMASTER, STATS_COLLECTOR,
			gettext_noop("Sets the size reserved for pg_stat_activity.query, in bytes."),
			NULL,
			GUC_UNIT_BYTE
		},
		&pgstat_track_activity_query_size,
		1024, 100, 1048576,
		NULL, NULL, NULL
	},

	{
		{"gin_pending_list_limit", PGC_USERSET, CLIENT_CONN_STATEMENT,
			gettext_noop("Sets the maximum size of the pending list for GIN index."),
			NULL,
			GUC_UNIT_KB
		},
		&gin_pending_list_limit,
		4096, 64, MAX_KILOBYTES,
		NULL, NULL, NULL
	},

	{
		{"tcp_user_timeout", PGC_USERSET, CONN_AUTH_SETTINGS,
			gettext_noop("TCP user timeout."),
			gettext_noop("A value of 0 uses the system default."),
			GUC_UNIT_MS
		},
		&tcp_user_timeout,
		0, 0, INT_MAX,
		NULL, assign_tcp_user_timeout, show_tcp_user_timeout
	},

	{
		{"huge_page_size", PGC_POSTMASTER, RESOURCES_MEM,
			gettext_noop("The size of huge page that should be requested."),
			NULL,
			GUC_UNIT_KB
		},
		&huge_page_size,
		0, 0, INT_MAX,
		check_huge_page_size, NULL, NULL
	},

	{
		{"debug_discard_caches", PGC_SUSET, DEVELOPER_OPTIONS,
			gettext_noop("Aggressively flush system caches for debugging purposes."),
			NULL,
			GUC_NOT_IN_SAMPLE
		},
		&debug_discard_caches,
#ifdef DISCARD_CACHES_ENABLED
		/* Set default based on older compile-time-only cache clobber macros */
#if defined(CLOBBER_CACHE_RECURSIVELY)
		3,
#elif defined(CLOBBER_CACHE_ALWAYS)
		1,
#else
		0,
#endif
		0, 5,
#else							/* not DISCARD_CACHES_ENABLED */
		0, 0, 0,
#endif							/* not DISCARD_CACHES_ENABLED */
		NULL, NULL, NULL
	},

	{
		{"client_connection_check_interval", PGC_USERSET, CONN_AUTH_SETTINGS,
			gettext_noop("Sets the time interval between checks for disconnection while running queries."),
			NULL,
			GUC_UNIT_MS
		},
		&client_connection_check_interval,
		0, 0, INT_MAX,
		check_client_connection_check_interval, NULL, NULL
	},

	/* End-of-list marker */
	{
		{NULL, 0, 0, NULL, NULL}, NULL, 0, 0, 0, NULL, NULL, NULL
	}
};


static struct config_real ConfigureNamesReal[] =
{
	{
		{"seq_page_cost", PGC_USERSET, QUERY_TUNING_COST,
			gettext_noop("Sets the planner's estimate of the cost of a "
						 "sequentially fetched disk page."),
			NULL,
			GUC_EXPLAIN
		},
		&seq_page_cost,
		DEFAULT_SEQ_PAGE_COST, 0, DBL_MAX,
		NULL, NULL, NULL
	},
	{
		{"random_page_cost", PGC_USERSET, QUERY_TUNING_COST,
			gettext_noop("Sets the planner's estimate of the cost of a "
						 "nonsequentially fetched disk page."),
			NULL,
			GUC_EXPLAIN
		},
		&random_page_cost,
		DEFAULT_RANDOM_PAGE_COST, 0, DBL_MAX,
		NULL, NULL, NULL
	},
	{
		{"cpu_tuple_cost", PGC_USERSET, QUERY_TUNING_COST,
			gettext_noop("Sets the planner's estimate of the cost of "
						 "processing each tuple (row)."),
			NULL,
			GUC_EXPLAIN
		},
		&cpu_tuple_cost,
		DEFAULT_CPU_TUPLE_COST, 0, DBL_MAX,
		NULL, NULL, NULL
	},
	{
		{"cpu_index_tuple_cost", PGC_USERSET, QUERY_TUNING_COST,
			gettext_noop("Sets the planner's estimate of the cost of "
						 "processing each index entry during an index scan."),
			NULL,
			GUC_EXPLAIN
		},
		&cpu_index_tuple_cost,
		DEFAULT_CPU_INDEX_TUPLE_COST, 0, DBL_MAX,
		NULL, NULL, NULL
	},
	{
		{"cpu_operator_cost", PGC_USERSET, QUERY_TUNING_COST,
			gettext_noop("Sets the planner's estimate of the cost of "
						 "processing each operator or function call."),
			NULL,
			GUC_EXPLAIN
		},
		&cpu_operator_cost,
		DEFAULT_CPU_OPERATOR_COST, 0, DBL_MAX,
		NULL, NULL, NULL
	},
	{
		{"parallel_tuple_cost", PGC_USERSET, QUERY_TUNING_COST,
			gettext_noop("Sets the planner's estimate of the cost of "
						 "passing each tuple (row) from worker to leader backend."),
			NULL,
			GUC_EXPLAIN
		},
		&parallel_tuple_cost,
		DEFAULT_PARALLEL_TUPLE_COST, 0, DBL_MAX,
		NULL, NULL, NULL
	},
	{
		{"parallel_setup_cost", PGC_USERSET, QUERY_TUNING_COST,
			gettext_noop("Sets the planner's estimate of the cost of "
						 "starting up worker processes for parallel query."),
			NULL,
			GUC_EXPLAIN
		},
		&parallel_setup_cost,
		DEFAULT_PARALLEL_SETUP_COST, 0, DBL_MAX,
		NULL, NULL, NULL
	},

	{
		{"jit_above_cost", PGC_USERSET, QUERY_TUNING_COST,
			gettext_noop("Perform JIT compilation if query is more expensive."),
			gettext_noop("-1 disables JIT compilation."),
			GUC_EXPLAIN
		},
		&jit_above_cost,
		100000, -1, DBL_MAX,
		NULL, NULL, NULL
	},

	{
		{"jit_optimize_above_cost", PGC_USERSET, QUERY_TUNING_COST,
			gettext_noop("Optimize JIT-compiled functions if query is more expensive."),
			gettext_noop("-1 disables optimization."),
			GUC_EXPLAIN
		},
		&jit_optimize_above_cost,
		500000, -1, DBL_MAX,
		NULL, NULL, NULL
	},

	{
		{"jit_inline_above_cost", PGC_USERSET, QUERY_TUNING_COST,
			gettext_noop("Perform JIT inlining if query is more expensive."),
			gettext_noop("-1 disables inlining."),
			GUC_EXPLAIN
		},
		&jit_inline_above_cost,
		500000, -1, DBL_MAX,
		NULL, NULL, NULL
	},

	{
		{"cursor_tuple_fraction", PGC_USERSET, QUERY_TUNING_OTHER,
			gettext_noop("Sets the planner's estimate of the fraction of "
						 "a cursor's rows that will be retrieved."),
			NULL,
			GUC_EXPLAIN
		},
		&cursor_tuple_fraction,
		DEFAULT_CURSOR_TUPLE_FRACTION, 0.0, 1.0,
		NULL, NULL, NULL
	},

	{
		{"geqo_selection_bias", PGC_USERSET, QUERY_TUNING_GEQO,
			gettext_noop("GEQO: selective pressure within the population."),
			NULL,
			GUC_EXPLAIN
		},
		&Geqo_selection_bias,
		DEFAULT_GEQO_SELECTION_BIAS,
		MIN_GEQO_SELECTION_BIAS, MAX_GEQO_SELECTION_BIAS,
		NULL, NULL, NULL
	},
	{
		{"geqo_seed", PGC_USERSET, QUERY_TUNING_GEQO,
			gettext_noop("GEQO: seed for random path selection."),
			NULL,
			GUC_EXPLAIN
		},
		&Geqo_seed,
		0.0, 0.0, 1.0,
		NULL, NULL, NULL
	},

	{
		{"hash_mem_multiplier", PGC_USERSET, RESOURCES_MEM,
			gettext_noop("Multiple of work_mem to use for hash tables."),
			NULL,
			GUC_EXPLAIN
		},
		&hash_mem_multiplier,
		1.0, 1.0, 1000.0,
		NULL, NULL, NULL
	},

	{
		{"bgwriter_lru_multiplier", PGC_SIGHUP, RESOURCES_BGWRITER,
			gettext_noop("Multiple of the average buffer usage to free per round."),
			NULL
		},
		&bgwriter_lru_multiplier,
		2.0, 0.0, 10.0,
		NULL, NULL, NULL
	},

	{
		{"seed", PGC_USERSET, UNGROUPED,
			gettext_noop("Sets the seed for random-number generation."),
			NULL,
			GUC_NO_SHOW_ALL | GUC_NO_RESET_ALL | GUC_NOT_IN_SAMPLE | GUC_DISALLOW_IN_FILE
		},
		&phony_random_seed,
		0.0, -1.0, 1.0,
		check_random_seed, assign_random_seed, show_random_seed
	},

	{
		{"vacuum_cost_delay", PGC_USERSET, RESOURCES_VACUUM_DELAY,
			gettext_noop("Vacuum cost delay in milliseconds."),
			NULL,
			GUC_UNIT_MS
		},
		&VacuumCostDelay,
		0, 0, 100,
		NULL, NULL, NULL
	},

	{
		{"autovacuum_vacuum_cost_delay", PGC_SIGHUP, AUTOVACUUM,
			gettext_noop("Vacuum cost delay in milliseconds, for autovacuum."),
			NULL,
			GUC_UNIT_MS
		},
		&autovacuum_vac_cost_delay,
		2, -1, 100,
		NULL, NULL, NULL
	},

	{
		{"autovacuum_vacuum_scale_factor", PGC_SIGHUP, AUTOVACUUM,
			gettext_noop("Number of tuple updates or deletes prior to vacuum as a fraction of reltuples."),
			NULL
		},
		&autovacuum_vac_scale,
		0.2, 0.0, 100.0,
		NULL, NULL, NULL
	},

	{
		{"autovacuum_vacuum_insert_scale_factor", PGC_SIGHUP, AUTOVACUUM,
			gettext_noop("Number of tuple inserts prior to vacuum as a fraction of reltuples."),
			NULL
		},
		&autovacuum_vac_ins_scale,
		0.2, 0.0, 100.0,
		NULL, NULL, NULL
	},

	{
		{"autovacuum_analyze_scale_factor", PGC_SIGHUP, AUTOVACUUM,
			gettext_noop("Number of tuple inserts, updates, or deletes prior to analyze as a fraction of reltuples."),
			NULL
		},
		&autovacuum_anl_scale,
		0.1, 0.0, 100.0,
		NULL, NULL, NULL
	},

	{
		{"checkpoint_completion_target", PGC_SIGHUP, WAL_CHECKPOINTS,
			gettext_noop("Time spent flushing dirty buffers during checkpoint, as fraction of checkpoint interval."),
			NULL
		},
		&CheckPointCompletionTarget,
		0.9, 0.0, 1.0,
		NULL, assign_checkpoint_completion_target, NULL
	},

	{
		{"log_statement_sample_rate", PGC_SUSET, LOGGING_WHEN,
			gettext_noop("Fraction of statements exceeding log_min_duration_sample to be logged."),
			gettext_noop("Use a value between 0.0 (never log) and 1.0 (always log).")
		},
		&log_statement_sample_rate,
		1.0, 0.0, 1.0,
		NULL, NULL, NULL
	},

	{
		{"log_transaction_sample_rate", PGC_SUSET, LOGGING_WHEN,
			gettext_noop("Sets the fraction of transactions from which to log all statements."),
			gettext_noop("Use a value between 0.0 (never log) and 1.0 (log all "
						 "statements for all transactions).")
		},
		&log_xact_sample_rate,
		0.0, 0.0, 1.0,
		NULL, NULL, NULL
	},

	/* End-of-list marker */
	{
		{NULL, 0, 0, NULL, NULL}, NULL, 0.0, 0.0, 0.0, NULL, NULL, NULL
	}
};


static struct config_string ConfigureNamesString[] =
{
	{
		{"archive_command", PGC_SIGHUP, WAL_ARCHIVING,
			gettext_noop("Sets the shell command that will be called to archive a WAL file."),
			NULL
		},
		&XLogArchiveCommand,
		"",
		NULL, NULL, show_archive_command
	},

	{
		{"restore_command", PGC_SIGHUP, WAL_ARCHIVE_RECOVERY,
			gettext_noop("Sets the shell command that will be called to retrieve an archived WAL file."),
			NULL
		},
		&recoveryRestoreCommand,
		"",
		NULL, NULL, NULL
	},

	{
		{"archive_cleanup_command", PGC_SIGHUP, WAL_ARCHIVE_RECOVERY,
			gettext_noop("Sets the shell command that will be executed at every restart point."),
			NULL
		},
		&archiveCleanupCommand,
		"",
		NULL, NULL, NULL
	},

	{
		{"recovery_end_command", PGC_SIGHUP, WAL_ARCHIVE_RECOVERY,
			gettext_noop("Sets the shell command that will be executed once at the end of recovery."),
			NULL
		},
		&recoveryEndCommand,
		"",
		NULL, NULL, NULL
	},

	{
		{"recovery_target_timeline", PGC_POSTMASTER, WAL_RECOVERY_TARGET,
			gettext_noop("Specifies the timeline to recover into."),
			NULL
		},
		&recovery_target_timeline_string,
		"latest",
		check_recovery_target_timeline, assign_recovery_target_timeline, NULL
	},

	{
		{"recovery_target", PGC_POSTMASTER, WAL_RECOVERY_TARGET,
			gettext_noop("Set to \"immediate\" to end recovery as soon as a consistent state is reached."),
			NULL
		},
		&recovery_target_string,
		"",
		check_recovery_target, assign_recovery_target, NULL
	},
	{
		{"recovery_target_xid", PGC_POSTMASTER, WAL_RECOVERY_TARGET,
			gettext_noop("Sets the transaction ID up to which recovery will proceed."),
			NULL
		},
		&recovery_target_xid_string,
		"",
		check_recovery_target_xid, assign_recovery_target_xid, NULL
	},
	{
		{"recovery_target_time", PGC_POSTMASTER, WAL_RECOVERY_TARGET,
			gettext_noop("Sets the time stamp up to which recovery will proceed."),
			NULL
		},
		&recovery_target_time_string,
		"",
		check_recovery_target_time, assign_recovery_target_time, NULL
	},
	{
		{"recovery_target_name", PGC_POSTMASTER, WAL_RECOVERY_TARGET,
			gettext_noop("Sets the named restore point up to which recovery will proceed."),
			NULL
		},
		&recovery_target_name_string,
		"",
		check_recovery_target_name, assign_recovery_target_name, NULL
	},
	{
		{"recovery_target_lsn", PGC_POSTMASTER, WAL_RECOVERY_TARGET,
			gettext_noop("Sets the LSN of the write-ahead log location up to which recovery will proceed."),
			NULL
		},
		&recovery_target_lsn_string,
		"",
		check_recovery_target_lsn, assign_recovery_target_lsn, NULL
	},

	{
		{"promote_trigger_file", PGC_SIGHUP, REPLICATION_STANDBY,
			gettext_noop("Specifies a file name whose presence ends recovery in the standby."),
			NULL
		},
		&PromoteTriggerFile,
		"",
		NULL, NULL, NULL
	},

	{
		{"primary_conninfo", PGC_SIGHUP, REPLICATION_STANDBY,
			gettext_noop("Sets the connection string to be used to connect to the sending server."),
			NULL,
			GUC_SUPERUSER_ONLY
		},
		&PrimaryConnInfo,
		"",
		NULL, NULL, NULL
	},

	{
		{"primary_slot_name", PGC_SIGHUP, REPLICATION_STANDBY,
			gettext_noop("Sets the name of the replication slot to use on the sending server."),
			NULL
		},
		&PrimarySlotName,
		"",
		check_primary_slot_name, NULL, NULL
	},

	{
		{"client_encoding", PGC_USERSET, CLIENT_CONN_LOCALE,
			gettext_noop("Sets the client's character set encoding."),
			NULL,
			GUC_IS_NAME | GUC_REPORT
		},
		&client_encoding_string,
		"SQL_ASCII",
		check_client_encoding, assign_client_encoding, NULL
	},

	{
		{"log_line_prefix", PGC_SIGHUP, LOGGING_WHAT,
			gettext_noop("Controls information prefixed to each log line."),
			gettext_noop("If blank, no prefix is used.")
		},
		&Log_line_prefix,
		"%m [%p] ",
		NULL, NULL, NULL
	},

	{
		{"log_timezone", PGC_SIGHUP, LOGGING_WHAT,
			gettext_noop("Sets the time zone to use in log messages."),
			NULL
		},
		&log_timezone_string,
		"GMT",
		check_log_timezone, assign_log_timezone, show_log_timezone
	},

	{
		{"DateStyle", PGC_USERSET, CLIENT_CONN_LOCALE,
			gettext_noop("Sets the display format for date and time values."),
			gettext_noop("Also controls interpretation of ambiguous "
						 "date inputs."),
			GUC_LIST_INPUT | GUC_REPORT
		},
		&datestyle_string,
		"ISO, MDY",
		check_datestyle, assign_datestyle, NULL
	},

	{
		{"default_table_access_method", PGC_USERSET, CLIENT_CONN_STATEMENT,
			gettext_noop("Sets the default table access method for new tables."),
			NULL,
			GUC_IS_NAME
		},
		&default_table_access_method,
		DEFAULT_TABLE_ACCESS_METHOD,
		check_default_table_access_method, NULL, NULL
	},

	{
		{"default_tablespace", PGC_USERSET, CLIENT_CONN_STATEMENT,
			gettext_noop("Sets the default tablespace to create tables and indexes in."),
			gettext_noop("An empty string selects the database's default tablespace."),
			GUC_IS_NAME
		},
		&default_tablespace,
		"",
		check_default_tablespace, NULL, NULL
	},

	{
		{"temp_tablespaces", PGC_USERSET, CLIENT_CONN_STATEMENT,
			gettext_noop("Sets the tablespace(s) to use for temporary tables and sort files."),
			NULL,
			GUC_LIST_INPUT | GUC_LIST_QUOTE
		},
		&temp_tablespaces,
		"",
		check_temp_tablespaces, assign_temp_tablespaces, NULL
	},

	{
		{"dynamic_library_path", PGC_SUSET, CLIENT_CONN_OTHER,
			gettext_noop("Sets the path for dynamically loadable modules."),
			gettext_noop("If a dynamically loadable module needs to be opened and "
						 "the specified name does not have a directory component (i.e., the "
						 "name does not contain a slash), the system will search this path for "
						 "the specified file."),
			GUC_SUPERUSER_ONLY
		},
		&Dynamic_library_path,
		"$libdir",
		NULL, NULL, NULL
	},

	{
		{"krb_server_keyfile", PGC_SIGHUP, CONN_AUTH_AUTH,
			gettext_noop("Sets the location of the Kerberos server key file."),
			NULL,
			GUC_SUPERUSER_ONLY
		},
		&pg_krb_server_keyfile,
		PG_KRB_SRVTAB,
		NULL, NULL, NULL
	},

	{
		{"bonjour_name", PGC_POSTMASTER, CONN_AUTH_SETTINGS,
			gettext_noop("Sets the Bonjour service name."),
			NULL
		},
		&bonjour_name,
		"",
		NULL, NULL, NULL
	},

	/* See main.c about why defaults for LC_foo are not all alike */

	{
		{"lc_collate", PGC_INTERNAL, PRESET_OPTIONS,
			gettext_noop("Shows the collation order locale."),
			NULL,
			GUC_NOT_IN_SAMPLE | GUC_DISALLOW_IN_FILE
		},
		&locale_collate,
		"C",
		NULL, NULL, NULL
	},

	{
		{"lc_ctype", PGC_INTERNAL, PRESET_OPTIONS,
			gettext_noop("Shows the character classification and case conversion locale."),
			NULL,
			GUC_NOT_IN_SAMPLE | GUC_DISALLOW_IN_FILE
		},
		&locale_ctype,
		"C",
		NULL, NULL, NULL
	},

	{
		{"lc_messages", PGC_SUSET, CLIENT_CONN_LOCALE,
			gettext_noop("Sets the language in which messages are displayed."),
			NULL
		},
		&locale_messages,
		"",
		check_locale_messages, assign_locale_messages, NULL
	},

	{
		{"lc_monetary", PGC_USERSET, CLIENT_CONN_LOCALE,
			gettext_noop("Sets the locale for formatting monetary amounts."),
			NULL
		},
		&locale_monetary,
		"C",
		check_locale_monetary, assign_locale_monetary, NULL
	},

	{
		{"lc_numeric", PGC_USERSET, CLIENT_CONN_LOCALE,
			gettext_noop("Sets the locale for formatting numbers."),
			NULL
		},
		&locale_numeric,
		"C",
		check_locale_numeric, assign_locale_numeric, NULL
	},

	{
		{"lc_time", PGC_USERSET, CLIENT_CONN_LOCALE,
			gettext_noop("Sets the locale for formatting date and time values."),
			NULL
		},
		&locale_time,
		"C",
		check_locale_time, assign_locale_time, NULL
	},

	{
		{"session_preload_libraries", PGC_SUSET, CLIENT_CONN_PRELOAD,
			gettext_noop("Lists shared libraries to preload into each backend."),
			NULL,
			GUC_LIST_INPUT | GUC_LIST_QUOTE | GUC_SUPERUSER_ONLY
		},
		&session_preload_libraries_string,
		"",
		NULL, NULL, NULL
	},

	{
		{"shared_preload_libraries", PGC_POSTMASTER, CLIENT_CONN_PRELOAD,
			gettext_noop("Lists shared libraries to preload into server."),
			NULL,
			GUC_LIST_INPUT | GUC_LIST_QUOTE | GUC_SUPERUSER_ONLY
		},
		&shared_preload_libraries_string,
		"",
		NULL, NULL, NULL
	},

	{
		{"local_preload_libraries", PGC_USERSET, CLIENT_CONN_PRELOAD,
			gettext_noop("Lists unprivileged shared libraries to preload into each backend."),
			NULL,
			GUC_LIST_INPUT | GUC_LIST_QUOTE
		},
		&local_preload_libraries_string,
		"",
		NULL, NULL, NULL
	},

	{
		{"search_path", PGC_USERSET, CLIENT_CONN_STATEMENT,
			gettext_noop("Sets the schema search order for names that are not schema-qualified."),
			NULL,
			GUC_LIST_INPUT | GUC_LIST_QUOTE | GUC_EXPLAIN
		},
		&namespace_search_path,
		"\"$user\", public",
		check_search_path, assign_search_path, NULL
	},

	{
		/* Can't be set in postgresql.conf */
		{"server_encoding", PGC_INTERNAL, PRESET_OPTIONS,
			gettext_noop("Shows the server (database) character set encoding."),
			NULL,
			GUC_IS_NAME | GUC_REPORT | GUC_NOT_IN_SAMPLE | GUC_DISALLOW_IN_FILE
		},
		&server_encoding_string,
		"SQL_ASCII",
		NULL, NULL, NULL
	},

	{
		/* Can't be set in postgresql.conf */
		{"server_version", PGC_INTERNAL, PRESET_OPTIONS,
			gettext_noop("Shows the server version."),
			NULL,
			GUC_REPORT | GUC_NOT_IN_SAMPLE | GUC_DISALLOW_IN_FILE
		},
		&server_version_string,
		PG_VERSION,
		NULL, NULL, NULL
	},

	{
		/* Not for general use --- used by SET ROLE */
		{"role", PGC_USERSET, UNGROUPED,
			gettext_noop("Sets the current role."),
			NULL,
			GUC_IS_NAME | GUC_NO_SHOW_ALL | GUC_NO_RESET_ALL | GUC_NOT_IN_SAMPLE | GUC_DISALLOW_IN_FILE | GUC_NOT_WHILE_SEC_REST
		},
		&role_string,
		"none",
		check_role, assign_role, show_role
	},

	{
		/* Not for general use --- used by SET SESSION AUTHORIZATION */
		{"session_authorization", PGC_USERSET, UNGROUPED,
			gettext_noop("Sets the session user name."),
			NULL,
			GUC_IS_NAME | GUC_REPORT | GUC_NO_SHOW_ALL | GUC_NO_RESET_ALL | GUC_NOT_IN_SAMPLE | GUC_DISALLOW_IN_FILE | GUC_NOT_WHILE_SEC_REST
		},
		&session_authorization_string,
		NULL,
		check_session_authorization, assign_session_authorization, NULL
	},

	{
		{"log_destination", PGC_SIGHUP, LOGGING_WHERE,
			gettext_noop("Sets the destination for server log output."),
			gettext_noop("Valid values are combinations of \"stderr\", "
						 "\"syslog\", \"csvlog\", and \"eventlog\", "
						 "depending on the platform."),
			GUC_LIST_INPUT
		},
		&Log_destination_string,
		"stderr",
		check_log_destination, assign_log_destination, NULL
	},
	{
		{"log_directory", PGC_SIGHUP, LOGGING_WHERE,
			gettext_noop("Sets the destination directory for log files."),
			gettext_noop("Can be specified as relative to the data directory "
						 "or as absolute path."),
			GUC_SUPERUSER_ONLY
		},
		&Log_directory,
		"log",
		check_canonical_path, NULL, NULL
	},
	{
		{"log_filename", PGC_SIGHUP, LOGGING_WHERE,
			gettext_noop("Sets the file name pattern for log files."),
			NULL,
			GUC_SUPERUSER_ONLY
		},
		&Log_filename,
		"postgresql-%Y-%m-%d_%H%M%S.log",
		NULL, NULL, NULL
	},

	{
		{"syslog_ident", PGC_SIGHUP, LOGGING_WHERE,
			gettext_noop("Sets the program name used to identify PostgreSQL "
						 "messages in syslog."),
			NULL
		},
		&syslog_ident_str,
		"postgres",
		NULL, assign_syslog_ident, NULL
	},

	{
		{"event_source", PGC_POSTMASTER, LOGGING_WHERE,
			gettext_noop("Sets the application name used to identify "
						 "PostgreSQL messages in the event log."),
			NULL
		},
		&event_source,
		DEFAULT_EVENT_SOURCE,
		NULL, NULL, NULL
	},

	{
		{"TimeZone", PGC_USERSET, CLIENT_CONN_LOCALE,
			gettext_noop("Sets the time zone for displaying and interpreting time stamps."),
			NULL,
			GUC_REPORT
		},
		&timezone_string,
		"GMT",
		check_timezone, assign_timezone, show_timezone
	},
	{
		{"timezone_abbreviations", PGC_USERSET, CLIENT_CONN_LOCALE,
			gettext_noop("Selects a file of time zone abbreviations."),
			NULL
		},
		&timezone_abbreviations_string,
		NULL,
		check_timezone_abbreviations, assign_timezone_abbreviations, NULL
	},

	{
		{"unix_socket_group", PGC_POSTMASTER, CONN_AUTH_SETTINGS,
			gettext_noop("Sets the owning group of the Unix-domain socket."),
			gettext_noop("The owning user of the socket is always the user "
						 "that starts the server.")
		},
		&Unix_socket_group,
		"",
		NULL, NULL, NULL
	},

	{
		{"unix_socket_directories", PGC_POSTMASTER, CONN_AUTH_SETTINGS,
			gettext_noop("Sets the directories where Unix-domain sockets will be created."),
			NULL,
			GUC_LIST_INPUT | GUC_LIST_QUOTE | GUC_SUPERUSER_ONLY
		},
		&Unix_socket_directories,
#ifdef HAVE_UNIX_SOCKETS
		DEFAULT_PGSOCKET_DIR,
#else
		"",
#endif
		NULL, NULL, NULL
	},

	{
		{"listen_addresses", PGC_POSTMASTER, CONN_AUTH_SETTINGS,
			gettext_noop("Sets the host name or IP address(es) to listen to."),
			NULL,
			GUC_LIST_INPUT
		},
		&ListenAddresses,
		"localhost",
		NULL, NULL, NULL
	},

	{
		/*
		 * Can't be set by ALTER SYSTEM as it can lead to recursive definition
		 * of data_directory.
		 */
		{"data_directory", PGC_POSTMASTER, FILE_LOCATIONS,
			gettext_noop("Sets the server's data directory."),
			NULL,
			GUC_SUPERUSER_ONLY | GUC_DISALLOW_IN_AUTO_FILE
		},
		&data_directory,
		NULL,
		NULL, NULL, NULL
	},

	{
		{"config_file", PGC_POSTMASTER, FILE_LOCATIONS,
			gettext_noop("Sets the server's main configuration file."),
			NULL,
			GUC_DISALLOW_IN_FILE | GUC_SUPERUSER_ONLY
		},
		&ConfigFileName,
		NULL,
		NULL, NULL, NULL
	},

	{
		{"hba_file", PGC_POSTMASTER, FILE_LOCATIONS,
			gettext_noop("Sets the server's \"hba\" configuration file."),
			NULL,
			GUC_SUPERUSER_ONLY
		},
		&HbaFileName,
		NULL,
		NULL, NULL, NULL
	},

	{
		{"ident_file", PGC_POSTMASTER, FILE_LOCATIONS,
			gettext_noop("Sets the server's \"ident\" configuration file."),
			NULL,
			GUC_SUPERUSER_ONLY
		},
		&IdentFileName,
		NULL,
		NULL, NULL, NULL
	},

	{
		{"external_pid_file", PGC_POSTMASTER, FILE_LOCATIONS,
			gettext_noop("Writes the postmaster PID to the specified file."),
			NULL,
			GUC_SUPERUSER_ONLY
		},
		&external_pid_file,
		NULL,
		check_canonical_path, NULL, NULL
	},

	{
		{"ssl_library", PGC_INTERNAL, PRESET_OPTIONS,
			gettext_noop("Shows the name of the SSL library."),
			NULL,
			GUC_NOT_IN_SAMPLE | GUC_DISALLOW_IN_FILE
		},
		&ssl_library,
#ifdef USE_SSL
		"OpenSSL",
#else
		"",
#endif
		NULL, NULL, NULL
	},

	{
		{"ssl_cert_file", PGC_SIGHUP, CONN_AUTH_SSL,
			gettext_noop("Location of the SSL server certificate file."),
			NULL
		},
		&ssl_cert_file,
		"server.crt",
		NULL, NULL, NULL
	},

	{
		{"ssl_key_file", PGC_SIGHUP, CONN_AUTH_SSL,
			gettext_noop("Location of the SSL server private key file."),
			NULL
		},
		&ssl_key_file,
		"server.key",
		NULL, NULL, NULL
	},

	{
		{"ssl_ca_file", PGC_SIGHUP, CONN_AUTH_SSL,
			gettext_noop("Location of the SSL certificate authority file."),
			NULL
		},
		&ssl_ca_file,
		"",
		NULL, NULL, NULL
	},

	{
		{"ssl_crl_file", PGC_SIGHUP, CONN_AUTH_SSL,
			gettext_noop("Location of the SSL certificate revocation list file."),
			NULL
		},
		&ssl_crl_file,
		"",
		NULL, NULL, NULL
	},

	{
		{"ssl_crl_dir", PGC_SIGHUP, CONN_AUTH_SSL,
			gettext_noop("Location of the SSL certificate revocation list directory."),
			NULL
		},
		&ssl_crl_dir,
		"",
		NULL, NULL, NULL
	},

	{
		{"stats_temp_directory", PGC_SIGHUP, STATS_COLLECTOR,
			gettext_noop("Writes temporary statistics files to the specified directory."),
			NULL,
			GUC_SUPERUSER_ONLY
		},
		&pgstat_temp_directory,
		PG_STAT_TMP_DIR,
		check_canonical_path, assign_pgstat_temp_directory, NULL
	},

	{
		{"synchronous_standby_names", PGC_SIGHUP, REPLICATION_PRIMARY,
			gettext_noop("Number of synchronous standbys and list of names of potential synchronous ones."),
			NULL,
			GUC_LIST_INPUT
		},
		&SyncRepStandbyNames,
		"",
		check_synchronous_standby_names, assign_synchronous_standby_names, NULL
	},

	{
		{"default_text_search_config", PGC_USERSET, CLIENT_CONN_LOCALE,
			gettext_noop("Sets default text search configuration."),
			NULL
		},
		&TSCurrentConfig,
		"pg_catalog.simple",
		check_TSCurrentConfig, assign_TSCurrentConfig, NULL
	},

	{
		{"ssl_ciphers", PGC_SIGHUP, CONN_AUTH_SSL,
			gettext_noop("Sets the list of allowed SSL ciphers."),
			NULL,
			GUC_SUPERUSER_ONLY
		},
		&SSLCipherSuites,
#ifdef USE_OPENSSL
		"HIGH:MEDIUM:+3DES:!aNULL",
#else
		"none",
#endif
		NULL, NULL, NULL
	},

	{
		{"ssl_ecdh_curve", PGC_SIGHUP, CONN_AUTH_SSL,
			gettext_noop("Sets the curve to use for ECDH."),
			NULL,
			GUC_SUPERUSER_ONLY
		},
		&SSLECDHCurve,
#ifdef USE_SSL
		"prime256v1",
#else
		"none",
#endif
		NULL, NULL, NULL
	},

	{
		{"ssl_dh_params_file", PGC_SIGHUP, CONN_AUTH_SSL,
			gettext_noop("Location of the SSL DH parameters file."),
			NULL,
			GUC_SUPERUSER_ONLY
		},
		&ssl_dh_params_file,
		"",
		NULL, NULL, NULL
	},

	{
		{"ssl_passphrase_command", PGC_SIGHUP, CONN_AUTH_SSL,
			gettext_noop("Command to obtain passphrases for SSL."),
			NULL,
			GUC_SUPERUSER_ONLY
		},
		&ssl_passphrase_command,
		"",
		NULL, NULL, NULL
	},

	{
		{"application_name", PGC_USERSET, LOGGING_WHAT,
			gettext_noop("Sets the application name to be reported in statistics and logs."),
			NULL,
			GUC_IS_NAME | GUC_REPORT | GUC_NOT_IN_SAMPLE
		},
		&application_name,
		"",
		check_application_name, assign_application_name, NULL
	},

	{
		{"cluster_name", PGC_POSTMASTER, PROCESS_TITLE,
			gettext_noop("Sets the name of the cluster, which is included in the process title."),
			NULL,
			GUC_IS_NAME
		},
		&cluster_name,
		"",
		check_cluster_name, NULL, NULL
	},

	{
		{"wal_consistency_checking", PGC_SUSET, DEVELOPER_OPTIONS,
			gettext_noop("Sets the WAL resource managers for which WAL consistency checks are done."),
			gettext_noop("Full-page images will be logged for all data blocks and cross-checked against the results of WAL replay."),
			GUC_LIST_INPUT | GUC_NOT_IN_SAMPLE
		},
		&wal_consistency_checking_string,
		"",
		check_wal_consistency_checking, assign_wal_consistency_checking, NULL
	},

	{
		{"jit_provider", PGC_POSTMASTER, CLIENT_CONN_PRELOAD,
			gettext_noop("JIT provider to use."),
			NULL,
			GUC_SUPERUSER_ONLY
		},
		&jit_provider,
		"llvmjit",
		NULL, NULL, NULL
	},

	{
		{"backtrace_functions", PGC_SUSET, DEVELOPER_OPTIONS,
			gettext_noop("Log backtrace for errors in these functions."),
			NULL,
			GUC_NOT_IN_SAMPLE
		},
		&backtrace_functions,
		"",
		check_backtrace_functions, assign_backtrace_functions, NULL
	},

	/* End-of-list marker */
	{
		{NULL, 0, 0, NULL, NULL}, NULL, NULL, NULL, NULL, NULL
	}
};


static struct config_enum ConfigureNamesEnum[] =
{
	{
		{"backslash_quote", PGC_USERSET, COMPAT_OPTIONS_PREVIOUS,
			gettext_noop("Sets whether \"\\'\" is allowed in string literals."),
			NULL
		},
		&backslash_quote,
		BACKSLASH_QUOTE_SAFE_ENCODING, backslash_quote_options,
		NULL, NULL, NULL
	},

	{
		{"bytea_output", PGC_USERSET, CLIENT_CONN_STATEMENT,
			gettext_noop("Sets the output format for bytea."),
			NULL
		},
		&bytea_output,
		BYTEA_OUTPUT_HEX, bytea_output_options,
		NULL, NULL, NULL
	},

	{
		{"client_min_messages", PGC_USERSET, CLIENT_CONN_STATEMENT,
			gettext_noop("Sets the message levels that are sent to the client."),
			gettext_noop("Each level includes all the levels that follow it. The later"
						 " the level, the fewer messages are sent.")
		},
		&client_min_messages,
		NOTICE, client_message_level_options,
		NULL, NULL, NULL
	},

	{
		{"compute_query_id", PGC_SUSET, STATS_MONITORING,
			gettext_noop("Compute query identifiers."),
			NULL
		},
		&compute_query_id,
		COMPUTE_QUERY_ID_AUTO, compute_query_id_options,
		NULL, NULL, NULL
	},

	{
		{"constraint_exclusion", PGC_USERSET, QUERY_TUNING_OTHER,
			gettext_noop("Enables the planner to use constraints to optimize queries."),
			gettext_noop("Table scans will be skipped if their constraints"
						 " guarantee that no rows match the query."),
			GUC_EXPLAIN
		},
		&constraint_exclusion,
		CONSTRAINT_EXCLUSION_PARTITION, constraint_exclusion_options,
		NULL, NULL, NULL
	},

	{
		{"default_toast_compression", PGC_USERSET, CLIENT_CONN_STATEMENT,
			gettext_noop("Sets the default compression method for compressible values."),
			NULL
		},
		&default_toast_compression,
		TOAST_PGLZ_COMPRESSION,
		default_toast_compression_options,
		NULL, NULL, NULL
	},

	{
		{"default_transaction_isolation", PGC_USERSET, CLIENT_CONN_STATEMENT,
			gettext_noop("Sets the transaction isolation level of each new transaction."),
			NULL
		},
		&DefaultXactIsoLevel,
		XACT_READ_COMMITTED, isolation_level_options,
		NULL, NULL, NULL
	},

	{
		{"transaction_isolation", PGC_USERSET, CLIENT_CONN_STATEMENT,
			gettext_noop("Sets the current transaction's isolation level."),
			NULL,
			GUC_NO_RESET_ALL | GUC_NOT_IN_SAMPLE | GUC_DISALLOW_IN_FILE
		},
		&XactIsoLevel,
		XACT_READ_COMMITTED, isolation_level_options,
		check_XactIsoLevel, NULL, NULL
	},

	{
		{"IntervalStyle", PGC_USERSET, CLIENT_CONN_LOCALE,
			gettext_noop("Sets the display format for interval values."),
			NULL,
			GUC_REPORT
		},
		&IntervalStyle,
		INTSTYLE_POSTGRES, intervalstyle_options,
		NULL, NULL, NULL
	},

	{
		{"log_error_verbosity", PGC_SUSET, LOGGING_WHAT,
			gettext_noop("Sets the verbosity of logged messages."),
			NULL
		},
		&Log_error_verbosity,
		PGERROR_DEFAULT, log_error_verbosity_options,
		NULL, NULL, NULL
	},

	{
		{"log_min_messages", PGC_SUSET, LOGGING_WHEN,
			gettext_noop("Sets the message levels that are logged."),
			gettext_noop("Each level includes all the levels that follow it. The later"
						 " the level, the fewer messages are sent.")
		},
		&log_min_messages,
		WARNING, server_message_level_options,
		NULL, NULL, NULL
	},

	{
		{"log_min_error_statement", PGC_SUSET, LOGGING_WHEN,
			gettext_noop("Causes all statements generating error at or above this level to be logged."),
			gettext_noop("Each level includes all the levels that follow it. The later"
						 " the level, the fewer messages are sent.")
		},
		&log_min_error_statement,
		ERROR, server_message_level_options,
		NULL, NULL, NULL
	},

	{
		{"log_statement", PGC_SUSET, LOGGING_WHAT,
			gettext_noop("Sets the type of statements logged."),
			NULL
		},
		&log_statement,
		LOGSTMT_NONE, log_statement_options,
		NULL, NULL, NULL
	},

	{
		{"syslog_facility", PGC_SIGHUP, LOGGING_WHERE,
			gettext_noop("Sets the syslog \"facility\" to be used when syslog enabled."),
			NULL
		},
		&syslog_facility,
#ifdef HAVE_SYSLOG
		LOG_LOCAL0,
#else
		0,
#endif
		syslog_facility_options,
		NULL, assign_syslog_facility, NULL
	},

	{
		{"session_replication_role", PGC_SUSET, CLIENT_CONN_STATEMENT,
			gettext_noop("Sets the session's behavior for triggers and rewrite rules."),
			NULL
		},
		&SessionReplicationRole,
		SESSION_REPLICATION_ROLE_ORIGIN, session_replication_role_options,
		NULL, assign_session_replication_role, NULL
	},

	{
		{"synchronous_commit", PGC_USERSET, WAL_SETTINGS,
			gettext_noop("Sets the current transaction's synchronization level."),
			NULL
		},
		&synchronous_commit,
		SYNCHRONOUS_COMMIT_ON, synchronous_commit_options,
		NULL, assign_synchronous_commit, NULL
	},

	{
		{"archive_mode", PGC_POSTMASTER, WAL_ARCHIVING,
			gettext_noop("Allows archiving of WAL files using archive_command."),
			NULL
		},
		&XLogArchiveMode,
		ARCHIVE_MODE_OFF, archive_mode_options,
		NULL, NULL, NULL
	},

	{
		{"recovery_target_action", PGC_POSTMASTER, WAL_RECOVERY_TARGET,
			gettext_noop("Sets the action to perform upon reaching the recovery target."),
			NULL
		},
		&recoveryTargetAction,
		RECOVERY_TARGET_ACTION_PAUSE, recovery_target_action_options,
		NULL, NULL, NULL
	},

	{
		{"trace_recovery_messages", PGC_SIGHUP, DEVELOPER_OPTIONS,
			gettext_noop("Enables logging of recovery-related debugging information."),
			gettext_noop("Each level includes all the levels that follow it. The later"
						 " the level, the fewer messages are sent.")
		},
		&trace_recovery_messages,

		/*
		 * client_message_level_options allows too many values, really, but
		 * it's not worth having a separate options array for this.
		 */
		LOG, client_message_level_options,
		NULL, NULL, NULL
	},

	{
		{"track_functions", PGC_SUSET, STATS_COLLECTOR,
			gettext_noop("Collects function-level statistics on database activity."),
			NULL
		},
		&pgstat_track_functions,
		TRACK_FUNC_OFF, track_function_options,
		NULL, NULL, NULL
	},

	{
		{"wal_level", PGC_POSTMASTER, WAL_SETTINGS,
			gettext_noop("Sets the level of information written to the WAL."),
			NULL
		},
		&wal_level,
		WAL_LEVEL_REPLICA, wal_level_options,
		NULL, NULL, NULL
	},

	{
		{"dynamic_shared_memory_type", PGC_POSTMASTER, RESOURCES_MEM,
			gettext_noop("Selects the dynamic shared memory implementation used."),
			NULL
		},
		&dynamic_shared_memory_type,
		DEFAULT_DYNAMIC_SHARED_MEMORY_TYPE, dynamic_shared_memory_options,
		NULL, NULL, NULL
	},

	{
		{"shared_memory_type", PGC_POSTMASTER, RESOURCES_MEM,
			gettext_noop("Selects the shared memory implementation used for the main shared memory region."),
			NULL
		},
		&shared_memory_type,
		DEFAULT_SHARED_MEMORY_TYPE, shared_memory_options,
		NULL, NULL, NULL
	},

	{
		{"wal_sync_method", PGC_SIGHUP, WAL_SETTINGS,
			gettext_noop("Selects the method used for forcing WAL updates to disk."),
			NULL
		},
		&sync_method,
		DEFAULT_SYNC_METHOD, sync_method_options,
		NULL, assign_xlog_sync_method, NULL
	},

	{
		{"xmlbinary", PGC_USERSET, CLIENT_CONN_STATEMENT,
			gettext_noop("Sets how binary values are to be encoded in XML."),
			NULL
		},
		&xmlbinary,
		XMLBINARY_BASE64, xmlbinary_options,
		NULL, NULL, NULL
	},

	{
		{"xmloption", PGC_USERSET, CLIENT_CONN_STATEMENT,
			gettext_noop("Sets whether XML data in implicit parsing and serialization "
						 "operations is to be considered as documents or content fragments."),
			NULL
		},
		&xmloption,
		XMLOPTION_CONTENT, xmloption_options,
		NULL, NULL, NULL
	},

	{
		{"huge_pages", PGC_POSTMASTER, RESOURCES_MEM,
			gettext_noop("Use of huge pages on Linux or Windows."),
			NULL
		},
		&huge_pages,
		HUGE_PAGES_TRY, huge_pages_options,
		NULL, NULL, NULL
	},

	{
		{"force_parallel_mode", PGC_USERSET, DEVELOPER_OPTIONS,
			gettext_noop("Forces use of parallel query facilities."),
			gettext_noop("If possible, run query using a parallel worker and with parallel restrictions."),
			GUC_NOT_IN_SAMPLE | GUC_EXPLAIN
		},
		&force_parallel_mode,
		FORCE_PARALLEL_OFF, force_parallel_mode_options,
		NULL, NULL, NULL
	},

	{
		{"password_encryption", PGC_USERSET, CONN_AUTH_AUTH,
			gettext_noop("Chooses the algorithm for encrypting passwords."),
			NULL
		},
		&Password_encryption,
		PASSWORD_TYPE_SCRAM_SHA_256, password_encryption_options,
		NULL, NULL, NULL
	},

	{
		{"plan_cache_mode", PGC_USERSET, QUERY_TUNING_OTHER,
			gettext_noop("Controls the planner's selection of custom or generic plan."),
			gettext_noop("Prepared statements can have custom and generic plans, and the planner "
						 "will attempt to choose which is better.  This can be set to override "
						 "the default behavior."),
			GUC_EXPLAIN
		},
		&plan_cache_mode,
		PLAN_CACHE_MODE_AUTO, plan_cache_mode_options,
		NULL, NULL, NULL
	},

	{
		{"ssl_min_protocol_version", PGC_SIGHUP, CONN_AUTH_SSL,
			gettext_noop("Sets the minimum SSL/TLS protocol version to use."),
			NULL,
			GUC_SUPERUSER_ONLY
		},
		&ssl_min_protocol_version,
		PG_TLS1_2_VERSION,
		ssl_protocol_versions_info + 1, /* don't allow PG_TLS_ANY */
		NULL, NULL, NULL
	},

	{
		{"ssl_max_protocol_version", PGC_SIGHUP, CONN_AUTH_SSL,
			gettext_noop("Sets the maximum SSL/TLS protocol version to use."),
			NULL,
			GUC_SUPERUSER_ONLY
		},
		&ssl_max_protocol_version,
		PG_TLS_ANY,
		ssl_protocol_versions_info,
		NULL, NULL, NULL
	},

	{
		{"recovery_init_sync_method", PGC_SIGHUP, ERROR_HANDLING_OPTIONS,
			gettext_noop("Sets the method for synchronizing the data directory before crash recovery."),
		},
		&recovery_init_sync_method,
		RECOVERY_INIT_SYNC_METHOD_FSYNC, recovery_init_sync_method_options,
		NULL, NULL, NULL
	},

	/* End-of-list marker */
	{
		{NULL, 0, 0, NULL, NULL}, NULL, 0, NULL, NULL, NULL, NULL
	}
};

/******** end of options list ********/


/*
 * To allow continued support of obsolete names for GUC variables, we apply
 * the following mappings to any unrecognized name.  Note that an old name
 * should be mapped to a new one only if the new variable has very similar
 * semantics to the old.
 */
static const char *const map_old_guc_names[] = {
	"sort_mem", "work_mem",
	"vacuum_mem", "maintenance_work_mem",
	NULL
};


/*
 * Actual lookup of variables is done through this single, sorted array.
 */
static struct config_generic **guc_variables;

/* Current number of variables contained in the vector */
static int	num_guc_variables;

/* Vector capacity */
static int	size_guc_variables;


static bool guc_dirty;			/* true if need to do commit/abort work */

static bool reporting_enabled;	/* true to enable GUC_REPORT */

static bool report_needed;		/* true if any GUC_REPORT reports are needed */

static int	GUCNestLevel = 0;	/* 1 when in main transaction */


static int	guc_var_compare(const void *a, const void *b);
static int	guc_name_compare(const char *namea, const char *nameb);
static void InitializeGUCOptionsFromEnvironment(void);
static void InitializeOneGUCOption(struct config_generic *gconf);
static void push_old_value(struct config_generic *gconf, GucAction action);
static void ReportGUCOption(struct config_generic *record);
static void reapply_stacked_values(struct config_generic *variable,
								   struct config_string *pHolder,
								   GucStack *stack,
								   const char *curvalue,
								   GucContext curscontext, GucSource cursource);
static void ShowGUCConfigOption(const char *name, DestReceiver *dest);
static void ShowAllGUCConfig(DestReceiver *dest);
static char *_ShowOption(struct config_generic *record, bool use_units);
static bool validate_option_array_item(const char *name, const char *value,
									   bool skipIfNoPermissions);
static void write_auto_conf_file(int fd, const char *filename, ConfigVariable *head_p);
static void replace_auto_config_value(ConfigVariable **head_p, ConfigVariable **tail_p,
									  const char *name, const char *value);


/*
 * Some infrastructure for checking malloc/strdup/realloc calls
 */
static void *
guc_malloc(int elevel, size_t size)
{
	void	   *data;

	/* Avoid unportable behavior of malloc(0) */
	if (size == 0)
		size = 1;
	data = malloc(size);
	if (data == NULL)
		ereport(elevel,
				(errcode(ERRCODE_OUT_OF_MEMORY),
				 errmsg("out of memory")));
	return data;
}

static void *
guc_realloc(int elevel, void *old, size_t size)
{
	void	   *data;

	/* Avoid unportable behavior of realloc(NULL, 0) */
	if (old == NULL && size == 0)
		size = 1;
	data = realloc(old, size);
	if (data == NULL)
		ereport(elevel,
				(errcode(ERRCODE_OUT_OF_MEMORY),
				 errmsg("out of memory")));
	return data;
}

static char *
guc_strdup(int elevel, const char *src)
{
	char	   *data;

	data = strdup(src);
	if (data == NULL)
		ereport(elevel,
				(errcode(ERRCODE_OUT_OF_MEMORY),
				 errmsg("out of memory")));
	return data;
}


/*
 * Detect whether strval is referenced anywhere in a GUC string item
 */
static bool
string_field_used(struct config_string *conf, char *strval)
{
	GucStack   *stack;

	if (strval == *(conf->variable) ||
		strval == conf->reset_val ||
		strval == conf->boot_val)
		return true;
	for (stack = conf->gen.stack; stack; stack = stack->prev)
	{
		if (strval == stack->prior.val.stringval ||
			strval == stack->masked.val.stringval)
			return true;
	}
	return false;
}

/*
 * Support for assigning to a field of a string GUC item.  Free the prior
 * value if it's not referenced anywhere else in the item (including stacked
 * states).
 */
static void
set_string_field(struct config_string *conf, char **field, char *newval)
{
	char	   *oldval = *field;

	/* Do the assignment */
	*field = newval;

	/* Free old value if it's not NULL and isn't referenced anymore */
	if (oldval && !string_field_used(conf, oldval))
		free(oldval);
}

/*
 * Detect whether an "extra" struct is referenced anywhere in a GUC item
 */
static bool
extra_field_used(struct config_generic *gconf, void *extra)
{
	GucStack   *stack;

	if (extra == gconf->extra)
		return true;
	switch (gconf->vartype)
	{
		case PGC_BOOL:
			if (extra == ((struct config_bool *) gconf)->reset_extra)
				return true;
			break;
		case PGC_INT:
			if (extra == ((struct config_int *) gconf)->reset_extra)
				return true;
			break;
		case PGC_REAL:
			if (extra == ((struct config_real *) gconf)->reset_extra)
				return true;
			break;
		case PGC_STRING:
			if (extra == ((struct config_string *) gconf)->reset_extra)
				return true;
			break;
		case PGC_ENUM:
			if (extra == ((struct config_enum *) gconf)->reset_extra)
				return true;
			break;
	}
	for (stack = gconf->stack; stack; stack = stack->prev)
	{
		if (extra == stack->prior.extra ||
			extra == stack->masked.extra)
			return true;
	}

	return false;
}

/*
 * Support for assigning to an "extra" field of a GUC item.  Free the prior
 * value if it's not referenced anywhere else in the item (including stacked
 * states).
 */
static void
set_extra_field(struct config_generic *gconf, void **field, void *newval)
{
	void	   *oldval = *field;

	/* Do the assignment */
	*field = newval;

	/* Free old value if it's not NULL and isn't referenced anymore */
	if (oldval && !extra_field_used(gconf, oldval))
		free(oldval);
}

/*
 * Support for copying a variable's active value into a stack entry.
 * The "extra" field associated with the active value is copied, too.
 *
 * NB: be sure stringval and extra fields of a new stack entry are
 * initialized to NULL before this is used, else we'll try to free() them.
 */
static void
set_stack_value(struct config_generic *gconf, config_var_value *val)
{
	switch (gconf->vartype)
	{
		case PGC_BOOL:
			val->val.boolval =
				*((struct config_bool *) gconf)->variable;
			break;
		case PGC_INT:
			val->val.intval =
				*((struct config_int *) gconf)->variable;
			break;
		case PGC_REAL:
			val->val.realval =
				*((struct config_real *) gconf)->variable;
			break;
		case PGC_STRING:
			set_string_field((struct config_string *) gconf,
							 &(val->val.stringval),
							 *((struct config_string *) gconf)->variable);
			break;
		case PGC_ENUM:
			val->val.enumval =
				*((struct config_enum *) gconf)->variable;
			break;
	}
	set_extra_field(gconf, &(val->extra), gconf->extra);
}

/*
 * Support for discarding a no-longer-needed value in a stack entry.
 * The "extra" field associated with the stack entry is cleared, too.
 */
static void
discard_stack_value(struct config_generic *gconf, config_var_value *val)
{
	switch (gconf->vartype)
	{
		case PGC_BOOL:
		case PGC_INT:
		case PGC_REAL:
		case PGC_ENUM:
			/* no need to do anything */
			break;
		case PGC_STRING:
			set_string_field((struct config_string *) gconf,
							 &(val->val.stringval),
							 NULL);
			break;
	}
	set_extra_field(gconf, &(val->extra), NULL);
}


/*
 * Fetch the sorted array pointer (exported for help_config.c's use ONLY)
 */
struct config_generic **
get_guc_variables(void)
{
	return guc_variables;
}


/*
 * Build the sorted array.  This is split out so that it could be
 * re-executed after startup (e.g., we could allow loadable modules to
 * add vars, and then we'd need to re-sort).
 */
void
build_guc_variables(void)
{
	int			size_vars;
	int			num_vars = 0;
	struct config_generic **guc_vars;
	int			i;

	for (i = 0; ConfigureNamesBool[i].gen.name; i++)
	{
		struct config_bool *conf = &ConfigureNamesBool[i];

		/* Rather than requiring vartype to be filled in by hand, do this: */
		conf->gen.vartype = PGC_BOOL;
		num_vars++;
	}

	for (i = 0; ConfigureNamesInt[i].gen.name; i++)
	{
		struct config_int *conf = &ConfigureNamesInt[i];

		conf->gen.vartype = PGC_INT;
		num_vars++;
	}

	for (i = 0; ConfigureNamesReal[i].gen.name; i++)
	{
		struct config_real *conf = &ConfigureNamesReal[i];

		conf->gen.vartype = PGC_REAL;
		num_vars++;
	}

	for (i = 0; ConfigureNamesString[i].gen.name; i++)
	{
		struct config_string *conf = &ConfigureNamesString[i];

		conf->gen.vartype = PGC_STRING;
		num_vars++;
	}

	for (i = 0; ConfigureNamesEnum[i].gen.name; i++)
	{
		struct config_enum *conf = &ConfigureNamesEnum[i];

		conf->gen.vartype = PGC_ENUM;
		num_vars++;
	}

	/*
	 * Create table with 20% slack
	 */
	size_vars = num_vars + num_vars / 4;

	guc_vars = (struct config_generic **)
		guc_malloc(FATAL, size_vars * sizeof(struct config_generic *));

	num_vars = 0;

	for (i = 0; ConfigureNamesBool[i].gen.name; i++)
		guc_vars[num_vars++] = &ConfigureNamesBool[i].gen;

	for (i = 0; ConfigureNamesInt[i].gen.name; i++)
		guc_vars[num_vars++] = &ConfigureNamesInt[i].gen;

	for (i = 0; ConfigureNamesReal[i].gen.name; i++)
		guc_vars[num_vars++] = &ConfigureNamesReal[i].gen;

	for (i = 0; ConfigureNamesString[i].gen.name; i++)
		guc_vars[num_vars++] = &ConfigureNamesString[i].gen;

	for (i = 0; ConfigureNamesEnum[i].gen.name; i++)
		guc_vars[num_vars++] = &ConfigureNamesEnum[i].gen;

	if (guc_variables)
		free(guc_variables);
	guc_variables = guc_vars;
	num_guc_variables = num_vars;
	size_guc_variables = size_vars;
	qsort((void *) guc_variables, num_guc_variables,
		  sizeof(struct config_generic *), guc_var_compare);
}

/*
 * Add a new GUC variable to the list of known variables. The
 * list is expanded if needed.
 */
static bool
add_guc_variable(struct config_generic *var, int elevel)
{
	if (num_guc_variables + 1 >= size_guc_variables)
	{
		/*
		 * Increase the vector by 25%
		 */
		int			size_vars = size_guc_variables + size_guc_variables / 4;
		struct config_generic **guc_vars;

		if (size_vars == 0)
		{
			size_vars = 100;
			guc_vars = (struct config_generic **)
				guc_malloc(elevel, size_vars * sizeof(struct config_generic *));
		}
		else
		{
			guc_vars = (struct config_generic **)
				guc_realloc(elevel, guc_variables, size_vars * sizeof(struct config_generic *));
		}

		if (guc_vars == NULL)
			return false;		/* out of memory */

		guc_variables = guc_vars;
		size_guc_variables = size_vars;
	}
	guc_variables[num_guc_variables++] = var;
	qsort((void *) guc_variables, num_guc_variables,
		  sizeof(struct config_generic *), guc_var_compare);
	return true;
}

/*
 * Decide whether a proposed custom variable name is allowed.
 *
 * It must be two or more identifiers separated by dots, where the rules
 * for what is an identifier agree with scan.l.  (If you change this rule,
 * adjust the errdetail in find_option().)
 */
static bool
valid_custom_variable_name(const char *name)
{
	bool		saw_sep = false;
	bool		name_start = true;

	for (const char *p = name; *p; p++)
	{
		if (*p == GUC_QUALIFIER_SEPARATOR)
		{
			if (name_start)
				return false;	/* empty name component */
			saw_sep = true;
			name_start = true;
		}
		else if (strchr("ABCDEFGHIJKLMNOPQRSTUVWXYZ"
						"abcdefghijklmnopqrstuvwxyz_", *p) != NULL ||
				 IS_HIGHBIT_SET(*p))
		{
			/* okay as first or non-first character */
			name_start = false;
		}
		else if (!name_start && strchr("0123456789$", *p) != NULL)
			 /* okay as non-first character */ ;
		else
			return false;
	}
	if (name_start)
		return false;			/* empty name component */
	/* OK if we found at least one separator */
	return saw_sep;
}

/*
 * Create and add a placeholder variable for a custom variable name.
 */
static struct config_generic *
add_placeholder_variable(const char *name, int elevel)
{
	size_t		sz = sizeof(struct config_string) + sizeof(char *);
	struct config_string *var;
	struct config_generic *gen;

	var = (struct config_string *) guc_malloc(elevel, sz);
	if (var == NULL)
		return NULL;
	memset(var, 0, sz);
	gen = &var->gen;

	gen->name = guc_strdup(elevel, name);
	if (gen->name == NULL)
	{
		free(var);
		return NULL;
	}

	gen->context = PGC_USERSET;
	gen->group = CUSTOM_OPTIONS;
	gen->short_desc = "GUC placeholder variable";
	gen->flags = GUC_NO_SHOW_ALL | GUC_NOT_IN_SAMPLE | GUC_CUSTOM_PLACEHOLDER;
	gen->vartype = PGC_STRING;

	/*
	 * The char* is allocated at the end of the struct since we have no
	 * 'static' place to point to.  Note that the current value, as well as
	 * the boot and reset values, start out NULL.
	 */
	var->variable = (char **) (var + 1);

	if (!add_guc_variable((struct config_generic *) var, elevel))
	{
		free(unconstify(char *, gen->name));
		free(var);
		return NULL;
	}

	return gen;
}

/*
 * Look up option "name".  If it exists, return a pointer to its record.
 * Otherwise, if create_placeholders is true and name is a valid-looking
 * custom variable name, we'll create and return a placeholder record.
 * Otherwise, if skip_errors is true, then we silently return NULL for
 * an unrecognized or invalid name.  Otherwise, the error is reported at
 * error level elevel (and we return NULL if that's less than ERROR).
 *
 * Note: internal errors, primarily out-of-memory, draw an elevel-level
 * report and NULL return regardless of skip_errors.  Hence, callers must
 * handle a NULL return whenever elevel < ERROR, but they should not need
 * to emit any additional error message.  (In practice, internal errors
 * can only happen when create_placeholders is true, so callers passing
 * false need not think terribly hard about this.)
 */
static struct config_generic *
find_option(const char *name, bool create_placeholders, bool skip_errors,
			int elevel)
{
	const char **key = &name;
	struct config_generic **res;
	int			i;

	Assert(name);

	/*
	 * By equating const char ** with struct config_generic *, we are assuming
	 * the name field is first in config_generic.
	 */
	res = (struct config_generic **) bsearch((void *) &key,
											 (void *) guc_variables,
											 num_guc_variables,
											 sizeof(struct config_generic *),
											 guc_var_compare);
	if (res)
		return *res;

	/*
	 * See if the name is an obsolete name for a variable.  We assume that the
	 * set of supported old names is short enough that a brute-force search is
	 * the best way.
	 */
	for (i = 0; map_old_guc_names[i] != NULL; i += 2)
	{
		if (guc_name_compare(name, map_old_guc_names[i]) == 0)
			return find_option(map_old_guc_names[i + 1], false,
							   skip_errors, elevel);
	}

	if (create_placeholders)
	{
		/*
		 * Check if the name is valid, and if so, add a placeholder.  If it
		 * doesn't contain a separator, don't assume that it was meant to be a
		 * placeholder.
		 */
		if (strchr(name, GUC_QUALIFIER_SEPARATOR) != NULL)
		{
			if (valid_custom_variable_name(name))
				return add_placeholder_variable(name, elevel);
			/* A special error message seems desirable here */
			if (!skip_errors)
				ereport(elevel,
						(errcode(ERRCODE_INVALID_NAME),
						 errmsg("invalid configuration parameter name \"%s\"",
								name),
						 errdetail("Custom parameter names must be two or more simple identifiers separated by dots.")));
			return NULL;
		}
	}

	/* Unknown name */
	if (!skip_errors)
		ereport(elevel,
				(errcode(ERRCODE_UNDEFINED_OBJECT),
				 errmsg("unrecognized configuration parameter \"%s\"",
						name)));
	return NULL;
}


/*
 * comparator for qsorting and bsearching guc_variables array
 */
static int
guc_var_compare(const void *a, const void *b)
{
	const struct config_generic *confa = *(struct config_generic *const *) a;
	const struct config_generic *confb = *(struct config_generic *const *) b;

	return guc_name_compare(confa->name, confb->name);
}

/*
 * the bare comparison function for GUC names
 */
static int
guc_name_compare(const char *namea, const char *nameb)
{
	/*
	 * The temptation to use strcasecmp() here must be resisted, because the
	 * array ordering has to remain stable across setlocale() calls. So, build
	 * our own with a simple ASCII-only downcasing.
	 */
	while (*namea && *nameb)
	{
		char		cha = *namea++;
		char		chb = *nameb++;

		if (cha >= 'A' && cha <= 'Z')
			cha += 'a' - 'A';
		if (chb >= 'A' && chb <= 'Z')
			chb += 'a' - 'A';
		if (cha != chb)
			return cha - chb;
	}
	if (*namea)
		return 1;				/* a is longer */
	if (*nameb)
		return -1;				/* b is longer */
	return 0;
}


/*
 * Initialize GUC options during program startup.
 *
 * Note that we cannot read the config file yet, since we have not yet
 * processed command-line switches.
 */
void
InitializeGUCOptions(void)
{
	int			i;

	/*
	 * Before log_line_prefix could possibly receive a nonempty setting, make
	 * sure that timezone processing is minimally alive (see elog.c).
	 */
	pg_timezone_initialize();

	/*
	 * Build sorted array of all GUC variables.
	 */
	build_guc_variables();

	/*
	 * Load all variables with their compiled-in defaults, and initialize
	 * status fields as needed.
	 */
	for (i = 0; i < num_guc_variables; i++)
	{
		InitializeOneGUCOption(guc_variables[i]);
	}

	guc_dirty = false;

	reporting_enabled = false;

	/*
	 * Prevent any attempt to override the transaction modes from
	 * non-interactive sources.
	 */
	SetConfigOption("transaction_isolation", "read committed",
					PGC_POSTMASTER, PGC_S_OVERRIDE);
	SetConfigOption("transaction_read_only", "no",
					PGC_POSTMASTER, PGC_S_OVERRIDE);
	SetConfigOption("transaction_deferrable", "no",
					PGC_POSTMASTER, PGC_S_OVERRIDE);

	/*
	 * For historical reasons, some GUC parameters can receive defaults from
	 * environment variables.  Process those settings.
	 */
	InitializeGUCOptionsFromEnvironment();
}

/*
 * Assign any GUC values that can come from the server's environment.
 *
 * This is called from InitializeGUCOptions, and also from ProcessConfigFile
 * to deal with the possibility that a setting has been removed from
 * postgresql.conf and should now get a value from the environment.
 * (The latter is a kludge that should probably go away someday; if so,
 * fold this back into InitializeGUCOptions.)
 */
static void
InitializeGUCOptionsFromEnvironment(void)
{
	char	   *env;
	long		stack_rlimit;

	env = getenv("PGPORT");
	if (env != NULL)
		SetConfigOption("port", env, PGC_POSTMASTER, PGC_S_ENV_VAR);

	env = getenv("PGDATESTYLE");
	if (env != NULL)
		SetConfigOption("datestyle", env, PGC_POSTMASTER, PGC_S_ENV_VAR);

	env = getenv("PGCLIENTENCODING");
	if (env != NULL)
		SetConfigOption("client_encoding", env, PGC_POSTMASTER, PGC_S_ENV_VAR);

	/*
	 * rlimit isn't exactly an "environment variable", but it behaves about
	 * the same.  If we can identify the platform stack depth rlimit, increase
	 * default stack depth setting up to whatever is safe (but at most 2MB).
	 */
	stack_rlimit = get_stack_depth_rlimit();
	if (stack_rlimit > 0)
	{
		long		new_limit = (stack_rlimit - STACK_DEPTH_SLOP) / 1024L;

		if (new_limit > 100)
		{
			char		limbuf[16];

			new_limit = Min(new_limit, 2048);
			sprintf(limbuf, "%ld", new_limit);
			SetConfigOption("max_stack_depth", limbuf,
							PGC_POSTMASTER, PGC_S_ENV_VAR);
		}
	}
}

/*
 * Initialize one GUC option variable to its compiled-in default.
 *
 * Note: the reason for calling check_hooks is not that we think the boot_val
 * might fail, but that the hooks might wish to compute an "extra" struct.
 */
static void
InitializeOneGUCOption(struct config_generic *gconf)
{
	gconf->status = 0;
	gconf->source = PGC_S_DEFAULT;
	gconf->reset_source = PGC_S_DEFAULT;
	gconf->scontext = PGC_INTERNAL;
	gconf->reset_scontext = PGC_INTERNAL;
	gconf->stack = NULL;
	gconf->extra = NULL;
	gconf->last_reported = NULL;
	gconf->sourcefile = NULL;
	gconf->sourceline = 0;

	switch (gconf->vartype)
	{
		case PGC_BOOL:
			{
				struct config_bool *conf = (struct config_bool *) gconf;
				bool		newval = conf->boot_val;
				void	   *extra = NULL;

				if (!call_bool_check_hook(conf, &newval, &extra,
										  PGC_S_DEFAULT, LOG))
					elog(FATAL, "failed to initialize %s to %d",
						 conf->gen.name, (int) newval);
				if (conf->assign_hook)
					conf->assign_hook(newval, extra);
				*conf->variable = conf->reset_val = newval;
				conf->gen.extra = conf->reset_extra = extra;
				break;
			}
		case PGC_INT:
			{
				struct config_int *conf = (struct config_int *) gconf;
				int			newval = conf->boot_val;
				void	   *extra = NULL;

				Assert(newval >= conf->min);
				Assert(newval <= conf->max);
				if (!call_int_check_hook(conf, &newval, &extra,
										 PGC_S_DEFAULT, LOG))
					elog(FATAL, "failed to initialize %s to %d",
						 conf->gen.name, newval);
				if (conf->assign_hook)
					conf->assign_hook(newval, extra);
				*conf->variable = conf->reset_val = newval;
				conf->gen.extra = conf->reset_extra = extra;
				break;
			}
		case PGC_REAL:
			{
				struct config_real *conf = (struct config_real *) gconf;
				double		newval = conf->boot_val;
				void	   *extra = NULL;

				Assert(newval >= conf->min);
				Assert(newval <= conf->max);
				if (!call_real_check_hook(conf, &newval, &extra,
										  PGC_S_DEFAULT, LOG))
					elog(FATAL, "failed to initialize %s to %g",
						 conf->gen.name, newval);
				if (conf->assign_hook)
					conf->assign_hook(newval, extra);
				*conf->variable = conf->reset_val = newval;
				conf->gen.extra = conf->reset_extra = extra;
				break;
			}
		case PGC_STRING:
			{
				struct config_string *conf = (struct config_string *) gconf;
				char	   *newval;
				void	   *extra = NULL;

				/* non-NULL boot_val must always get strdup'd */
				if (conf->boot_val != NULL)
					newval = guc_strdup(FATAL, conf->boot_val);
				else
					newval = NULL;

				if (!call_string_check_hook(conf, &newval, &extra,
											PGC_S_DEFAULT, LOG))
					elog(FATAL, "failed to initialize %s to \"%s\"",
						 conf->gen.name, newval ? newval : "");
				if (conf->assign_hook)
					conf->assign_hook(newval, extra);
				*conf->variable = conf->reset_val = newval;
				conf->gen.extra = conf->reset_extra = extra;
				break;
			}
		case PGC_ENUM:
			{
				struct config_enum *conf = (struct config_enum *) gconf;
				int			newval = conf->boot_val;
				void	   *extra = NULL;

				if (!call_enum_check_hook(conf, &newval, &extra,
										  PGC_S_DEFAULT, LOG))
					elog(FATAL, "failed to initialize %s to %d",
						 conf->gen.name, newval);
				if (conf->assign_hook)
					conf->assign_hook(newval, extra);
				*conf->variable = conf->reset_val = newval;
				conf->gen.extra = conf->reset_extra = extra;
				break;
			}
	}
}


/*
 * Select the configuration files and data directory to be used, and
 * do the initial read of postgresql.conf.
 *
 * This is called after processing command-line switches.
 *		userDoption is the -D switch value if any (NULL if unspecified).
 *		progname is just for use in error messages.
 *
 * Returns true on success; on failure, prints a suitable error message
 * to stderr and returns false.
 */
bool
SelectConfigFiles(const char *userDoption, const char *progname)
{
	char	   *configdir;
	char	   *fname;
	struct stat stat_buf;

	/* configdir is -D option, or $PGDATA if no -D */
	if (userDoption)
		configdir = make_absolute_path(userDoption);
	else
		configdir = make_absolute_path(getenv("PGDATA"));

	if (configdir && stat(configdir, &stat_buf) != 0)
	{
		write_stderr("%s: could not access directory \"%s\": %s\n",
					 progname,
					 configdir,
					 strerror(errno));
		if (errno == ENOENT)
			write_stderr("Run initdb or pg_basebackup to initialize a PostgreSQL data directory.\n");
		return false;
	}

	/*
	 * Find the configuration file: if config_file was specified on the
	 * command line, use it, else use configdir/postgresql.conf.  In any case
	 * ensure the result is an absolute path, so that it will be interpreted
	 * the same way by future backends.
	 */
	if (ConfigFileName)
		fname = make_absolute_path(ConfigFileName);
	else if (configdir)
	{
		fname = guc_malloc(FATAL,
						   strlen(configdir) + strlen(CONFIG_FILENAME) + 2);
		sprintf(fname, "%s/%s", configdir, CONFIG_FILENAME);
	}
	else
	{
		write_stderr("%s does not know where to find the server configuration file.\n"
					 "You must specify the --config-file or -D invocation "
					 "option or set the PGDATA environment variable.\n",
					 progname);
		return false;
	}

	/*
	 * Set the ConfigFileName GUC variable to its final value, ensuring that
	 * it can't be overridden later.
	 */
	SetConfigOption("config_file", fname, PGC_POSTMASTER, PGC_S_OVERRIDE);
	free(fname);

	/*
	 * Now read the config file for the first time.
	 */
	if (stat(ConfigFileName, &stat_buf) != 0)
	{
		write_stderr("%s: could not access the server configuration file \"%s\": %s\n",
					 progname, ConfigFileName, strerror(errno));
		free(configdir);
		return false;
	}

	/*
	 * Read the configuration file for the first time.  This time only the
	 * data_directory parameter is picked up to determine the data directory,
	 * so that we can read the PG_AUTOCONF_FILENAME file next time.
	 */
	ProcessConfigFile(PGC_POSTMASTER);

	/*
	 * If the data_directory GUC variable has been set, use that as DataDir;
	 * otherwise use configdir if set; else punt.
	 *
	 * Note: SetDataDir will copy and absolute-ize its argument, so we don't
	 * have to.
	 */
	if (data_directory)
		SetDataDir(data_directory);
	else if (configdir)
		SetDataDir(configdir);
	else
	{
		write_stderr("%s does not know where to find the database system data.\n"
					 "This can be specified as \"data_directory\" in \"%s\", "
					 "or by the -D invocation option, or by the "
					 "PGDATA environment variable.\n",
					 progname, ConfigFileName);
		return false;
	}

	/*
	 * Reflect the final DataDir value back into the data_directory GUC var.
	 * (If you are wondering why we don't just make them a single variable,
	 * it's because the EXEC_BACKEND case needs DataDir to be transmitted to
	 * child backends specially.  XXX is that still true?  Given that we now
	 * chdir to DataDir, EXEC_BACKEND can read the config file without knowing
	 * DataDir in advance.)
	 */
	SetConfigOption("data_directory", DataDir, PGC_POSTMASTER, PGC_S_OVERRIDE);

	/*
	 * Now read the config file a second time, allowing any settings in the
	 * PG_AUTOCONF_FILENAME file to take effect.  (This is pretty ugly, but
	 * since we have to determine the DataDir before we can find the autoconf
	 * file, the alternatives seem worse.)
	 */
	ProcessConfigFile(PGC_POSTMASTER);

	/*
	 * If timezone_abbreviations wasn't set in the configuration file, install
	 * the default value.  We do it this way because we can't safely install a
	 * "real" value until my_exec_path is set, which may not have happened
	 * when InitializeGUCOptions runs, so the bootstrap default value cannot
	 * be the real desired default.
	 */
	pg_timezone_abbrev_initialize();

	/*
	 * Figure out where pg_hba.conf is, and make sure the path is absolute.
	 */
	if (HbaFileName)
		fname = make_absolute_path(HbaFileName);
	else if (configdir)
	{
		fname = guc_malloc(FATAL,
						   strlen(configdir) + strlen(HBA_FILENAME) + 2);
		sprintf(fname, "%s/%s", configdir, HBA_FILENAME);
	}
	else
	{
		write_stderr("%s does not know where to find the \"hba\" configuration file.\n"
					 "This can be specified as \"hba_file\" in \"%s\", "
					 "or by the -D invocation option, or by the "
					 "PGDATA environment variable.\n",
					 progname, ConfigFileName);
		return false;
	}
	SetConfigOption("hba_file", fname, PGC_POSTMASTER, PGC_S_OVERRIDE);
	free(fname);

	/*
	 * Likewise for pg_ident.conf.
	 */
	if (IdentFileName)
		fname = make_absolute_path(IdentFileName);
	else if (configdir)
	{
		fname = guc_malloc(FATAL,
						   strlen(configdir) + strlen(IDENT_FILENAME) + 2);
		sprintf(fname, "%s/%s", configdir, IDENT_FILENAME);
	}
	else
	{
		write_stderr("%s does not know where to find the \"ident\" configuration file.\n"
					 "This can be specified as \"ident_file\" in \"%s\", "
					 "or by the -D invocation option, or by the "
					 "PGDATA environment variable.\n",
					 progname, ConfigFileName);
		return false;
	}
	SetConfigOption("ident_file", fname, PGC_POSTMASTER, PGC_S_OVERRIDE);
	free(fname);

	free(configdir);

	return true;
}


/*
 * Reset all options to their saved default values (implements RESET ALL)
 */
void
ResetAllOptions(void)
{
	int			i;

	for (i = 0; i < num_guc_variables; i++)
	{
		struct config_generic *gconf = guc_variables[i];

		/* Don't reset non-SET-able values */
		if (gconf->context != PGC_SUSET &&
			gconf->context != PGC_USERSET)
			continue;
		/* Don't reset if special exclusion from RESET ALL */
		if (gconf->flags & GUC_NO_RESET_ALL)
			continue;
		/* No need to reset if wasn't SET */
		if (gconf->source <= PGC_S_OVERRIDE)
			continue;

		/* Save old value to support transaction abort */
		push_old_value(gconf, GUC_ACTION_SET);

		switch (gconf->vartype)
		{
			case PGC_BOOL:
				{
					struct config_bool *conf = (struct config_bool *) gconf;

					if (conf->assign_hook)
						conf->assign_hook(conf->reset_val,
										  conf->reset_extra);
					*conf->variable = conf->reset_val;
					set_extra_field(&conf->gen, &conf->gen.extra,
									conf->reset_extra);
					break;
				}
			case PGC_INT:
				{
					struct config_int *conf = (struct config_int *) gconf;

					if (conf->assign_hook)
						conf->assign_hook(conf->reset_val,
										  conf->reset_extra);
					*conf->variable = conf->reset_val;
					set_extra_field(&conf->gen, &conf->gen.extra,
									conf->reset_extra);
					break;
				}
			case PGC_REAL:
				{
					struct config_real *conf = (struct config_real *) gconf;

					if (conf->assign_hook)
						conf->assign_hook(conf->reset_val,
										  conf->reset_extra);
					*conf->variable = conf->reset_val;
					set_extra_field(&conf->gen, &conf->gen.extra,
									conf->reset_extra);
					break;
				}
			case PGC_STRING:
				{
					struct config_string *conf = (struct config_string *) gconf;

					if (conf->assign_hook)
						conf->assign_hook(conf->reset_val,
										  conf->reset_extra);
					set_string_field(conf, conf->variable, conf->reset_val);
					set_extra_field(&conf->gen, &conf->gen.extra,
									conf->reset_extra);
					break;
				}
			case PGC_ENUM:
				{
					struct config_enum *conf = (struct config_enum *) gconf;

					if (conf->assign_hook)
						conf->assign_hook(conf->reset_val,
										  conf->reset_extra);
					*conf->variable = conf->reset_val;
					set_extra_field(&conf->gen, &conf->gen.extra,
									conf->reset_extra);
					break;
				}
		}

		gconf->source = gconf->reset_source;
		gconf->scontext = gconf->reset_scontext;

		if (gconf->flags & GUC_REPORT)
		{
			gconf->status |= GUC_NEEDS_REPORT;
			report_needed = true;
		}
	}
}


/*
 * push_old_value
 *		Push previous state during transactional assignment to a GUC variable.
 */
static void
push_old_value(struct config_generic *gconf, GucAction action)
{
	GucStack   *stack;

	/* If we're not inside a nest level, do nothing */
	if (GUCNestLevel == 0)
		return;

	/* Do we already have a stack entry of the current nest level? */
	stack = gconf->stack;
	if (stack && stack->nest_level >= GUCNestLevel)
	{
		/* Yes, so adjust its state if necessary */
		Assert(stack->nest_level == GUCNestLevel);
		switch (action)
		{
			case GUC_ACTION_SET:
				/* SET overrides any prior action at same nest level */
				if (stack->state == GUC_SET_LOCAL)
				{
					/* must discard old masked value */
					discard_stack_value(gconf, &stack->masked);
				}
				stack->state = GUC_SET;
				break;
			case GUC_ACTION_LOCAL:
				if (stack->state == GUC_SET)
				{
					/* SET followed by SET LOCAL, remember SET's value */
					stack->masked_scontext = gconf->scontext;
					set_stack_value(gconf, &stack->masked);
					stack->state = GUC_SET_LOCAL;
				}
				/* in all other cases, no change to stack entry */
				break;
			case GUC_ACTION_SAVE:
				/* Could only have a prior SAVE of same variable */
				Assert(stack->state == GUC_SAVE);
				break;
		}
		Assert(guc_dirty);		/* must be set already */
		return;
	}

	/*
	 * Push a new stack entry
	 *
	 * We keep all the stack entries in TopTransactionContext for simplicity.
	 */
	stack = (GucStack *) MemoryContextAllocZero(TopTransactionContext,
												sizeof(GucStack));

	stack->prev = gconf->stack;
	stack->nest_level = GUCNestLevel;
	switch (action)
	{
		case GUC_ACTION_SET:
			stack->state = GUC_SET;
			break;
		case GUC_ACTION_LOCAL:
			stack->state = GUC_LOCAL;
			break;
		case GUC_ACTION_SAVE:
			stack->state = GUC_SAVE;
			break;
	}
	stack->source = gconf->source;
	stack->scontext = gconf->scontext;
	set_stack_value(gconf, &stack->prior);

	gconf->stack = stack;

	/* Ensure we remember to pop at end of xact */
	guc_dirty = true;
}


/*
 * Do GUC processing at main transaction start.
 */
void
AtStart_GUC(void)
{
	/*
	 * The nest level should be 0 between transactions; if it isn't, somebody
	 * didn't call AtEOXact_GUC, or called it with the wrong nestLevel.  We
	 * throw a warning but make no other effort to clean up.
	 */
	if (GUCNestLevel != 0)
		elog(WARNING, "GUC nest level = %d at transaction start",
			 GUCNestLevel);
	GUCNestLevel = 1;
}

/*
 * Enter a new nesting level for GUC values.  This is called at subtransaction
 * start, and when entering a function that has proconfig settings, and in
 * some other places where we want to set GUC variables transiently.
 * NOTE we must not risk error here, else subtransaction start will be unhappy.
 */
int
NewGUCNestLevel(void)
{
	return ++GUCNestLevel;
}

/*
 * Do GUC processing at transaction or subtransaction commit or abort, or
 * when exiting a function that has proconfig settings, or when undoing a
 * transient assignment to some GUC variables.  (The name is thus a bit of
 * a misnomer; perhaps it should be ExitGUCNestLevel or some such.)
 * During abort, we discard all GUC settings that were applied at nesting
 * levels >= nestLevel.  nestLevel == 1 corresponds to the main transaction.
 */
void
AtEOXact_GUC(bool isCommit, int nestLevel)
{
	bool		still_dirty;
	int			i;

	/*
	 * Note: it's possible to get here with GUCNestLevel == nestLevel-1 during
	 * abort, if there is a failure during transaction start before
	 * AtStart_GUC is called.
	 */
	Assert(nestLevel > 0 &&
		   (nestLevel <= GUCNestLevel ||
			(nestLevel == GUCNestLevel + 1 && !isCommit)));

	/* Quick exit if nothing's changed in this transaction */
	if (!guc_dirty)
	{
		GUCNestLevel = nestLevel - 1;
		return;
	}

	still_dirty = false;
	for (i = 0; i < num_guc_variables; i++)
	{
		struct config_generic *gconf = guc_variables[i];
		GucStack   *stack;

		/*
		 * Process and pop each stack entry within the nest level. To simplify
		 * fmgr_security_definer() and other places that use GUC_ACTION_SAVE,
		 * we allow failure exit from code that uses a local nest level to be
		 * recovered at the surrounding transaction or subtransaction abort;
		 * so there could be more than one stack entry to pop.
		 */
		while ((stack = gconf->stack) != NULL &&
			   stack->nest_level >= nestLevel)
		{
			GucStack   *prev = stack->prev;
			bool		restorePrior = false;
			bool		restoreMasked = false;
			bool		changed;

			/*
			 * In this next bit, if we don't set either restorePrior or
			 * restoreMasked, we must "discard" any unwanted fields of the
			 * stack entries to avoid leaking memory.  If we do set one of
			 * those flags, unused fields will be cleaned up after restoring.
			 */
			if (!isCommit)		/* if abort, always restore prior value */
				restorePrior = true;
			else if (stack->state == GUC_SAVE)
				restorePrior = true;
			else if (stack->nest_level == 1)
			{
				/* transaction commit */
				if (stack->state == GUC_SET_LOCAL)
					restoreMasked = true;
				else if (stack->state == GUC_SET)
				{
					/* we keep the current active value */
					discard_stack_value(gconf, &stack->prior);
				}
				else			/* must be GUC_LOCAL */
					restorePrior = true;
			}
			else if (prev == NULL ||
					 prev->nest_level < stack->nest_level - 1)
			{
				/* decrement entry's level and do not pop it */
				stack->nest_level--;
				continue;
			}
			else
			{
				/*
				 * We have to merge this stack entry into prev. See README for
				 * discussion of this bit.
				 */
				switch (stack->state)
				{
					case GUC_SAVE:
						Assert(false);	/* can't get here */
						break;

					case GUC_SET:
						/* next level always becomes SET */
						discard_stack_value(gconf, &stack->prior);
						if (prev->state == GUC_SET_LOCAL)
							discard_stack_value(gconf, &prev->masked);
						prev->state = GUC_SET;
						break;

					case GUC_LOCAL:
						if (prev->state == GUC_SET)
						{
							/* LOCAL migrates down */
							prev->masked_scontext = stack->scontext;
							prev->masked = stack->prior;
							prev->state = GUC_SET_LOCAL;
						}
						else
						{
							/* else just forget this stack level */
							discard_stack_value(gconf, &stack->prior);
						}
						break;

					case GUC_SET_LOCAL:
						/* prior state at this level no longer wanted */
						discard_stack_value(gconf, &stack->prior);
						/* copy down the masked state */
						prev->masked_scontext = stack->masked_scontext;
						if (prev->state == GUC_SET_LOCAL)
							discard_stack_value(gconf, &prev->masked);
						prev->masked = stack->masked;
						prev->state = GUC_SET_LOCAL;
						break;
				}
			}

			changed = false;

			if (restorePrior || restoreMasked)
			{
				/* Perform appropriate restoration of the stacked value */
				config_var_value newvalue;
				GucSource	newsource;
				GucContext	newscontext;

				if (restoreMasked)
				{
					newvalue = stack->masked;
					newsource = PGC_S_SESSION;
					newscontext = stack->masked_scontext;
				}
				else
				{
					newvalue = stack->prior;
					newsource = stack->source;
					newscontext = stack->scontext;
				}

				switch (gconf->vartype)
				{
					case PGC_BOOL:
						{
							struct config_bool *conf = (struct config_bool *) gconf;
							bool		newval = newvalue.val.boolval;
							void	   *newextra = newvalue.extra;

							if (*conf->variable != newval ||
								conf->gen.extra != newextra)
							{
								if (conf->assign_hook)
									conf->assign_hook(newval, newextra);
								*conf->variable = newval;
								set_extra_field(&conf->gen, &conf->gen.extra,
												newextra);
								changed = true;
							}
							break;
						}
					case PGC_INT:
						{
							struct config_int *conf = (struct config_int *) gconf;
							int			newval = newvalue.val.intval;
							void	   *newextra = newvalue.extra;

							if (*conf->variable != newval ||
								conf->gen.extra != newextra)
							{
								if (conf->assign_hook)
									conf->assign_hook(newval, newextra);
								*conf->variable = newval;
								set_extra_field(&conf->gen, &conf->gen.extra,
												newextra);
								changed = true;
							}
							break;
						}
					case PGC_REAL:
						{
							struct config_real *conf = (struct config_real *) gconf;
							double		newval = newvalue.val.realval;
							void	   *newextra = newvalue.extra;

							if (*conf->variable != newval ||
								conf->gen.extra != newextra)
							{
								if (conf->assign_hook)
									conf->assign_hook(newval, newextra);
								*conf->variable = newval;
								set_extra_field(&conf->gen, &conf->gen.extra,
												newextra);
								changed = true;
							}
							break;
						}
					case PGC_STRING:
						{
							struct config_string *conf = (struct config_string *) gconf;
							char	   *newval = newvalue.val.stringval;
							void	   *newextra = newvalue.extra;

							if (*conf->variable != newval ||
								conf->gen.extra != newextra)
							{
								if (conf->assign_hook)
									conf->assign_hook(newval, newextra);
								set_string_field(conf, conf->variable, newval);
								set_extra_field(&conf->gen, &conf->gen.extra,
												newextra);
								changed = true;
							}

							/*
							 * Release stacked values if not used anymore. We
							 * could use discard_stack_value() here, but since
							 * we have type-specific code anyway, might as
							 * well inline it.
							 */
							set_string_field(conf, &stack->prior.val.stringval, NULL);
							set_string_field(conf, &stack->masked.val.stringval, NULL);
							break;
						}
					case PGC_ENUM:
						{
							struct config_enum *conf = (struct config_enum *) gconf;
							int			newval = newvalue.val.enumval;
							void	   *newextra = newvalue.extra;

							if (*conf->variable != newval ||
								conf->gen.extra != newextra)
							{
								if (conf->assign_hook)
									conf->assign_hook(newval, newextra);
								*conf->variable = newval;
								set_extra_field(&conf->gen, &conf->gen.extra,
												newextra);
								changed = true;
							}
							break;
						}
				}

				/*
				 * Release stacked extra values if not used anymore.
				 */
				set_extra_field(gconf, &(stack->prior.extra), NULL);
				set_extra_field(gconf, &(stack->masked.extra), NULL);

				/* And restore source information */
				gconf->source = newsource;
				gconf->scontext = newscontext;
			}

			/* Finish popping the state stack */
			gconf->stack = prev;
			pfree(stack);

			/* Report new value if we changed it */
			if (changed && (gconf->flags & GUC_REPORT))
			{
				gconf->status |= GUC_NEEDS_REPORT;
				report_needed = true;
			}
		}						/* end of stack-popping loop */

		if (stack != NULL)
			still_dirty = true;
	}

	/* If there are no remaining stack entries, we can reset guc_dirty */
	guc_dirty = still_dirty;

	/* Update nesting level */
	GUCNestLevel = nestLevel - 1;
}


/*
 * Start up automatic reporting of changes to variables marked GUC_REPORT.
 * This is executed at completion of backend startup.
 */
void
BeginReportingGUCOptions(void)
{
	int			i;

	/*
	 * Don't do anything unless talking to an interactive frontend.
	 */
	if (whereToSendOutput != DestRemote)
		return;

	reporting_enabled = true;

	/*
	 * Hack for in_hot_standby: initialize with the value we're about to send.
	 * (This could be out of date by the time we actually send it, in which
	 * case the next ReportChangedGUCOptions call will send a duplicate
	 * report.)
	 */
	in_hot_standby = RecoveryInProgress();

	/* Transmit initial values of interesting variables */
	for (i = 0; i < num_guc_variables; i++)
	{
		struct config_generic *conf = guc_variables[i];

		if (conf->flags & GUC_REPORT)
			ReportGUCOption(conf);
	}

	report_needed = false;
}

/*
 * ReportChangedGUCOptions: report recently-changed GUC_REPORT variables
 *
 * This is called just before we wait for a new client query.
 *
 * By handling things this way, we ensure that a ParameterStatus message
 * is sent at most once per variable per query, even if the variable
 * changed multiple times within the query.  That's quite possible when
 * using features such as function SET clauses.  Function SET clauses
 * also tend to cause values to change intraquery but eventually revert
 * to their prevailing values; ReportGUCOption is responsible for avoiding
 * redundant reports in such cases.
 */
void
ReportChangedGUCOptions(void)
{
	/* Quick exit if not (yet) enabled */
	if (!reporting_enabled)
		return;

	/*
	 * Since in_hot_standby isn't actually changed by normal GUC actions, we
	 * need a hack to check whether a new value needs to be reported to the
	 * client.  For speed, we rely on the assumption that it can never
	 * transition from false to true.
	 */
	if (in_hot_standby && !RecoveryInProgress())
	{
		struct config_generic *record;

		record = find_option("in_hot_standby", false, false, ERROR);
		Assert(record != NULL);
		record->status |= GUC_NEEDS_REPORT;
		report_needed = true;
		in_hot_standby = false;
	}

	/* Quick exit if no values have been changed */
	if (!report_needed)
		return;

	/* Transmit new values of interesting variables */
	for (int i = 0; i < num_guc_variables; i++)
	{
		struct config_generic *conf = guc_variables[i];

		if ((conf->flags & GUC_REPORT) && (conf->status & GUC_NEEDS_REPORT))
			ReportGUCOption(conf);
	}

	report_needed = false;
}

/*
 * ReportGUCOption: if appropriate, transmit option value to frontend
 *
 * We need not transmit the value if it's the same as what we last
 * transmitted.  However, clear the NEEDS_REPORT flag in any case.
 */
static void
ReportGUCOption(struct config_generic *record)
{
	char	   *val = _ShowOption(record, false);

	if (record->last_reported == NULL ||
		strcmp(val, record->last_reported) != 0)
	{
		StringInfoData msgbuf;

		pq_beginmessage(&msgbuf, 'S');
		pq_sendstring(&msgbuf, record->name);
		pq_sendstring(&msgbuf, val);
		pq_endmessage(&msgbuf);

		/*
		 * We need a long-lifespan copy.  If strdup() fails due to OOM, we'll
		 * set last_reported to NULL and thereby possibly make a duplicate
		 * report later.
		 */
		if (record->last_reported)
			free(record->last_reported);
		record->last_reported = strdup(val);
	}

	pfree(val);

	record->status &= ~GUC_NEEDS_REPORT;
}

/*
 * Convert a value from one of the human-friendly units ("kB", "min" etc.)
 * to the given base unit.  'value' and 'unit' are the input value and unit
 * to convert from (there can be trailing spaces in the unit string).
 * The converted value is stored in *base_value.
 * It's caller's responsibility to round off the converted value as necessary
 * and check for out-of-range.
 *
 * Returns true on success, false if the input unit is not recognized.
 */
static bool
convert_to_base_unit(double value, const char *unit,
					 int base_unit, double *base_value)
{
	char		unitstr[MAX_UNIT_LEN + 1];
	int			unitlen;
	const unit_conversion *table;
	int			i;

	/* extract unit string to compare to table entries */
	unitlen = 0;
	while (*unit != '\0' && !isspace((unsigned char) *unit) &&
		   unitlen < MAX_UNIT_LEN)
		unitstr[unitlen++] = *(unit++);
	unitstr[unitlen] = '\0';
	/* allow whitespace after unit */
	while (isspace((unsigned char) *unit))
		unit++;
	if (*unit != '\0')
		return false;			/* unit too long, or garbage after it */

	/* now search the appropriate table */
	if (base_unit & GUC_UNIT_MEMORY)
		table = memory_unit_conversion_table;
	else
		table = time_unit_conversion_table;

	for (i = 0; *table[i].unit; i++)
	{
		if (base_unit == table[i].base_unit &&
			strcmp(unitstr, table[i].unit) == 0)
		{
			double		cvalue = value * table[i].multiplier;

			/*
			 * If the user gave a fractional value such as "30.1GB", round it
			 * off to the nearest multiple of the next smaller unit, if there
			 * is one.
			 */
			if (*table[i + 1].unit &&
				base_unit == table[i + 1].base_unit)
				cvalue = rint(cvalue / table[i + 1].multiplier) *
					table[i + 1].multiplier;

			*base_value = cvalue;
			return true;
		}
	}
	return false;
}

/*
 * Convert an integer value in some base unit to a human-friendly unit.
 *
 * The output unit is chosen so that it's the greatest unit that can represent
 * the value without loss.  For example, if the base unit is GUC_UNIT_KB, 1024
 * is converted to 1 MB, but 1025 is represented as 1025 kB.
 */
static void
convert_int_from_base_unit(int64 base_value, int base_unit,
						   int64 *value, const char **unit)
{
	const unit_conversion *table;
	int			i;

	*unit = NULL;

	if (base_unit & GUC_UNIT_MEMORY)
		table = memory_unit_conversion_table;
	else
		table = time_unit_conversion_table;

	for (i = 0; *table[i].unit; i++)
	{
		if (base_unit == table[i].base_unit)
		{
			/*
			 * Accept the first conversion that divides the value evenly.  We
			 * assume that the conversions for each base unit are ordered from
			 * greatest unit to the smallest!
			 */
			if (table[i].multiplier <= 1.0 ||
				base_value % (int64) table[i].multiplier == 0)
			{
				*value = (int64) rint(base_value / table[i].multiplier);
				*unit = table[i].unit;
				break;
			}
		}
	}

	Assert(*unit != NULL);
}

/*
 * Convert a floating-point value in some base unit to a human-friendly unit.
 *
 * Same as above, except we have to do the math a bit differently, and
 * there's a possibility that we don't find any exact divisor.
 */
static void
convert_real_from_base_unit(double base_value, int base_unit,
							double *value, const char **unit)
{
	const unit_conversion *table;
	int			i;

	*unit = NULL;

	if (base_unit & GUC_UNIT_MEMORY)
		table = memory_unit_conversion_table;
	else
		table = time_unit_conversion_table;

	for (i = 0; *table[i].unit; i++)
	{
		if (base_unit == table[i].base_unit)
		{
			/*
			 * Accept the first conversion that divides the value evenly; or
			 * if there is none, use the smallest (last) target unit.
			 *
			 * What we actually care about here is whether snprintf with "%g"
			 * will print the value as an integer, so the obvious test of
			 * "*value == rint(*value)" is too strict; roundoff error might
			 * make us choose an unreasonably small unit.  As a compromise,
			 * accept a divisor that is within 1e-8 of producing an integer.
			 */
			*value = base_value / table[i].multiplier;
			*unit = table[i].unit;
			if (*value > 0 &&
				fabs((rint(*value) / *value) - 1.0) <= 1e-8)
				break;
		}
	}

	Assert(*unit != NULL);
}

/*
 * Return the name of a GUC's base unit (e.g. "ms") given its flags.
 * Return NULL if the GUC is unitless.
 */
static const char *
get_config_unit_name(int flags)
{
	switch (flags & (GUC_UNIT_MEMORY | GUC_UNIT_TIME))
	{
		case 0:
			return NULL;		/* GUC has no units */
		case GUC_UNIT_BYTE:
			return "B";
		case GUC_UNIT_KB:
			return "kB";
		case GUC_UNIT_MB:
			return "MB";
		case GUC_UNIT_BLOCKS:
			{
				static char bbuf[8];

				/* initialize if first time through */
				if (bbuf[0] == '\0')
					snprintf(bbuf, sizeof(bbuf), "%dkB", BLCKSZ / 1024);
				return bbuf;
			}
		case GUC_UNIT_XBLOCKS:
			{
				static char xbuf[8];

				/* initialize if first time through */
				if (xbuf[0] == '\0')
					snprintf(xbuf, sizeof(xbuf), "%dkB", XLOG_BLCKSZ / 1024);
				return xbuf;
			}
		case GUC_UNIT_MS:
			return "ms";
		case GUC_UNIT_S:
			return "s";
		case GUC_UNIT_MIN:
			return "min";
		default:
			elog(ERROR, "unrecognized GUC units value: %d",
				 flags & (GUC_UNIT_MEMORY | GUC_UNIT_TIME));
			return NULL;
	}
}


/*
 * Try to parse value as an integer.  The accepted formats are the
 * usual decimal, octal, or hexadecimal formats, as well as floating-point
 * formats (which will be rounded to integer after any units conversion).
 * Optionally, the value can be followed by a unit name if "flags" indicates
 * a unit is allowed.
 *
 * If the string parses okay, return true, else false.
 * If okay and result is not NULL, return the value in *result.
 * If not okay and hintmsg is not NULL, *hintmsg is set to a suitable
 * HINT message, or NULL if no hint provided.
 */
bool
parse_int(const char *value, int *result, int flags, const char **hintmsg)
{
	/*
	 * We assume here that double is wide enough to represent any integer
	 * value with adequate precision.
	 */
	double		val;
	char	   *endptr;

	/* To suppress compiler warnings, always set output params */
	if (result)
		*result = 0;
	if (hintmsg)
		*hintmsg = NULL;

	/*
	 * Try to parse as an integer (allowing octal or hex input).  If the
	 * conversion stops at a decimal point or 'e', or overflows, re-parse as
	 * float.  This should work fine as long as we have no unit names starting
	 * with 'e'.  If we ever do, the test could be extended to check for a
	 * sign or digit after 'e', but for now that's unnecessary.
	 */
	errno = 0;
	val = strtol(value, &endptr, 0);
	if (*endptr == '.' || *endptr == 'e' || *endptr == 'E' ||
		errno == ERANGE)
	{
		errno = 0;
		val = strtod(value, &endptr);
	}

	if (endptr == value || errno == ERANGE)
		return false;			/* no HINT for these cases */

	/* reject NaN (infinities will fail range check below) */
	if (isnan(val))
		return false;			/* treat same as syntax error; no HINT */

	/* allow whitespace between number and unit */
	while (isspace((unsigned char) *endptr))
		endptr++;

	/* Handle possible unit */
	if (*endptr != '\0')
	{
		if ((flags & GUC_UNIT) == 0)
			return false;		/* this setting does not accept a unit */

		if (!convert_to_base_unit(val,
								  endptr, (flags & GUC_UNIT),
								  &val))
		{
			/* invalid unit, or garbage after the unit; set hint and fail. */
			if (hintmsg)
			{
				if (flags & GUC_UNIT_MEMORY)
					*hintmsg = memory_units_hint;
				else
					*hintmsg = time_units_hint;
			}
			return false;
		}
	}

	/* Round to int, then check for overflow */
	val = rint(val);

	if (val > INT_MAX || val < INT_MIN)
	{
		if (hintmsg)
			*hintmsg = gettext_noop("Value exceeds integer range.");
		return false;
	}

	if (result)
		*result = (int) val;
	return true;
}

/*
 * Try to parse value as a floating point number in the usual format.
 * Optionally, the value can be followed by a unit name if "flags" indicates
 * a unit is allowed.
 *
 * If the string parses okay, return true, else false.
 * If okay and result is not NULL, return the value in *result.
 * If not okay and hintmsg is not NULL, *hintmsg is set to a suitable
 * HINT message, or NULL if no hint provided.
 */
bool
parse_real(const char *value, double *result, int flags, const char **hintmsg)
{
	double		val;
	char	   *endptr;

	/* To suppress compiler warnings, always set output params */
	if (result)
		*result = 0;
	if (hintmsg)
		*hintmsg = NULL;

	errno = 0;
	val = strtod(value, &endptr);

	if (endptr == value || errno == ERANGE)
		return false;			/* no HINT for these cases */

	/* reject NaN (infinities will fail range checks later) */
	if (isnan(val))
		return false;			/* treat same as syntax error; no HINT */

	/* allow whitespace between number and unit */
	while (isspace((unsigned char) *endptr))
		endptr++;

	/* Handle possible unit */
	if (*endptr != '\0')
	{
		if ((flags & GUC_UNIT) == 0)
			return false;		/* this setting does not accept a unit */

		if (!convert_to_base_unit(val,
								  endptr, (flags & GUC_UNIT),
								  &val))
		{
			/* invalid unit, or garbage after the unit; set hint and fail. */
			if (hintmsg)
			{
				if (flags & GUC_UNIT_MEMORY)
					*hintmsg = memory_units_hint;
				else
					*hintmsg = time_units_hint;
			}
			return false;
		}
	}

	if (result)
		*result = val;
	return true;
}


/*
 * Lookup the name for an enum option with the selected value.
 * Should only ever be called with known-valid values, so throws
 * an elog(ERROR) if the enum option is not found.
 *
 * The returned string is a pointer to static data and not
 * allocated for modification.
 */
const char *
config_enum_lookup_by_value(struct config_enum *record, int val)
{
	const struct config_enum_entry *entry;

	for (entry = record->options; entry && entry->name; entry++)
	{
		if (entry->val == val)
			return entry->name;
	}

	elog(ERROR, "could not find enum option %d for %s",
		 val, record->gen.name);
	return NULL;				/* silence compiler */
}


/*
 * Lookup the value for an enum option with the selected name
 * (case-insensitive).
 * If the enum option is found, sets the retval value and returns
 * true. If it's not found, return false and retval is set to 0.
 */
bool
config_enum_lookup_by_name(struct config_enum *record, const char *value,
						   int *retval)
{
	const struct config_enum_entry *entry;

	for (entry = record->options; entry && entry->name; entry++)
	{
		if (pg_strcasecmp(value, entry->name) == 0)
		{
			*retval = entry->val;
			return true;
		}
	}

	*retval = 0;
	return false;
}


/*
 * Return a list of all available options for an enum, excluding
 * hidden ones, separated by the given separator.
 * If prefix is non-NULL, it is added before the first enum value.
 * If suffix is non-NULL, it is added to the end of the string.
 */
static char *
config_enum_get_options(struct config_enum *record, const char *prefix,
						const char *suffix, const char *separator)
{
	const struct config_enum_entry *entry;
	StringInfoData retstr;
	int			seplen;

	initStringInfo(&retstr);
	appendStringInfoString(&retstr, prefix);

	seplen = strlen(separator);
	for (entry = record->options; entry && entry->name; entry++)
	{
		if (!entry->hidden)
		{
			appendStringInfoString(&retstr, entry->name);
			appendBinaryStringInfo(&retstr, separator, seplen);
		}
	}

	/*
	 * All the entries may have been hidden, leaving the string empty if no
	 * prefix was given. This indicates a broken GUC setup, since there is no
	 * use for an enum without any values, so we just check to make sure we
	 * don't write to invalid memory instead of actually trying to do
	 * something smart with it.
	 */
	if (retstr.len >= seplen)
	{
		/* Replace final separator */
		retstr.data[retstr.len - seplen] = '\0';
		retstr.len -= seplen;
	}

	appendStringInfoString(&retstr, suffix);

	return retstr.data;
}

/*
 * Parse and validate a proposed value for the specified configuration
 * parameter.
 *
 * This does built-in checks (such as range limits for an integer parameter)
 * and also calls any check hook the parameter may have.
 *
 * record: GUC variable's info record
 * name: variable name (should match the record of course)
 * value: proposed value, as a string
 * source: identifies source of value (check hooks may need this)
 * elevel: level to log any error reports at
 * newval: on success, converted parameter value is returned here
 * newextra: on success, receives any "extra" data returned by check hook
 *	(caller must initialize *newextra to NULL)
 *
 * Returns true if OK, false if not (or throws error, if elevel >= ERROR)
 */
static bool
parse_and_validate_value(struct config_generic *record,
						 const char *name, const char *value,
						 GucSource source, int elevel,
						 union config_var_val *newval, void **newextra)
{
	switch (record->vartype)
	{
		case PGC_BOOL:
			{
				struct config_bool *conf = (struct config_bool *) record;

				if (!parse_bool(value, &newval->boolval))
				{
					ereport(elevel,
							(errcode(ERRCODE_INVALID_PARAMETER_VALUE),
							 errmsg("parameter \"%s\" requires a Boolean value",
									name)));
					return false;
				}

				if (!call_bool_check_hook(conf, &newval->boolval, newextra,
										  source, elevel))
					return false;
			}
			break;
		case PGC_INT:
			{
				struct config_int *conf = (struct config_int *) record;
				const char *hintmsg;

				if (!parse_int(value, &newval->intval,
							   conf->gen.flags, &hintmsg))
				{
					ereport(elevel,
							(errcode(ERRCODE_INVALID_PARAMETER_VALUE),
							 errmsg("invalid value for parameter \"%s\": \"%s\"",
									name, value),
							 hintmsg ? errhint("%s", _(hintmsg)) : 0));
					return false;
				}

				if (newval->intval < conf->min || newval->intval > conf->max)
				{
					const char *unit = get_config_unit_name(conf->gen.flags);

					ereport(elevel,
							(errcode(ERRCODE_INVALID_PARAMETER_VALUE),
							 errmsg("%d%s%s is outside the valid range for parameter \"%s\" (%d .. %d)",
									newval->intval,
									unit ? " " : "",
									unit ? unit : "",
									name,
									conf->min, conf->max)));
					return false;
				}

				if (!call_int_check_hook(conf, &newval->intval, newextra,
										 source, elevel))
					return false;
			}
			break;
		case PGC_REAL:
			{
				struct config_real *conf = (struct config_real *) record;
				const char *hintmsg;

				if (!parse_real(value, &newval->realval,
								conf->gen.flags, &hintmsg))
				{
					ereport(elevel,
							(errcode(ERRCODE_INVALID_PARAMETER_VALUE),
							 errmsg("invalid value for parameter \"%s\": \"%s\"",
									name, value),
							 hintmsg ? errhint("%s", _(hintmsg)) : 0));
					return false;
				}

				if (newval->realval < conf->min || newval->realval > conf->max)
				{
					const char *unit = get_config_unit_name(conf->gen.flags);

					ereport(elevel,
							(errcode(ERRCODE_INVALID_PARAMETER_VALUE),
							 errmsg("%g%s%s is outside the valid range for parameter \"%s\" (%g .. %g)",
									newval->realval,
									unit ? " " : "",
									unit ? unit : "",
									name,
									conf->min, conf->max)));
					return false;
				}

				if (!call_real_check_hook(conf, &newval->realval, newextra,
										  source, elevel))
					return false;
			}
			break;
		case PGC_STRING:
			{
				struct config_string *conf = (struct config_string *) record;

				/*
				 * The value passed by the caller could be transient, so we
				 * always strdup it.
				 */
				newval->stringval = guc_strdup(elevel, value);
				if (newval->stringval == NULL)
					return false;

				/*
				 * The only built-in "parsing" check we have is to apply
				 * truncation if GUC_IS_NAME.
				 */
				if (conf->gen.flags & GUC_IS_NAME)
					truncate_identifier(newval->stringval,
										strlen(newval->stringval),
										true);

				if (!call_string_check_hook(conf, &newval->stringval, newextra,
											source, elevel))
				{
					free(newval->stringval);
					newval->stringval = NULL;
					return false;
				}
			}
			break;
		case PGC_ENUM:
			{
				struct config_enum *conf = (struct config_enum *) record;

				if (!config_enum_lookup_by_name(conf, value, &newval->enumval))
				{
					char	   *hintmsg;

					hintmsg = config_enum_get_options(conf,
													  "Available values: ",
													  ".", ", ");

					ereport(elevel,
							(errcode(ERRCODE_INVALID_PARAMETER_VALUE),
							 errmsg("invalid value for parameter \"%s\": \"%s\"",
									name, value),
							 hintmsg ? errhint("%s", _(hintmsg)) : 0));

					if (hintmsg)
						pfree(hintmsg);
					return false;
				}

				if (!call_enum_check_hook(conf, &newval->enumval, newextra,
										  source, elevel))
					return false;
			}
			break;
	}

	return true;
}


/*
 * Sets option `name' to given value.
 *
 * The value should be a string, which will be parsed and converted to
 * the appropriate data type.  The context and source parameters indicate
 * in which context this function is being called, so that it can apply the
 * access restrictions properly.
 *
 * If value is NULL, set the option to its default value (normally the
 * reset_val, but if source == PGC_S_DEFAULT we instead use the boot_val).
 *
 * action indicates whether to set the value globally in the session, locally
 * to the current top transaction, or just for the duration of a function call.
 *
 * If changeVal is false then don't really set the option but do all
 * the checks to see if it would work.
 *
 * elevel should normally be passed as zero, allowing this function to make
 * its standard choice of ereport level.  However some callers need to be
 * able to override that choice; they should pass the ereport level to use.
 *
 * is_reload should be true only when called from read_nondefault_variables()
 * or RestoreGUCState(), where we are trying to load some other process's
 * GUC settings into a new process.
 *
 * Return value:
 *	+1: the value is valid and was successfully applied.
 *	0:	the name or value is invalid (but see below).
 *	-1: the value was not applied because of context, priority, or changeVal.
 *
 * If there is an error (non-existing option, invalid value) then an
 * ereport(ERROR) is thrown *unless* this is called for a source for which
 * we don't want an ERROR (currently, those are defaults, the config file,
 * and per-database or per-user settings, as well as callers who specify
 * a less-than-ERROR elevel).  In those cases we write a suitable error
 * message via ereport() and return 0.
 *
 * See also SetConfigOption for an external interface.
 */
int
set_config_option(const char *name, const char *value,
				  GucContext context, GucSource source,
				  GucAction action, bool changeVal, int elevel,
				  bool is_reload)
{
	struct config_generic *record;
	union config_var_val newval_union;
	void	   *newextra = NULL;
	bool		prohibitValueChange = false;
	bool		makeDefault;

	if (elevel == 0)
	{
		if (source == PGC_S_DEFAULT || source == PGC_S_FILE)
		{
			/*
			 * To avoid cluttering the log, only the postmaster bleats loudly
			 * about problems with the config file.
			 */
			elevel = IsUnderPostmaster ? DEBUG3 : LOG;
		}
		else if (source == PGC_S_GLOBAL ||
				 source == PGC_S_DATABASE ||
				 source == PGC_S_USER ||
				 source == PGC_S_DATABASE_USER)
			elevel = WARNING;
		else
			elevel = ERROR;
	}

	/*
	 * GUC_ACTION_SAVE changes are acceptable during a parallel operation,
	 * because the current worker will also pop the change.  We're probably
	 * dealing with a function having a proconfig entry.  Only the function's
	 * body should observe the change, and peer workers do not share in the
	 * execution of a function call started by this worker.
	 *
	 * Other changes might need to affect other workers, so forbid them.
	 */
	if (IsInParallelMode() && changeVal && action != GUC_ACTION_SAVE)
		ereport(elevel,
				(errcode(ERRCODE_INVALID_TRANSACTION_STATE),
				 errmsg("cannot set parameters during a parallel operation")));

	record = find_option(name, true, false, elevel);
	if (record == NULL)
		return 0;

	/*
	 * Check if the option can be set at this time. See guc.h for the precise
	 * rules.
	 */
	switch (record->context)
	{
		case PGC_INTERNAL:
			if (context != PGC_INTERNAL)
			{
				ereport(elevel,
						(errcode(ERRCODE_CANT_CHANGE_RUNTIME_PARAM),
						 errmsg("parameter \"%s\" cannot be changed",
								name)));
				return 0;
			}
			break;
		case PGC_POSTMASTER:
			if (context == PGC_SIGHUP)
			{
				/*
				 * We are re-reading a PGC_POSTMASTER variable from
				 * postgresql.conf.  We can't change the setting, so we should
				 * give a warning if the DBA tries to change it.  However,
				 * because of variant formats, canonicalization by check
				 * hooks, etc, we can't just compare the given string directly
				 * to what's stored.  Set a flag to check below after we have
				 * the final storable value.
				 */
				prohibitValueChange = true;
			}
			else if (context != PGC_POSTMASTER)
			{
				ereport(elevel,
						(errcode(ERRCODE_CANT_CHANGE_RUNTIME_PARAM),
						 errmsg("parameter \"%s\" cannot be changed without restarting the server",
								name)));
				return 0;
			}
			break;
		case PGC_SIGHUP:
			if (context != PGC_SIGHUP && context != PGC_POSTMASTER)
			{
				ereport(elevel,
						(errcode(ERRCODE_CANT_CHANGE_RUNTIME_PARAM),
						 errmsg("parameter \"%s\" cannot be changed now",
								name)));
				return 0;
			}

			/*
			 * Hmm, the idea of the SIGHUP context is "ought to be global, but
			 * can be changed after postmaster start". But there's nothing
			 * that prevents a crafty administrator from sending SIGHUP
			 * signals to individual backends only.
			 */
			break;
		case PGC_SU_BACKEND:
			/* Reject if we're connecting but user is not superuser */
			if (context == PGC_BACKEND)
			{
				ereport(elevel,
						(errcode(ERRCODE_INSUFFICIENT_PRIVILEGE),
						 errmsg("permission denied to set parameter \"%s\"",
								name)));
				return 0;
			}
			/* fall through to process the same as PGC_BACKEND */
			/* FALLTHROUGH */
		case PGC_BACKEND:
			if (context == PGC_SIGHUP)
			{
				/*
				 * If a PGC_BACKEND or PGC_SU_BACKEND parameter is changed in
				 * the config file, we want to accept the new value in the
				 * postmaster (whence it will propagate to
				 * subsequently-started backends), but ignore it in existing
				 * backends.  This is a tad klugy, but necessary because we
				 * don't re-read the config file during backend start.
				 *
				 * In EXEC_BACKEND builds, this works differently: we load all
				 * non-default settings from the CONFIG_EXEC_PARAMS file
				 * during backend start.  In that case we must accept
				 * PGC_SIGHUP settings, so as to have the same value as if
				 * we'd forked from the postmaster.  This can also happen when
				 * using RestoreGUCState() within a background worker that
				 * needs to have the same settings as the user backend that
				 * started it. is_reload will be true when either situation
				 * applies.
				 */
				if (IsUnderPostmaster && !is_reload)
					return -1;
			}
			else if (context != PGC_POSTMASTER &&
					 context != PGC_BACKEND &&
					 context != PGC_SU_BACKEND &&
					 source != PGC_S_CLIENT)
			{
				ereport(elevel,
						(errcode(ERRCODE_CANT_CHANGE_RUNTIME_PARAM),
						 errmsg("parameter \"%s\" cannot be set after connection start",
								name)));
				return 0;
			}
			break;
		case PGC_SUSET:
			if (context == PGC_USERSET || context == PGC_BACKEND)
			{
				ereport(elevel,
						(errcode(ERRCODE_INSUFFICIENT_PRIVILEGE),
						 errmsg("permission denied to set parameter \"%s\"",
								name)));
				return 0;
			}
			break;
		case PGC_USERSET:
			/* always okay */
			break;
	}

	/*
	 * Disallow changing GUC_NOT_WHILE_SEC_REST values if we are inside a
	 * security restriction context.  We can reject this regardless of the GUC
	 * context or source, mainly because sources that it might be reasonable
	 * to override for won't be seen while inside a function.
	 *
	 * Note: variables marked GUC_NOT_WHILE_SEC_REST should usually be marked
	 * GUC_NO_RESET_ALL as well, because ResetAllOptions() doesn't check this.
	 * An exception might be made if the reset value is assumed to be "safe".
	 *
	 * Note: this flag is currently used for "session_authorization" and
	 * "role".  We need to prohibit changing these inside a local userid
	 * context because when we exit it, GUC won't be notified, leaving things
	 * out of sync.  (This could be fixed by forcing a new GUC nesting level,
	 * but that would change behavior in possibly-undesirable ways.)  Also, we
	 * prohibit changing these in a security-restricted operation because
	 * otherwise RESET could be used to regain the session user's privileges.
	 */
	if (record->flags & GUC_NOT_WHILE_SEC_REST)
	{
		if (InLocalUserIdChange())
		{
			/*
			 * Phrasing of this error message is historical, but it's the most
			 * common case.
			 */
			ereport(elevel,
					(errcode(ERRCODE_INSUFFICIENT_PRIVILEGE),
					 errmsg("cannot set parameter \"%s\" within security-definer function",
							name)));
			return 0;
		}
		if (InSecurityRestrictedOperation())
		{
			ereport(elevel,
					(errcode(ERRCODE_INSUFFICIENT_PRIVILEGE),
					 errmsg("cannot set parameter \"%s\" within security-restricted operation",
							name)));
			return 0;
		}
	}

	/*
	 * Should we set reset/stacked values?	(If so, the behavior is not
	 * transactional.)	This is done either when we get a default value from
	 * the database's/user's/client's default settings or when we reset a
	 * value to its default.
	 */
	makeDefault = changeVal && (source <= PGC_S_OVERRIDE) &&
		((value != NULL) || source == PGC_S_DEFAULT);

	/*
	 * Ignore attempted set if overridden by previously processed setting.
	 * However, if changeVal is false then plow ahead anyway since we are
	 * trying to find out if the value is potentially good, not actually use
	 * it. Also keep going if makeDefault is true, since we may want to set
	 * the reset/stacked values even if we can't set the variable itself.
	 */
	if (record->source > source)
	{
		if (changeVal && !makeDefault)
		{
			elog(DEBUG3, "\"%s\": setting ignored because previous source is higher priority",
				 name);
			return -1;
		}
		changeVal = false;
	}

	/*
	 * Evaluate value and set variable.
	 */
	switch (record->vartype)
	{
		case PGC_BOOL:
			{
				struct config_bool *conf = (struct config_bool *) record;

#define newval (newval_union.boolval)

				if (value)
				{
					if (!parse_and_validate_value(record, name, value,
												  source, elevel,
												  &newval_union, &newextra))
						return 0;
				}
				else if (source == PGC_S_DEFAULT)
				{
					newval = conf->boot_val;
					if (!call_bool_check_hook(conf, &newval, &newextra,
											  source, elevel))
						return 0;
				}
				else
				{
					newval = conf->reset_val;
					newextra = conf->reset_extra;
					source = conf->gen.reset_source;
					context = conf->gen.reset_scontext;
				}

				if (prohibitValueChange)
				{
					/* Release newextra, unless it's reset_extra */
					if (newextra && !extra_field_used(&conf->gen, newextra))
						free(newextra);

					if (*conf->variable != newval)
					{
						record->status |= GUC_PENDING_RESTART;
						ereport(elevel,
								(errcode(ERRCODE_CANT_CHANGE_RUNTIME_PARAM),
								 errmsg("parameter \"%s\" cannot be changed without restarting the server",
										name)));
						return 0;
					}
					record->status &= ~GUC_PENDING_RESTART;
					return -1;
				}

				if (changeVal)
				{
					/* Save old value to support transaction abort */
					if (!makeDefault)
						push_old_value(&conf->gen, action);

					if (conf->assign_hook)
						conf->assign_hook(newval, newextra);
					*conf->variable = newval;
					set_extra_field(&conf->gen, &conf->gen.extra,
									newextra);
					conf->gen.source = source;
					conf->gen.scontext = context;
				}
				if (makeDefault)
				{
					GucStack   *stack;

					if (conf->gen.reset_source <= source)
					{
						conf->reset_val = newval;
						set_extra_field(&conf->gen, &conf->reset_extra,
										newextra);
						conf->gen.reset_source = source;
						conf->gen.reset_scontext = context;
					}
					for (stack = conf->gen.stack; stack; stack = stack->prev)
					{
						if (stack->source <= source)
						{
							stack->prior.val.boolval = newval;
							set_extra_field(&conf->gen, &stack->prior.extra,
											newextra);
							stack->source = source;
							stack->scontext = context;
						}
					}
				}

				/* Perhaps we didn't install newextra anywhere */
				if (newextra && !extra_field_used(&conf->gen, newextra))
					free(newextra);
				break;

#undef newval
			}

		case PGC_INT:
			{
				struct config_int *conf = (struct config_int *) record;

#define newval (newval_union.intval)

				if (value)
				{
					if (!parse_and_validate_value(record, name, value,
												  source, elevel,
												  &newval_union, &newextra))
						return 0;
				}
				else if (source == PGC_S_DEFAULT)
				{
					newval = conf->boot_val;
					if (!call_int_check_hook(conf, &newval, &newextra,
											 source, elevel))
						return 0;
				}
				else
				{
					newval = conf->reset_val;
					newextra = conf->reset_extra;
					source = conf->gen.reset_source;
					context = conf->gen.reset_scontext;
				}

				if (prohibitValueChange)
				{
					/* Release newextra, unless it's reset_extra */
					if (newextra && !extra_field_used(&conf->gen, newextra))
						free(newextra);

					if (*conf->variable != newval)
					{
						record->status |= GUC_PENDING_RESTART;
						ereport(elevel,
								(errcode(ERRCODE_CANT_CHANGE_RUNTIME_PARAM),
								 errmsg("parameter \"%s\" cannot be changed without restarting the server",
										name)));
						return 0;
					}
					record->status &= ~GUC_PENDING_RESTART;
					return -1;
				}

				if (changeVal)
				{
					/* Save old value to support transaction abort */
					if (!makeDefault)
						push_old_value(&conf->gen, action);

					if (conf->assign_hook)
						conf->assign_hook(newval, newextra);
					*conf->variable = newval;
					set_extra_field(&conf->gen, &conf->gen.extra,
									newextra);
					conf->gen.source = source;
					conf->gen.scontext = context;
				}
				if (makeDefault)
				{
					GucStack   *stack;

					if (conf->gen.reset_source <= source)
					{
						conf->reset_val = newval;
						set_extra_field(&conf->gen, &conf->reset_extra,
										newextra);
						conf->gen.reset_source = source;
						conf->gen.reset_scontext = context;
					}
					for (stack = conf->gen.stack; stack; stack = stack->prev)
					{
						if (stack->source <= source)
						{
							stack->prior.val.intval = newval;
							set_extra_field(&conf->gen, &stack->prior.extra,
											newextra);
							stack->source = source;
							stack->scontext = context;
						}
					}
				}

				/* Perhaps we didn't install newextra anywhere */
				if (newextra && !extra_field_used(&conf->gen, newextra))
					free(newextra);
				break;

#undef newval
			}

		case PGC_REAL:
			{
				struct config_real *conf = (struct config_real *) record;

#define newval (newval_union.realval)

				if (value)
				{
					if (!parse_and_validate_value(record, name, value,
												  source, elevel,
												  &newval_union, &newextra))
						return 0;
				}
				else if (source == PGC_S_DEFAULT)
				{
					newval = conf->boot_val;
					if (!call_real_check_hook(conf, &newval, &newextra,
											  source, elevel))
						return 0;
				}
				else
				{
					newval = conf->reset_val;
					newextra = conf->reset_extra;
					source = conf->gen.reset_source;
					context = conf->gen.reset_scontext;
				}

				if (prohibitValueChange)
				{
					/* Release newextra, unless it's reset_extra */
					if (newextra && !extra_field_used(&conf->gen, newextra))
						free(newextra);

					if (*conf->variable != newval)
					{
						record->status |= GUC_PENDING_RESTART;
						ereport(elevel,
								(errcode(ERRCODE_CANT_CHANGE_RUNTIME_PARAM),
								 errmsg("parameter \"%s\" cannot be changed without restarting the server",
										name)));
						return 0;
					}
					record->status &= ~GUC_PENDING_RESTART;
					return -1;
				}

				if (changeVal)
				{
					/* Save old value to support transaction abort */
					if (!makeDefault)
						push_old_value(&conf->gen, action);

					if (conf->assign_hook)
						conf->assign_hook(newval, newextra);
					*conf->variable = newval;
					set_extra_field(&conf->gen, &conf->gen.extra,
									newextra);
					conf->gen.source = source;
					conf->gen.scontext = context;
				}
				if (makeDefault)
				{
					GucStack   *stack;

					if (conf->gen.reset_source <= source)
					{
						conf->reset_val = newval;
						set_extra_field(&conf->gen, &conf->reset_extra,
										newextra);
						conf->gen.reset_source = source;
						conf->gen.reset_scontext = context;
					}
					for (stack = conf->gen.stack; stack; stack = stack->prev)
					{
						if (stack->source <= source)
						{
							stack->prior.val.realval = newval;
							set_extra_field(&conf->gen, &stack->prior.extra,
											newextra);
							stack->source = source;
							stack->scontext = context;
						}
					}
				}

				/* Perhaps we didn't install newextra anywhere */
				if (newextra && !extra_field_used(&conf->gen, newextra))
					free(newextra);
				break;

#undef newval
			}

		case PGC_STRING:
			{
				struct config_string *conf = (struct config_string *) record;

#define newval (newval_union.stringval)

				if (value)
				{
					if (!parse_and_validate_value(record, name, value,
												  source, elevel,
												  &newval_union, &newextra))
						return 0;
				}
				else if (source == PGC_S_DEFAULT)
				{
					/* non-NULL boot_val must always get strdup'd */
					if (conf->boot_val != NULL)
					{
						newval = guc_strdup(elevel, conf->boot_val);
						if (newval == NULL)
							return 0;
					}
					else
						newval = NULL;

					if (!call_string_check_hook(conf, &newval, &newextra,
												source, elevel))
					{
						free(newval);
						return 0;
					}
				}
				else
				{
					/*
					 * strdup not needed, since reset_val is already under
					 * guc.c's control
					 */
					newval = conf->reset_val;
					newextra = conf->reset_extra;
					source = conf->gen.reset_source;
					context = conf->gen.reset_scontext;
				}

				if (prohibitValueChange)
				{
					bool		newval_different;

					/* newval shouldn't be NULL, so we're a bit sloppy here */
					newval_different = (*conf->variable == NULL ||
										newval == NULL ||
										strcmp(*conf->variable, newval) != 0);

					/* Release newval, unless it's reset_val */
					if (newval && !string_field_used(conf, newval))
						free(newval);
					/* Release newextra, unless it's reset_extra */
					if (newextra && !extra_field_used(&conf->gen, newextra))
						free(newextra);

					if (newval_different)
					{
						record->status |= GUC_PENDING_RESTART;
						ereport(elevel,
								(errcode(ERRCODE_CANT_CHANGE_RUNTIME_PARAM),
								 errmsg("parameter \"%s\" cannot be changed without restarting the server",
										name)));
						return 0;
					}
					record->status &= ~GUC_PENDING_RESTART;
					return -1;
				}

				if (changeVal)
				{
					/* Save old value to support transaction abort */
					if (!makeDefault)
						push_old_value(&conf->gen, action);

					if (conf->assign_hook)
						conf->assign_hook(newval, newextra);
					set_string_field(conf, conf->variable, newval);
					set_extra_field(&conf->gen, &conf->gen.extra,
									newextra);
					conf->gen.source = source;
					conf->gen.scontext = context;
				}

				if (makeDefault)
				{
					GucStack   *stack;

					if (conf->gen.reset_source <= source)
					{
						set_string_field(conf, &conf->reset_val, newval);
						set_extra_field(&conf->gen, &conf->reset_extra,
										newextra);
						conf->gen.reset_source = source;
						conf->gen.reset_scontext = context;
					}
					for (stack = conf->gen.stack; stack; stack = stack->prev)
					{
						if (stack->source <= source)
						{
							set_string_field(conf, &stack->prior.val.stringval,
											 newval);
							set_extra_field(&conf->gen, &stack->prior.extra,
											newextra);
							stack->source = source;
							stack->scontext = context;
						}
					}
				}

				/* Perhaps we didn't install newval anywhere */
				if (newval && !string_field_used(conf, newval))
					free(newval);
				/* Perhaps we didn't install newextra anywhere */
				if (newextra && !extra_field_used(&conf->gen, newextra))
					free(newextra);
				break;

#undef newval
			}

		case PGC_ENUM:
			{
				struct config_enum *conf = (struct config_enum *) record;

#define newval (newval_union.enumval)

				if (value)
				{
					if (!parse_and_validate_value(record, name, value,
												  source, elevel,
												  &newval_union, &newextra))
						return 0;
				}
				else if (source == PGC_S_DEFAULT)
				{
					newval = conf->boot_val;
					if (!call_enum_check_hook(conf, &newval, &newextra,
											  source, elevel))
						return 0;
				}
				else
				{
					newval = conf->reset_val;
					newextra = conf->reset_extra;
					source = conf->gen.reset_source;
					context = conf->gen.reset_scontext;
				}

				if (prohibitValueChange)
				{
					/* Release newextra, unless it's reset_extra */
					if (newextra && !extra_field_used(&conf->gen, newextra))
						free(newextra);

					if (*conf->variable != newval)
					{
						record->status |= GUC_PENDING_RESTART;
						ereport(elevel,
								(errcode(ERRCODE_CANT_CHANGE_RUNTIME_PARAM),
								 errmsg("parameter \"%s\" cannot be changed without restarting the server",
										name)));
						return 0;
					}
					record->status &= ~GUC_PENDING_RESTART;
					return -1;
				}

				if (changeVal)
				{
					/* Save old value to support transaction abort */
					if (!makeDefault)
						push_old_value(&conf->gen, action);

					if (conf->assign_hook)
						conf->assign_hook(newval, newextra);
					*conf->variable = newval;
					set_extra_field(&conf->gen, &conf->gen.extra,
									newextra);
					conf->gen.source = source;
					conf->gen.scontext = context;
				}
				if (makeDefault)
				{
					GucStack   *stack;

					if (conf->gen.reset_source <= source)
					{
						conf->reset_val = newval;
						set_extra_field(&conf->gen, &conf->reset_extra,
										newextra);
						conf->gen.reset_source = source;
						conf->gen.reset_scontext = context;
					}
					for (stack = conf->gen.stack; stack; stack = stack->prev)
					{
						if (stack->source <= source)
						{
							stack->prior.val.enumval = newval;
							set_extra_field(&conf->gen, &stack->prior.extra,
											newextra);
							stack->source = source;
							stack->scontext = context;
						}
					}
				}

				/* Perhaps we didn't install newextra anywhere */
				if (newextra && !extra_field_used(&conf->gen, newextra))
					free(newextra);
				break;

#undef newval
			}
	}

	if (changeVal && (record->flags & GUC_REPORT))
	{
		record->status |= GUC_NEEDS_REPORT;
		report_needed = true;
	}

	return changeVal ? 1 : -1;
}


/*
 * Set the fields for source file and line number the setting came from.
 */
static void
set_config_sourcefile(const char *name, char *sourcefile, int sourceline)
{
	struct config_generic *record;
	int			elevel;

	/*
	 * To avoid cluttering the log, only the postmaster bleats loudly about
	 * problems with the config file.
	 */
	elevel = IsUnderPostmaster ? DEBUG3 : LOG;

	record = find_option(name, true, false, elevel);
	/* should not happen */
	if (record == NULL)
		return;

	sourcefile = guc_strdup(elevel, sourcefile);
	if (record->sourcefile)
		free(record->sourcefile);
	record->sourcefile = sourcefile;
	record->sourceline = sourceline;
}

/*
 * Set a config option to the given value.
 *
 * See also set_config_option; this is just the wrapper to be called from
 * outside GUC.  (This function should be used when possible, because its API
 * is more stable than set_config_option's.)
 *
 * Note: there is no support here for setting source file/line, as it
 * is currently not needed.
 */
void
SetConfigOption(const char *name, const char *value,
				GucContext context, GucSource source)
{
	(void) set_config_option(name, value, context, source,
							 GUC_ACTION_SET, true, 0, false);
}



/*
 * Fetch the current value of the option `name', as a string.
 *
 * If the option doesn't exist, return NULL if missing_ok is true (NOTE that
 * this cannot be distinguished from a string variable with a NULL value!),
 * otherwise throw an ereport and don't return.
 *
 * If restrict_privileged is true, we also enforce that only superusers and
 * members of the pg_read_all_settings role can see GUC_SUPERUSER_ONLY
 * variables.  This should only be passed as true in user-driven calls.
 *
 * The string is *not* allocated for modification and is really only
 * valid until the next call to configuration related functions.
 */
const char *
GetConfigOption(const char *name, bool missing_ok, bool restrict_privileged)
{
	struct config_generic *record;
	static char buffer[256];

	record = find_option(name, false, missing_ok, ERROR);
	if (record == NULL)
		return NULL;
	if (restrict_privileged &&
		(record->flags & GUC_SUPERUSER_ONLY) &&
		!is_member_of_role(GetUserId(), ROLE_PG_READ_ALL_SETTINGS))
		ereport(ERROR,
				(errcode(ERRCODE_INSUFFICIENT_PRIVILEGE),
				 errmsg("must be superuser or a member of pg_read_all_settings to examine \"%s\"",
						name)));

	switch (record->vartype)
	{
		case PGC_BOOL:
			return *((struct config_bool *) record)->variable ? "on" : "off";

		case PGC_INT:
			snprintf(buffer, sizeof(buffer), "%d",
					 *((struct config_int *) record)->variable);
			return buffer;

		case PGC_REAL:
			snprintf(buffer, sizeof(buffer), "%g",
					 *((struct config_real *) record)->variable);
			return buffer;

		case PGC_STRING:
			return *((struct config_string *) record)->variable;

		case PGC_ENUM:
			return config_enum_lookup_by_value((struct config_enum *) record,
											   *((struct config_enum *) record)->variable);
	}
	return NULL;
}

/*
 * Get the RESET value associated with the given option.
 *
 * Note: this is not re-entrant, due to use of static result buffer;
 * not to mention that a string variable could have its reset_val changed.
 * Beware of assuming the result value is good for very long.
 */
const char *
GetConfigOptionResetString(const char *name)
{
	struct config_generic *record;
	static char buffer[256];

	record = find_option(name, false, false, ERROR);
	Assert(record != NULL);
	if ((record->flags & GUC_SUPERUSER_ONLY) &&
		!is_member_of_role(GetUserId(), ROLE_PG_READ_ALL_SETTINGS))
		ereport(ERROR,
				(errcode(ERRCODE_INSUFFICIENT_PRIVILEGE),
				 errmsg("must be superuser or a member of pg_read_all_settings to examine \"%s\"",
						name)));

	switch (record->vartype)
	{
		case PGC_BOOL:
			return ((struct config_bool *) record)->reset_val ? "on" : "off";

		case PGC_INT:
			snprintf(buffer, sizeof(buffer), "%d",
					 ((struct config_int *) record)->reset_val);
			return buffer;

		case PGC_REAL:
			snprintf(buffer, sizeof(buffer), "%g",
					 ((struct config_real *) record)->reset_val);
			return buffer;

		case PGC_STRING:
			return ((struct config_string *) record)->reset_val;

		case PGC_ENUM:
			return config_enum_lookup_by_value((struct config_enum *) record,
											   ((struct config_enum *) record)->reset_val);
	}
	return NULL;
}

/*
 * Get the GUC flags associated with the given option.
 *
 * If the option doesn't exist, return 0 if missing_ok is true,
 * otherwise throw an ereport and don't return.
 */
int
GetConfigOptionFlags(const char *name, bool missing_ok)
{
	struct config_generic *record;

	record = find_option(name, false, missing_ok, ERROR);
	if (record == NULL)
		return 0;
	return record->flags;
}


/*
 * flatten_set_variable_args
 *		Given a parsenode List as emitted by the grammar for SET,
 *		convert to the flat string representation used by GUC.
 *
 * We need to be told the name of the variable the args are for, because
 * the flattening rules vary (ugh).
 *
 * The result is NULL if args is NIL (i.e., SET ... TO DEFAULT), otherwise
 * a palloc'd string.
 */
static char *
flatten_set_variable_args(const char *name, List *args)
{
	struct config_generic *record;
	int			flags;
	StringInfoData buf;
	ListCell   *l;

	/* Fast path if just DEFAULT */
	if (args == NIL)
		return NULL;

	/*
	 * Get flags for the variable; if it's not known, use default flags.
	 * (Caller might throw error later, but not our business to do so here.)
	 */
	record = find_option(name, false, true, WARNING);
	if (record)
		flags = record->flags;
	else
		flags = 0;

	/* Complain if list input and non-list variable */
	if ((flags & GUC_LIST_INPUT) == 0 &&
		list_length(args) != 1)
		ereport(ERROR,
				(errcode(ERRCODE_INVALID_PARAMETER_VALUE),
				 errmsg("SET %s takes only one argument", name)));

	initStringInfo(&buf);

	/*
	 * Each list member may be a plain A_Const node, or an A_Const within a
	 * TypeCast; the latter case is supported only for ConstInterval arguments
	 * (for SET TIME ZONE).
	 */
	foreach(l, args)
	{
		Node	   *arg = (Node *) lfirst(l);
		char	   *val;
		TypeName   *typeName = NULL;
		A_Const    *con;

		if (l != list_head(args))
			appendStringInfoString(&buf, ", ");

		if (IsA(arg, TypeCast))
		{
			TypeCast   *tc = (TypeCast *) arg;

			arg = tc->arg;
			typeName = tc->typeName;
		}

		if (!IsA(arg, A_Const))
			elog(ERROR, "unrecognized node type: %d", (int) nodeTag(arg));
		con = (A_Const *) arg;

		switch (nodeTag(&con->val))
		{
			case T_Integer:
				appendStringInfo(&buf, "%d", intVal(&con->val));
				break;
			case T_Float:
				/* represented as a string, so just copy it */
				appendStringInfoString(&buf, strVal(&con->val));
				break;
			case T_String:
				val = strVal(&con->val);
				if (typeName != NULL)
				{
					/*
					 * Must be a ConstInterval argument for TIME ZONE. Coerce
					 * to interval and back to normalize the value and account
					 * for any typmod.
					 */
					Oid			typoid;
					int32		typmod;
					Datum		interval;
					char	   *intervalout;

					typenameTypeIdAndMod(NULL, typeName, &typoid, &typmod);
					Assert(typoid == INTERVALOID);

					interval =
						DirectFunctionCall3(interval_in,
											CStringGetDatum(val),
											ObjectIdGetDatum(InvalidOid),
											Int32GetDatum(typmod));

					intervalout =
						DatumGetCString(DirectFunctionCall1(interval_out,
															interval));
					appendStringInfo(&buf, "INTERVAL '%s'", intervalout);
				}
				else
				{
					/*
					 * Plain string literal or identifier.  For quote mode,
					 * quote it if it's not a vanilla identifier.
					 */
					if (flags & GUC_LIST_QUOTE)
						appendStringInfoString(&buf, quote_identifier(val));
					else
						appendStringInfoString(&buf, val);
				}
				break;
			default:
				elog(ERROR, "unrecognized node type: %d",
					 (int) nodeTag(&con->val));
				break;
		}
	}

	return buf.data;
}

/*
 * Write updated configuration parameter values into a temporary file.
 * This function traverses the list of parameters and quotes the string
 * values before writing them.
 */
static void
write_auto_conf_file(int fd, const char *filename, ConfigVariable *head)
{
	StringInfoData buf;
	ConfigVariable *item;

	initStringInfo(&buf);

	/* Emit file header containing warning comment */
	appendStringInfoString(&buf, "# Do not edit this file manually!\n");
	appendStringInfoString(&buf, "# It will be overwritten by the ALTER SYSTEM command.\n");

	errno = 0;
	if (write(fd, buf.data, buf.len) != buf.len)
	{
		/* if write didn't set errno, assume problem is no disk space */
		if (errno == 0)
			errno = ENOSPC;
		ereport(ERROR,
				(errcode_for_file_access(),
				 errmsg("could not write to file \"%s\": %m", filename)));
	}

	/* Emit each parameter, properly quoting the value */
	for (item = head; item != NULL; item = item->next)
	{
		char	   *escaped;

		resetStringInfo(&buf);

		appendStringInfoString(&buf, item->name);
		appendStringInfoString(&buf, " = '");

		escaped = escape_single_quotes_ascii(item->value);
		if (!escaped)
			ereport(ERROR,
					(errcode(ERRCODE_OUT_OF_MEMORY),
					 errmsg("out of memory")));
		appendStringInfoString(&buf, escaped);
		free(escaped);

		appendStringInfoString(&buf, "'\n");

		errno = 0;
		if (write(fd, buf.data, buf.len) != buf.len)
		{
			/* if write didn't set errno, assume problem is no disk space */
			if (errno == 0)
				errno = ENOSPC;
			ereport(ERROR,
					(errcode_for_file_access(),
					 errmsg("could not write to file \"%s\": %m", filename)));
		}
	}

	/* fsync before considering the write to be successful */
	if (pg_fsync(fd) != 0)
		ereport(ERROR,
				(errcode_for_file_access(),
				 errmsg("could not fsync file \"%s\": %m", filename)));

	pfree(buf.data);
}

/*
 * Update the given list of configuration parameters, adding, replacing
 * or deleting the entry for item "name" (delete if "value" == NULL).
 */
static void
replace_auto_config_value(ConfigVariable **head_p, ConfigVariable **tail_p,
						  const char *name, const char *value)
{
	ConfigVariable *item,
			   *next,
			   *prev = NULL;

	/*
	 * Remove any existing match(es) for "name".  Normally there'd be at most
	 * one, but if external tools have modified the config file, there could
	 * be more.
	 */
	for (item = *head_p; item != NULL; item = next)
	{
		next = item->next;
		if (guc_name_compare(item->name, name) == 0)
		{
			/* found a match, delete it */
			if (prev)
				prev->next = next;
			else
				*head_p = next;
			if (next == NULL)
				*tail_p = prev;

			pfree(item->name);
			pfree(item->value);
			pfree(item->filename);
			pfree(item);
		}
		else
			prev = item;
	}

	/* Done if we're trying to delete it */
	if (value == NULL)
		return;

	/* OK, append a new entry */
	item = palloc(sizeof *item);
	item->name = pstrdup(name);
	item->value = pstrdup(value);
	item->errmsg = NULL;
	item->filename = pstrdup("");	/* new item has no location */
	item->sourceline = 0;
	item->ignore = false;
	item->applied = false;
	item->next = NULL;

	if (*head_p == NULL)
		*head_p = item;
	else
		(*tail_p)->next = item;
	*tail_p = item;
}


/*
 * Execute ALTER SYSTEM statement.
 *
 * Read the old PG_AUTOCONF_FILENAME file, merge in the new variable value,
 * and write out an updated file.  If the command is ALTER SYSTEM RESET ALL,
 * we can skip reading the old file and just write an empty file.
 *
 * An LWLock is used to serialize updates of the configuration file.
 *
 * In case of an error, we leave the original automatic
 * configuration file (PG_AUTOCONF_FILENAME) intact.
 */
void
AlterSystemSetConfigFile(AlterSystemStmt *altersysstmt)
{
	char	   *name;
	char	   *value;
	bool		resetall = false;
	ConfigVariable *head = NULL;
	ConfigVariable *tail = NULL;
	volatile int Tmpfd;
	char		AutoConfFileName[MAXPGPATH];
	char		AutoConfTmpFileName[MAXPGPATH];

	if (!superuser())
		ereport(ERROR,
				(errcode(ERRCODE_INSUFFICIENT_PRIVILEGE),
				 errmsg("must be superuser to execute ALTER SYSTEM command")));

	/*
	 * Extract statement arguments
	 */
	name = altersysstmt->setstmt->name;

	switch (altersysstmt->setstmt->kind)
	{
		case VAR_SET_VALUE:
			value = ExtractSetVariableArgs(altersysstmt->setstmt);
			break;

		case VAR_SET_DEFAULT:
		case VAR_RESET:
			value = NULL;
			break;

		case VAR_RESET_ALL:
			value = NULL;
			resetall = true;
			break;

		default:
			elog(ERROR, "unrecognized alter system stmt type: %d",
				 altersysstmt->setstmt->kind);
			break;
	}

	/*
	 * Unless it's RESET_ALL, validate the target variable and value
	 */
	if (!resetall)
	{
		struct config_generic *record;

		record = find_option(name, false, false, ERROR);
		Assert(record != NULL);

		/*
		 * Don't allow parameters that can't be set in configuration files to
		 * be set in PG_AUTOCONF_FILENAME file.
		 */
		if ((record->context == PGC_INTERNAL) ||
			(record->flags & GUC_DISALLOW_IN_FILE) ||
			(record->flags & GUC_DISALLOW_IN_AUTO_FILE))
			ereport(ERROR,
					(errcode(ERRCODE_CANT_CHANGE_RUNTIME_PARAM),
					 errmsg("parameter \"%s\" cannot be changed",
							name)));

		/*
		 * If a value is specified, verify that it's sane.
		 */
		if (value)
		{
			union config_var_val newval;
			void	   *newextra = NULL;

			/* Check that it's acceptable for the indicated parameter */
			if (!parse_and_validate_value(record, name, value,
										  PGC_S_FILE, ERROR,
										  &newval, &newextra))
				ereport(ERROR,
						(errcode(ERRCODE_INVALID_PARAMETER_VALUE),
						 errmsg("invalid value for parameter \"%s\": \"%s\"",
								name, value)));

			if (record->vartype == PGC_STRING && newval.stringval != NULL)
				free(newval.stringval);
			if (newextra)
				free(newextra);

			/*
			 * We must also reject values containing newlines, because the
			 * grammar for config files doesn't support embedded newlines in
			 * string literals.
			 */
			if (strchr(value, '\n'))
				ereport(ERROR,
						(errcode(ERRCODE_INVALID_PARAMETER_VALUE),
						 errmsg("parameter value for ALTER SYSTEM must not contain a newline")));
		}
	}

	/*
	 * PG_AUTOCONF_FILENAME and its corresponding temporary file are always in
	 * the data directory, so we can reference them by simple relative paths.
	 */
	snprintf(AutoConfFileName, sizeof(AutoConfFileName), "%s",
			 PG_AUTOCONF_FILENAME);
	snprintf(AutoConfTmpFileName, sizeof(AutoConfTmpFileName), "%s.%s",
			 AutoConfFileName,
			 "tmp");

	/*
	 * Only one backend is allowed to operate on PG_AUTOCONF_FILENAME at a
	 * time.  Use AutoFileLock to ensure that.  We must hold the lock while
	 * reading the old file contents.
	 */
	LWLockAcquire(AutoFileLock, LW_EXCLUSIVE);

	/*
	 * If we're going to reset everything, then no need to open or parse the
	 * old file.  We'll just write out an empty list.
	 */
	if (!resetall)
	{
		struct stat st;

		if (stat(AutoConfFileName, &st) == 0)
		{
			/* open old file PG_AUTOCONF_FILENAME */
			FILE	   *infile;

			infile = AllocateFile(AutoConfFileName, "r");
			if (infile == NULL)
				ereport(ERROR,
						(errcode_for_file_access(),
						 errmsg("could not open file \"%s\": %m",
								AutoConfFileName)));

			/* parse it */
			if (!ParseConfigFp(infile, AutoConfFileName, 0, LOG, &head, &tail))
				ereport(ERROR,
						(errcode(ERRCODE_CONFIG_FILE_ERROR),
						 errmsg("could not parse contents of file \"%s\"",
								AutoConfFileName)));

			FreeFile(infile);
		}

		/*
		 * Now, replace any existing entry with the new value, or add it if
		 * not present.
		 */
		replace_auto_config_value(&head, &tail, name, value);
	}

	/*
	 * To ensure crash safety, first write the new file data to a temp file,
	 * then atomically rename it into place.
	 *
	 * If there is a temp file left over due to a previous crash, it's okay to
	 * truncate and reuse it.
	 */
	Tmpfd = BasicOpenFile(AutoConfTmpFileName,
						  O_CREAT | O_RDWR | O_TRUNC);
	if (Tmpfd < 0)
		ereport(ERROR,
				(errcode_for_file_access(),
				 errmsg("could not open file \"%s\": %m",
						AutoConfTmpFileName)));

	/*
	 * Use a TRY block to clean up the file if we fail.  Since we need a TRY
	 * block anyway, OK to use BasicOpenFile rather than OpenTransientFile.
	 */
	PG_TRY();
	{
		/* Write and sync the new contents to the temporary file */
		write_auto_conf_file(Tmpfd, AutoConfTmpFileName, head);

		/* Close before renaming; may be required on some platforms */
		close(Tmpfd);
		Tmpfd = -1;

		/*
		 * As the rename is atomic operation, if any problem occurs after this
		 * at worst it can lose the parameters set by last ALTER SYSTEM
		 * command.
		 */
		durable_rename(AutoConfTmpFileName, AutoConfFileName, ERROR);
	}
	PG_CATCH();
	{
		/* Close file first, else unlink might fail on some platforms */
		if (Tmpfd >= 0)
			close(Tmpfd);

		/* Unlink, but ignore any error */
		(void) unlink(AutoConfTmpFileName);

		PG_RE_THROW();
	}
	PG_END_TRY();

	FreeConfigVariables(head);

	LWLockRelease(AutoFileLock);
}

/*
 * SET command
 */
void
ExecSetVariableStmt(VariableSetStmt *stmt, bool isTopLevel)
{
	GucAction	action = stmt->is_local ? GUC_ACTION_LOCAL : GUC_ACTION_SET;

	/*
	 * Workers synchronize these parameters at the start of the parallel
	 * operation; then, we block SET during the operation.
	 */
	if (IsInParallelMode())
		ereport(ERROR,
				(errcode(ERRCODE_INVALID_TRANSACTION_STATE),
				 errmsg("cannot set parameters during a parallel operation")));

	switch (stmt->kind)
	{
		case VAR_SET_VALUE:
		case VAR_SET_CURRENT:
			if (stmt->is_local)
				WarnNoTransactionBlock(isTopLevel, "SET LOCAL");
			(void) set_config_option(stmt->name,
									 ExtractSetVariableArgs(stmt),
									 (superuser() ? PGC_SUSET : PGC_USERSET),
									 PGC_S_SESSION,
									 action, true, 0, false);
			break;
		case VAR_SET_MULTI:

			/*
			 * Special-case SQL syntaxes.  The TRANSACTION and SESSION
			 * CHARACTERISTICS cases effectively set more than one variable
			 * per statement.  TRANSACTION SNAPSHOT only takes one argument,
			 * but we put it here anyway since it's a special case and not
			 * related to any GUC variable.
			 */
			if (strcmp(stmt->name, "TRANSACTION") == 0)
			{
				ListCell   *head;

				WarnNoTransactionBlock(isTopLevel, "SET TRANSACTION");

				foreach(head, stmt->args)
				{
					DefElem    *item = (DefElem *) lfirst(head);

					if (strcmp(item->defname, "transaction_isolation") == 0)
						SetPGVariable("transaction_isolation",
									  list_make1(item->arg), stmt->is_local);
					else if (strcmp(item->defname, "transaction_read_only") == 0)
						SetPGVariable("transaction_read_only",
									  list_make1(item->arg), stmt->is_local);
					else if (strcmp(item->defname, "transaction_deferrable") == 0)
						SetPGVariable("transaction_deferrable",
									  list_make1(item->arg), stmt->is_local);
					else
						elog(ERROR, "unexpected SET TRANSACTION element: %s",
							 item->defname);
				}
			}
			else if (strcmp(stmt->name, "SESSION CHARACTERISTICS") == 0)
			{
				ListCell   *head;

				foreach(head, stmt->args)
				{
					DefElem    *item = (DefElem *) lfirst(head);

					if (strcmp(item->defname, "transaction_isolation") == 0)
						SetPGVariable("default_transaction_isolation",
									  list_make1(item->arg), stmt->is_local);
					else if (strcmp(item->defname, "transaction_read_only") == 0)
						SetPGVariable("default_transaction_read_only",
									  list_make1(item->arg), stmt->is_local);
					else if (strcmp(item->defname, "transaction_deferrable") == 0)
						SetPGVariable("default_transaction_deferrable",
									  list_make1(item->arg), stmt->is_local);
					else
						elog(ERROR, "unexpected SET SESSION element: %s",
							 item->defname);
				}
			}
			else if (strcmp(stmt->name, "TRANSACTION SNAPSHOT") == 0)
			{
				A_Const    *con = linitial_node(A_Const, stmt->args);

				if (stmt->is_local)
					ereport(ERROR,
							(errcode(ERRCODE_FEATURE_NOT_SUPPORTED),
							 errmsg("SET LOCAL TRANSACTION SNAPSHOT is not implemented")));

				WarnNoTransactionBlock(isTopLevel, "SET TRANSACTION");
				Assert(nodeTag(&con->val) == T_String);
				ImportSnapshot(strVal(&con->val));
			}
			else
				elog(ERROR, "unexpected SET MULTI element: %s",
					 stmt->name);
			break;
		case VAR_SET_DEFAULT:
			if (stmt->is_local)
				WarnNoTransactionBlock(isTopLevel, "SET LOCAL");
			/* fall through */
		case VAR_RESET:
			if (strcmp(stmt->name, "transaction_isolation") == 0)
				WarnNoTransactionBlock(isTopLevel, "RESET TRANSACTION");

			(void) set_config_option(stmt->name,
									 NULL,
									 (superuser() ? PGC_SUSET : PGC_USERSET),
									 PGC_S_SESSION,
									 action, true, 0, false);
			break;
		case VAR_RESET_ALL:
			ResetAllOptions();
			break;
	}
}

/*
 * Get the value to assign for a VariableSetStmt, or NULL if it's RESET.
 * The result is palloc'd.
 *
 * This is exported for use by actions such as ALTER ROLE SET.
 */
char *
ExtractSetVariableArgs(VariableSetStmt *stmt)
{
	switch (stmt->kind)
	{
		case VAR_SET_VALUE:
			return flatten_set_variable_args(stmt->name, stmt->args);
		case VAR_SET_CURRENT:
			return GetConfigOptionByName(stmt->name, NULL, false);
		default:
			return NULL;
	}
}

/*
 * SetPGVariable - SET command exported as an easily-C-callable function.
 *
 * This provides access to SET TO value, as well as SET TO DEFAULT (expressed
 * by passing args == NIL), but not SET FROM CURRENT functionality.
 */
void
SetPGVariable(const char *name, List *args, bool is_local)
{
	char	   *argstring = flatten_set_variable_args(name, args);

	/* Note SET DEFAULT (argstring == NULL) is equivalent to RESET */
	(void) set_config_option(name,
							 argstring,
							 (superuser() ? PGC_SUSET : PGC_USERSET),
							 PGC_S_SESSION,
							 is_local ? GUC_ACTION_LOCAL : GUC_ACTION_SET,
							 true, 0, false);
}

/*
 * SET command wrapped as a SQL callable function.
 */
Datum
set_config_by_name(PG_FUNCTION_ARGS)
{
	char	   *name;
	char	   *value;
	char	   *new_value;
	bool		is_local;

	if (PG_ARGISNULL(0))
		ereport(ERROR,
				(errcode(ERRCODE_NULL_VALUE_NOT_ALLOWED),
				 errmsg("SET requires parameter name")));

	/* Get the GUC variable name */
	name = TextDatumGetCString(PG_GETARG_DATUM(0));

	/* Get the desired value or set to NULL for a reset request */
	if (PG_ARGISNULL(1))
		value = NULL;
	else
		value = TextDatumGetCString(PG_GETARG_DATUM(1));

	/*
	 * Get the desired state of is_local. Default to false if provided value
	 * is NULL
	 */
	if (PG_ARGISNULL(2))
		is_local = false;
	else
		is_local = PG_GETARG_BOOL(2);

	/* Note SET DEFAULT (argstring == NULL) is equivalent to RESET */
	(void) set_config_option(name,
							 value,
							 (superuser() ? PGC_SUSET : PGC_USERSET),
							 PGC_S_SESSION,
							 is_local ? GUC_ACTION_LOCAL : GUC_ACTION_SET,
							 true, 0, false);

	/* get the new current value */
	new_value = GetConfigOptionByName(name, NULL, false);

	/* Convert return string to text */
	PG_RETURN_TEXT_P(cstring_to_text(new_value));
}


/*
 * Common code for DefineCustomXXXVariable subroutines: allocate the
 * new variable's config struct and fill in generic fields.
 */
static struct config_generic *
init_custom_variable(const char *name,
					 const char *short_desc,
					 const char *long_desc,
					 GucContext context,
					 int flags,
					 enum config_type type,
					 size_t sz)
{
	struct config_generic *gen;

	/*
	 * Only allow custom PGC_POSTMASTER variables to be created during shared
	 * library preload; any later than that, we can't ensure that the value
	 * doesn't change after startup.  This is a fatal elog if it happens; just
	 * erroring out isn't safe because we don't know what the calling loadable
	 * module might already have hooked into.
	 */
	if (context == PGC_POSTMASTER &&
		!process_shared_preload_libraries_in_progress)
		elog(FATAL, "cannot create PGC_POSTMASTER variables after startup");

	/*
	 * We can't support custom GUC_LIST_QUOTE variables, because the wrong
	 * things would happen if such a variable were set or pg_dump'd when the
	 * defining extension isn't loaded.  Again, treat this as fatal because
	 * the loadable module may be partly initialized already.
	 */
	if (flags & GUC_LIST_QUOTE)
		elog(FATAL, "extensions cannot define GUC_LIST_QUOTE variables");

	/*
	 * Before pljava commit 398f3b876ed402bdaec8bc804f29e2be95c75139
	 * (2015-12-15), two of that module's PGC_USERSET variables facilitated
	 * trivial escalation to superuser privileges.  Restrict the variables to
	 * protect sites that have yet to upgrade pljava.
	 */
	if (context == PGC_USERSET &&
		(strcmp(name, "pljava.classpath") == 0 ||
		 strcmp(name, "pljava.vmoptions") == 0))
		context = PGC_SUSET;

	gen = (struct config_generic *) guc_malloc(ERROR, sz);
	memset(gen, 0, sz);

	gen->name = guc_strdup(ERROR, name);
	gen->context = context;
	gen->group = CUSTOM_OPTIONS;
	gen->short_desc = short_desc;
	gen->long_desc = long_desc;
	gen->flags = flags;
	gen->vartype = type;

	return gen;
}

/*
 * Common code for DefineCustomXXXVariable subroutines: insert the new
 * variable into the GUC variable array, replacing any placeholder.
 */
static void
define_custom_variable(struct config_generic *variable)
{
	const char *name = variable->name;
	const char **nameAddr = &name;
	struct config_string *pHolder;
	struct config_generic **res;

	/*
	 * See if there's a placeholder by the same name.
	 */
	res = (struct config_generic **) bsearch((void *) &nameAddr,
											 (void *) guc_variables,
											 num_guc_variables,
											 sizeof(struct config_generic *),
											 guc_var_compare);
	if (res == NULL)
	{
		/*
		 * No placeholder to replace, so we can just add it ... but first,
		 * make sure it's initialized to its default value.
		 */
		InitializeOneGUCOption(variable);
		add_guc_variable(variable, ERROR);
		return;
	}

	/*
	 * This better be a placeholder
	 */
	if (((*res)->flags & GUC_CUSTOM_PLACEHOLDER) == 0)
		ereport(ERROR,
				(errcode(ERRCODE_INTERNAL_ERROR),
				 errmsg("attempt to redefine parameter \"%s\"", name)));

	Assert((*res)->vartype == PGC_STRING);
	pHolder = (struct config_string *) (*res);

	/*
	 * First, set the variable to its default value.  We must do this even
	 * though we intend to immediately apply a new value, since it's possible
	 * that the new value is invalid.
	 */
	InitializeOneGUCOption(variable);

	/*
	 * Replace the placeholder. We aren't changing the name, so no re-sorting
	 * is necessary
	 */
	*res = variable;

	/*
	 * Assign the string value(s) stored in the placeholder to the real
	 * variable.  Essentially, we need to duplicate all the active and stacked
	 * values, but with appropriate validation and datatype adjustment.
	 *
	 * If an assignment fails, we report a WARNING and keep going.  We don't
	 * want to throw ERROR for bad values, because it'd bollix the add-on
	 * module that's presumably halfway through getting loaded.  In such cases
	 * the default or previous state will become active instead.
	 */

	/* First, apply the reset value if any */
	if (pHolder->reset_val)
		(void) set_config_option(name, pHolder->reset_val,
								 pHolder->gen.reset_scontext,
								 pHolder->gen.reset_source,
								 GUC_ACTION_SET, true, WARNING, false);
	/* That should not have resulted in stacking anything */
	Assert(variable->stack == NULL);

	/* Now, apply current and stacked values, in the order they were stacked */
	reapply_stacked_values(variable, pHolder, pHolder->gen.stack,
						   *(pHolder->variable),
						   pHolder->gen.scontext, pHolder->gen.source);

	/* Also copy over any saved source-location information */
	if (pHolder->gen.sourcefile)
		set_config_sourcefile(name, pHolder->gen.sourcefile,
							  pHolder->gen.sourceline);

	/*
	 * Free up as much as we conveniently can of the placeholder structure.
	 * (This neglects any stack items, so it's possible for some memory to be
	 * leaked.  Since this can only happen once per session per variable, it
	 * doesn't seem worth spending much code on.)
	 */
	set_string_field(pHolder, pHolder->variable, NULL);
	set_string_field(pHolder, &pHolder->reset_val, NULL);

	free(pHolder);
}

/*
 * Recursive subroutine for define_custom_variable: reapply non-reset values
 *
 * We recurse so that the values are applied in the same order as originally.
 * At each recursion level, apply the upper-level value (passed in) in the
 * fashion implied by the stack entry.
 */
static void
reapply_stacked_values(struct config_generic *variable,
					   struct config_string *pHolder,
					   GucStack *stack,
					   const char *curvalue,
					   GucContext curscontext, GucSource cursource)
{
	const char *name = variable->name;
	GucStack   *oldvarstack = variable->stack;

	if (stack != NULL)
	{
		/* First, recurse, so that stack items are processed bottom to top */
		reapply_stacked_values(variable, pHolder, stack->prev,
							   stack->prior.val.stringval,
							   stack->scontext, stack->source);

		/* See how to apply the passed-in value */
		switch (stack->state)
		{
			case GUC_SAVE:
				(void) set_config_option(name, curvalue,
										 curscontext, cursource,
										 GUC_ACTION_SAVE, true,
										 WARNING, false);
				break;

			case GUC_SET:
				(void) set_config_option(name, curvalue,
										 curscontext, cursource,
										 GUC_ACTION_SET, true,
										 WARNING, false);
				break;

			case GUC_LOCAL:
				(void) set_config_option(name, curvalue,
										 curscontext, cursource,
										 GUC_ACTION_LOCAL, true,
										 WARNING, false);
				break;

			case GUC_SET_LOCAL:
				/* first, apply the masked value as SET */
				(void) set_config_option(name, stack->masked.val.stringval,
										 stack->masked_scontext, PGC_S_SESSION,
										 GUC_ACTION_SET, true,
										 WARNING, false);
				/* then apply the current value as LOCAL */
				(void) set_config_option(name, curvalue,
										 curscontext, cursource,
										 GUC_ACTION_LOCAL, true,
										 WARNING, false);
				break;
		}

		/* If we successfully made a stack entry, adjust its nest level */
		if (variable->stack != oldvarstack)
			variable->stack->nest_level = stack->nest_level;
	}
	else
	{
		/*
		 * We are at the end of the stack.  If the active/previous value is
		 * different from the reset value, it must represent a previously
		 * committed session value.  Apply it, and then drop the stack entry
		 * that set_config_option will have created under the impression that
		 * this is to be just a transactional assignment.  (We leak the stack
		 * entry.)
		 */
		if (curvalue != pHolder->reset_val ||
			curscontext != pHolder->gen.reset_scontext ||
			cursource != pHolder->gen.reset_source)
		{
			(void) set_config_option(name, curvalue,
									 curscontext, cursource,
									 GUC_ACTION_SET, true, WARNING, false);
			variable->stack = NULL;
		}
	}
}

void
DefineCustomBoolVariable(const char *name,
						 const char *short_desc,
						 const char *long_desc,
						 bool *valueAddr,
						 bool bootValue,
						 GucContext context,
						 int flags,
						 GucBoolCheckHook check_hook,
						 GucBoolAssignHook assign_hook,
						 GucShowHook show_hook)
{
	struct config_bool *var;

	var = (struct config_bool *)
		init_custom_variable(name, short_desc, long_desc, context, flags,
							 PGC_BOOL, sizeof(struct config_bool));
	var->variable = valueAddr;
	var->boot_val = bootValue;
	var->reset_val = bootValue;
	var->check_hook = check_hook;
	var->assign_hook = assign_hook;
	var->show_hook = show_hook;
	define_custom_variable(&var->gen);
}

void
DefineCustomIntVariable(const char *name,
						const char *short_desc,
						const char *long_desc,
						int *valueAddr,
						int bootValue,
						int minValue,
						int maxValue,
						GucContext context,
						int flags,
						GucIntCheckHook check_hook,
						GucIntAssignHook assign_hook,
						GucShowHook show_hook)
{
	struct config_int *var;

	var = (struct config_int *)
		init_custom_variable(name, short_desc, long_desc, context, flags,
							 PGC_INT, sizeof(struct config_int));
	var->variable = valueAddr;
	var->boot_val = bootValue;
	var->reset_val = bootValue;
	var->min = minValue;
	var->max = maxValue;
	var->check_hook = check_hook;
	var->assign_hook = assign_hook;
	var->show_hook = show_hook;
	define_custom_variable(&var->gen);
}

void
DefineCustomRealVariable(const char *name,
						 const char *short_desc,
						 const char *long_desc,
						 double *valueAddr,
						 double bootValue,
						 double minValue,
						 double maxValue,
						 GucContext context,
						 int flags,
						 GucRealCheckHook check_hook,
						 GucRealAssignHook assign_hook,
						 GucShowHook show_hook)
{
	struct config_real *var;

	var = (struct config_real *)
		init_custom_variable(name, short_desc, long_desc, context, flags,
							 PGC_REAL, sizeof(struct config_real));
	var->variable = valueAddr;
	var->boot_val = bootValue;
	var->reset_val = bootValue;
	var->min = minValue;
	var->max = maxValue;
	var->check_hook = check_hook;
	var->assign_hook = assign_hook;
	var->show_hook = show_hook;
	define_custom_variable(&var->gen);
}

void
DefineCustomStringVariable(const char *name,
						   const char *short_desc,
						   const char *long_desc,
						   char **valueAddr,
						   const char *bootValue,
						   GucContext context,
						   int flags,
						   GucStringCheckHook check_hook,
						   GucStringAssignHook assign_hook,
						   GucShowHook show_hook)
{
	struct config_string *var;

	var = (struct config_string *)
		init_custom_variable(name, short_desc, long_desc, context, flags,
							 PGC_STRING, sizeof(struct config_string));
	var->variable = valueAddr;
	var->boot_val = bootValue;
	var->check_hook = check_hook;
	var->assign_hook = assign_hook;
	var->show_hook = show_hook;
	define_custom_variable(&var->gen);
}

void
DefineCustomEnumVariable(const char *name,
						 const char *short_desc,
						 const char *long_desc,
						 int *valueAddr,
						 int bootValue,
						 const struct config_enum_entry *options,
						 GucContext context,
						 int flags,
						 GucEnumCheckHook check_hook,
						 GucEnumAssignHook assign_hook,
						 GucShowHook show_hook)
{
	struct config_enum *var;

	var = (struct config_enum *)
		init_custom_variable(name, short_desc, long_desc, context, flags,
							 PGC_ENUM, sizeof(struct config_enum));
	var->variable = valueAddr;
	var->boot_val = bootValue;
	var->reset_val = bootValue;
	var->options = options;
	var->check_hook = check_hook;
	var->assign_hook = assign_hook;
	var->show_hook = show_hook;
	define_custom_variable(&var->gen);
}

void
EmitWarningsOnPlaceholders(const char *className)
{
	int			classLen = strlen(className);
	int			i;

	for (i = 0; i < num_guc_variables; i++)
	{
		struct config_generic *var = guc_variables[i];

		if ((var->flags & GUC_CUSTOM_PLACEHOLDER) != 0 &&
			strncmp(className, var->name, classLen) == 0 &&
			var->name[classLen] == GUC_QUALIFIER_SEPARATOR)
		{
			ereport(WARNING,
					(errcode(ERRCODE_UNDEFINED_OBJECT),
					 errmsg("unrecognized configuration parameter \"%s\"",
							var->name)));
		}
	}
}


/*
 * SHOW command
 */
void
GetPGVariable(const char *name, DestReceiver *dest)
{
	if (guc_name_compare(name, "all") == 0)
		ShowAllGUCConfig(dest);
	else
		ShowGUCConfigOption(name, dest);
}

TupleDesc
GetPGVariableResultDesc(const char *name)
{
	TupleDesc	tupdesc;

	if (guc_name_compare(name, "all") == 0)
	{
		/* need a tuple descriptor representing three TEXT columns */
		tupdesc = CreateTemplateTupleDesc(3);
		TupleDescInitEntry(tupdesc, (AttrNumber) 1, "name",
						   TEXTOID, -1, 0);
		TupleDescInitEntry(tupdesc, (AttrNumber) 2, "setting",
						   TEXTOID, -1, 0);
		TupleDescInitEntry(tupdesc, (AttrNumber) 3, "description",
						   TEXTOID, -1, 0);
	}
	else
	{
		const char *varname;

		/* Get the canonical spelling of name */
		(void) GetConfigOptionByName(name, &varname, false);

		/* need a tuple descriptor representing a single TEXT column */
		tupdesc = CreateTemplateTupleDesc(1);
		TupleDescInitEntry(tupdesc, (AttrNumber) 1, varname,
						   TEXTOID, -1, 0);
	}
	return tupdesc;
}


/*
 * SHOW command
 */
static void
ShowGUCConfigOption(const char *name, DestReceiver *dest)
{
	TupOutputState *tstate;
	TupleDesc	tupdesc;
	const char *varname;
	char	   *value;

	/* Get the value and canonical spelling of name */
	value = GetConfigOptionByName(name, &varname, false);

	/* need a tuple descriptor representing a single TEXT column */
	tupdesc = CreateTemplateTupleDesc(1);
	TupleDescInitBuiltinEntry(tupdesc, (AttrNumber) 1, varname,
							  TEXTOID, -1, 0);

	/* prepare for projection of tuples */
	tstate = begin_tup_output_tupdesc(dest, tupdesc, &TTSOpsVirtual);

	/* Send it */
	do_text_output_oneline(tstate, value);

	end_tup_output(tstate);
}

/*
 * SHOW ALL command
 */
static void
ShowAllGUCConfig(DestReceiver *dest)
{
	int			i;
	TupOutputState *tstate;
	TupleDesc	tupdesc;
	Datum		values[3];
	bool		isnull[3] = {false, false, false};

	/* need a tuple descriptor representing three TEXT columns */
	tupdesc = CreateTemplateTupleDesc(3);
	TupleDescInitBuiltinEntry(tupdesc, (AttrNumber) 1, "name",
							  TEXTOID, -1, 0);
	TupleDescInitBuiltinEntry(tupdesc, (AttrNumber) 2, "setting",
							  TEXTOID, -1, 0);
	TupleDescInitBuiltinEntry(tupdesc, (AttrNumber) 3, "description",
							  TEXTOID, -1, 0);

	/* prepare for projection of tuples */
	tstate = begin_tup_output_tupdesc(dest, tupdesc, &TTSOpsVirtual);

	for (i = 0; i < num_guc_variables; i++)
	{
		struct config_generic *conf = guc_variables[i];
		char	   *setting;

		if ((conf->flags & GUC_NO_SHOW_ALL) ||
			((conf->flags & GUC_SUPERUSER_ONLY) &&
			 !is_member_of_role(GetUserId(), ROLE_PG_READ_ALL_SETTINGS)))
			continue;

		/* assign to the values array */
		values[0] = PointerGetDatum(cstring_to_text(conf->name));

		setting = _ShowOption(conf, true);
		if (setting)
		{
			values[1] = PointerGetDatum(cstring_to_text(setting));
			isnull[1] = false;
		}
		else
		{
			values[1] = PointerGetDatum(NULL);
			isnull[1] = true;
		}

		if (conf->short_desc)
		{
			values[2] = PointerGetDatum(cstring_to_text(conf->short_desc));
			isnull[2] = false;
		}
		else
		{
			values[2] = PointerGetDatum(NULL);
			isnull[2] = true;
		}

		/* send it to dest */
		do_tup_output(tstate, values, isnull);

		/* clean up */
		pfree(DatumGetPointer(values[0]));
		if (setting)
		{
			pfree(setting);
			pfree(DatumGetPointer(values[1]));
		}
		if (conf->short_desc)
			pfree(DatumGetPointer(values[2]));
	}

	end_tup_output(tstate);
}

/*
 * Return an array of modified GUC options to show in EXPLAIN.
 *
 * We only report options related to query planning (marked with GUC_EXPLAIN),
 * with values different from their built-in defaults.
 */
struct config_generic **
get_explain_guc_options(int *num)
{
	struct config_generic **result;

	*num = 0;

	/*
	 * While only a fraction of all the GUC variables are marked GUC_EXPLAIN,
	 * it doesn't seem worth dynamically resizing this array.
	 */
	result = palloc(sizeof(struct config_generic *) * num_guc_variables);

	for (int i = 0; i < num_guc_variables; i++)
	{
		bool		modified;
		struct config_generic *conf = guc_variables[i];

		/* return only parameters marked for inclusion in explain */
		if (!(conf->flags & GUC_EXPLAIN))
			continue;

		/* return only options visible to the current user */
		if ((conf->flags & GUC_NO_SHOW_ALL) ||
			((conf->flags & GUC_SUPERUSER_ONLY) &&
			 !is_member_of_role(GetUserId(), ROLE_PG_READ_ALL_SETTINGS)))
			continue;

		/* return only options that are different from their boot values */
		modified = false;

		switch (conf->vartype)
		{
			case PGC_BOOL:
				{
					struct config_bool *lconf = (struct config_bool *) conf;

					modified = (lconf->boot_val != *(lconf->variable));
				}
				break;

			case PGC_INT:
				{
					struct config_int *lconf = (struct config_int *) conf;

					modified = (lconf->boot_val != *(lconf->variable));
				}
				break;

			case PGC_REAL:
				{
					struct config_real *lconf = (struct config_real *) conf;

					modified = (lconf->boot_val != *(lconf->variable));
				}
				break;

			case PGC_STRING:
				{
					struct config_string *lconf = (struct config_string *) conf;

					modified = (strcmp(lconf->boot_val, *(lconf->variable)) != 0);
				}
				break;

			case PGC_ENUM:
				{
					struct config_enum *lconf = (struct config_enum *) conf;

					modified = (lconf->boot_val != *(lconf->variable));
				}
				break;

			default:
				elog(ERROR, "unexpected GUC type: %d", conf->vartype);
		}

		if (!modified)
			continue;

		/* OK, report it */
		result[*num] = conf;
		*num = *num + 1;
	}

	return result;
}

/*
 * Return GUC variable value by name; optionally return canonical form of
 * name.  If the GUC is unset, then throw an error unless missing_ok is true,
 * in which case return NULL.  Return value is palloc'd (but *varname isn't).
 */
char *
GetConfigOptionByName(const char *name, const char **varname, bool missing_ok)
{
	struct config_generic *record;

	record = find_option(name, false, missing_ok, ERROR);
	if (record == NULL)
	{
		if (varname)
			*varname = NULL;
		return NULL;
	}

	if ((record->flags & GUC_SUPERUSER_ONLY) &&
		!is_member_of_role(GetUserId(), ROLE_PG_READ_ALL_SETTINGS))
		ereport(ERROR,
				(errcode(ERRCODE_INSUFFICIENT_PRIVILEGE),
				 errmsg("must be superuser or a member of pg_read_all_settings to examine \"%s\"",
						name)));

	if (varname)
		*varname = record->name;

	return _ShowOption(record, true);
}

/*
 * Return GUC variable value by variable number; optionally return canonical
 * form of name.  Return value is palloc'd.
 */
void
GetConfigOptionByNum(int varnum, const char **values, bool *noshow)
{
	char		buffer[256];
	struct config_generic *conf;

	/* check requested variable number valid */
	Assert((varnum >= 0) && (varnum < num_guc_variables));

	conf = guc_variables[varnum];

	if (noshow)
	{
		if ((conf->flags & GUC_NO_SHOW_ALL) ||
			((conf->flags & GUC_SUPERUSER_ONLY) &&
			 !is_member_of_role(GetUserId(), ROLE_PG_READ_ALL_SETTINGS)))
			*noshow = true;
		else
			*noshow = false;
	}

	/* first get the generic attributes */

	/* name */
	values[0] = conf->name;

	/* setting: use _ShowOption in order to avoid duplicating the logic */
	values[1] = _ShowOption(conf, false);

	/* unit, if any (NULL is fine) */
	values[2] = get_config_unit_name(conf->flags);

	/* group */
	values[3] = _(config_group_names[conf->group]);

	/* short_desc */
	values[4] = conf->short_desc != NULL ? _(conf->short_desc) : NULL;

	/* extra_desc */
	values[5] = conf->long_desc != NULL ? _(conf->long_desc) : NULL;

	/* context */
	values[6] = GucContext_Names[conf->context];

	/* vartype */
	values[7] = config_type_names[conf->vartype];

	/* source */
	values[8] = GucSource_Names[conf->source];

	/* now get the type specific attributes */
	switch (conf->vartype)
	{
		case PGC_BOOL:
			{
				struct config_bool *lconf = (struct config_bool *) conf;

				/* min_val */
				values[9] = NULL;

				/* max_val */
				values[10] = NULL;

				/* enumvals */
				values[11] = NULL;

				/* boot_val */
				values[12] = pstrdup(lconf->boot_val ? "on" : "off");

				/* reset_val */
				values[13] = pstrdup(lconf->reset_val ? "on" : "off");
			}
			break;

		case PGC_INT:
			{
				struct config_int *lconf = (struct config_int *) conf;

				/* min_val */
				snprintf(buffer, sizeof(buffer), "%d", lconf->min);
				values[9] = pstrdup(buffer);

				/* max_val */
				snprintf(buffer, sizeof(buffer), "%d", lconf->max);
				values[10] = pstrdup(buffer);

				/* enumvals */
				values[11] = NULL;

				/* boot_val */
				snprintf(buffer, sizeof(buffer), "%d", lconf->boot_val);
				values[12] = pstrdup(buffer);

				/* reset_val */
				snprintf(buffer, sizeof(buffer), "%d", lconf->reset_val);
				values[13] = pstrdup(buffer);
			}
			break;

		case PGC_REAL:
			{
				struct config_real *lconf = (struct config_real *) conf;

				/* min_val */
				snprintf(buffer, sizeof(buffer), "%g", lconf->min);
				values[9] = pstrdup(buffer);

				/* max_val */
				snprintf(buffer, sizeof(buffer), "%g", lconf->max);
				values[10] = pstrdup(buffer);

				/* enumvals */
				values[11] = NULL;

				/* boot_val */
				snprintf(buffer, sizeof(buffer), "%g", lconf->boot_val);
				values[12] = pstrdup(buffer);

				/* reset_val */
				snprintf(buffer, sizeof(buffer), "%g", lconf->reset_val);
				values[13] = pstrdup(buffer);
			}
			break;

		case PGC_STRING:
			{
				struct config_string *lconf = (struct config_string *) conf;

				/* min_val */
				values[9] = NULL;

				/* max_val */
				values[10] = NULL;

				/* enumvals */
				values[11] = NULL;

				/* boot_val */
				if (lconf->boot_val == NULL)
					values[12] = NULL;
				else
					values[12] = pstrdup(lconf->boot_val);

				/* reset_val */
				if (lconf->reset_val == NULL)
					values[13] = NULL;
				else
					values[13] = pstrdup(lconf->reset_val);
			}
			break;

		case PGC_ENUM:
			{
				struct config_enum *lconf = (struct config_enum *) conf;

				/* min_val */
				values[9] = NULL;

				/* max_val */
				values[10] = NULL;

				/* enumvals */

				/*
				 * NOTE! enumvals with double quotes in them are not
				 * supported!
				 */
				values[11] = config_enum_get_options((struct config_enum *) conf,
													 "{\"", "\"}", "\",\"");

				/* boot_val */
				values[12] = pstrdup(config_enum_lookup_by_value(lconf,
																 lconf->boot_val));

				/* reset_val */
				values[13] = pstrdup(config_enum_lookup_by_value(lconf,
																 lconf->reset_val));
			}
			break;

		default:
			{
				/*
				 * should never get here, but in case we do, set 'em to NULL
				 */

				/* min_val */
				values[9] = NULL;

				/* max_val */
				values[10] = NULL;

				/* enumvals */
				values[11] = NULL;

				/* boot_val */
				values[12] = NULL;

				/* reset_val */
				values[13] = NULL;
			}
			break;
	}

	/*
	 * If the setting came from a config file, set the source location. For
	 * security reasons, we don't show source file/line number for
	 * insufficiently-privileged users.
	 */
	if (conf->source == PGC_S_FILE &&
		is_member_of_role(GetUserId(), ROLE_PG_READ_ALL_SETTINGS))
	{
		values[14] = conf->sourcefile;
		snprintf(buffer, sizeof(buffer), "%d", conf->sourceline);
		values[15] = pstrdup(buffer);
	}
	else
	{
		values[14] = NULL;
		values[15] = NULL;
	}

	values[16] = (conf->status & GUC_PENDING_RESTART) ? "t" : "f";
}

/*
 * Return the total number of GUC variables
 */
int
GetNumConfigOptions(void)
{
	return num_guc_variables;
}

/*
 * show_config_by_name - equiv to SHOW X command but implemented as
 * a function.
 */
Datum
show_config_by_name(PG_FUNCTION_ARGS)
{
	char	   *varname = TextDatumGetCString(PG_GETARG_DATUM(0));
	char	   *varval;

	/* Get the value */
	varval = GetConfigOptionByName(varname, NULL, false);

	/* Convert to text */
	PG_RETURN_TEXT_P(cstring_to_text(varval));
}

/*
 * show_config_by_name_missing_ok - equiv to SHOW X command but implemented as
 * a function.  If X does not exist, suppress the error and just return NULL
 * if missing_ok is true.
 */
Datum
show_config_by_name_missing_ok(PG_FUNCTION_ARGS)
{
	char	   *varname = TextDatumGetCString(PG_GETARG_DATUM(0));
	bool		missing_ok = PG_GETARG_BOOL(1);
	char	   *varval;

	/* Get the value */
	varval = GetConfigOptionByName(varname, NULL, missing_ok);

	/* return NULL if no such variable */
	if (varval == NULL)
		PG_RETURN_NULL();

	/* Convert to text */
	PG_RETURN_TEXT_P(cstring_to_text(varval));
}

/*
 * show_all_settings - equiv to SHOW ALL command but implemented as
 * a Table Function.
 */
#define NUM_PG_SETTINGS_ATTS	17

Datum
show_all_settings(PG_FUNCTION_ARGS)
{
	FuncCallContext *funcctx;
	TupleDesc	tupdesc;
	int			call_cntr;
	int			max_calls;
	AttInMetadata *attinmeta;
	MemoryContext oldcontext;

	/* stuff done only on the first call of the function */
	if (SRF_IS_FIRSTCALL())
	{
		/* create a function context for cross-call persistence */
		funcctx = SRF_FIRSTCALL_INIT();

		/*
		 * switch to memory context appropriate for multiple function calls
		 */
		oldcontext = MemoryContextSwitchTo(funcctx->multi_call_memory_ctx);

		/*
		 * need a tuple descriptor representing NUM_PG_SETTINGS_ATTS columns
		 * of the appropriate types
		 */
		tupdesc = CreateTemplateTupleDesc(NUM_PG_SETTINGS_ATTS);
		TupleDescInitEntry(tupdesc, (AttrNumber) 1, "name",
						   TEXTOID, -1, 0);
		TupleDescInitEntry(tupdesc, (AttrNumber) 2, "setting",
						   TEXTOID, -1, 0);
		TupleDescInitEntry(tupdesc, (AttrNumber) 3, "unit",
						   TEXTOID, -1, 0);
		TupleDescInitEntry(tupdesc, (AttrNumber) 4, "category",
						   TEXTOID, -1, 0);
		TupleDescInitEntry(tupdesc, (AttrNumber) 5, "short_desc",
						   TEXTOID, -1, 0);
		TupleDescInitEntry(tupdesc, (AttrNumber) 6, "extra_desc",
						   TEXTOID, -1, 0);
		TupleDescInitEntry(tupdesc, (AttrNumber) 7, "context",
						   TEXTOID, -1, 0);
		TupleDescInitEntry(tupdesc, (AttrNumber) 8, "vartype",
						   TEXTOID, -1, 0);
		TupleDescInitEntry(tupdesc, (AttrNumber) 9, "source",
						   TEXTOID, -1, 0);
		TupleDescInitEntry(tupdesc, (AttrNumber) 10, "min_val",
						   TEXTOID, -1, 0);
		TupleDescInitEntry(tupdesc, (AttrNumber) 11, "max_val",
						   TEXTOID, -1, 0);
		TupleDescInitEntry(tupdesc, (AttrNumber) 12, "enumvals",
						   TEXTARRAYOID, -1, 0);
		TupleDescInitEntry(tupdesc, (AttrNumber) 13, "boot_val",
						   TEXTOID, -1, 0);
		TupleDescInitEntry(tupdesc, (AttrNumber) 14, "reset_val",
						   TEXTOID, -1, 0);
		TupleDescInitEntry(tupdesc, (AttrNumber) 15, "sourcefile",
						   TEXTOID, -1, 0);
		TupleDescInitEntry(tupdesc, (AttrNumber) 16, "sourceline",
						   INT4OID, -1, 0);
		TupleDescInitEntry(tupdesc, (AttrNumber) 17, "pending_restart",
						   BOOLOID, -1, 0);

		/*
		 * Generate attribute metadata needed later to produce tuples from raw
		 * C strings
		 */
		attinmeta = TupleDescGetAttInMetadata(tupdesc);
		funcctx->attinmeta = attinmeta;

		/* total number of tuples to be returned */
		funcctx->max_calls = GetNumConfigOptions();

		MemoryContextSwitchTo(oldcontext);
	}

	/* stuff done on every call of the function */
	funcctx = SRF_PERCALL_SETUP();

	call_cntr = funcctx->call_cntr;
	max_calls = funcctx->max_calls;
	attinmeta = funcctx->attinmeta;

	if (call_cntr < max_calls)	/* do when there is more left to send */
	{
		char	   *values[NUM_PG_SETTINGS_ATTS];
		bool		noshow;
		HeapTuple	tuple;
		Datum		result;

		/*
		 * Get the next visible GUC variable name and value
		 */
		do
		{
			GetConfigOptionByNum(call_cntr, (const char **) values, &noshow);
			if (noshow)
			{
				/* bump the counter and get the next config setting */
				call_cntr = ++funcctx->call_cntr;

				/* make sure we haven't gone too far now */
				if (call_cntr >= max_calls)
					SRF_RETURN_DONE(funcctx);
			}
		} while (noshow);

		/* build a tuple */
		tuple = BuildTupleFromCStrings(attinmeta, values);

		/* make the tuple into a datum */
		result = HeapTupleGetDatum(tuple);

		SRF_RETURN_NEXT(funcctx, result);
	}
	else
	{
		/* do when there is no more left */
		SRF_RETURN_DONE(funcctx);
	}
}

/*
 * show_all_file_settings
 *
 * Returns a table of all parameter settings in all configuration files
 * which includes the config file pathname, the line number, a sequence number
 * indicating the order in which the settings were encountered, the parameter
 * name and value, a bool showing if the value could be applied, and possibly
 * an associated error message.  (For problems such as syntax errors, the
 * parameter name/value might be NULL.)
 *
 * Note: no filtering is done here, instead we depend on the GRANT system
 * to prevent unprivileged users from accessing this function or the view
 * built on top of it.
 */
Datum
show_all_file_settings(PG_FUNCTION_ARGS)
{
#define NUM_PG_FILE_SETTINGS_ATTS 7
	ReturnSetInfo *rsinfo = (ReturnSetInfo *) fcinfo->resultinfo;
	TupleDesc	tupdesc;
	Tuplestorestate *tupstore;
	ConfigVariable *conf;
	int			seqno;
	MemoryContext per_query_ctx;
	MemoryContext oldcontext;

	/* Check to see if caller supports us returning a tuplestore */
	if (rsinfo == NULL || !IsA(rsinfo, ReturnSetInfo))
		ereport(ERROR,
				(errcode(ERRCODE_FEATURE_NOT_SUPPORTED),
				 errmsg("set-valued function called in context that cannot accept a set")));
	if (!(rsinfo->allowedModes & SFRM_Materialize))
		ereport(ERROR,
				(errcode(ERRCODE_FEATURE_NOT_SUPPORTED),
				 errmsg("materialize mode required, but it is not allowed in this context")));

	/* Scan the config files using current context as workspace */
	conf = ProcessConfigFileInternal(PGC_SIGHUP, false, DEBUG3);

	/* Switch into long-lived context to construct returned data structures */
	per_query_ctx = rsinfo->econtext->ecxt_per_query_memory;
	oldcontext = MemoryContextSwitchTo(per_query_ctx);

	/* Build a tuple descriptor for our result type */
	tupdesc = CreateTemplateTupleDesc(NUM_PG_FILE_SETTINGS_ATTS);
	TupleDescInitEntry(tupdesc, (AttrNumber) 1, "sourcefile",
					   TEXTOID, -1, 0);
	TupleDescInitEntry(tupdesc, (AttrNumber) 2, "sourceline",
					   INT4OID, -1, 0);
	TupleDescInitEntry(tupdesc, (AttrNumber) 3, "seqno",
					   INT4OID, -1, 0);
	TupleDescInitEntry(tupdesc, (AttrNumber) 4, "name",
					   TEXTOID, -1, 0);
	TupleDescInitEntry(tupdesc, (AttrNumber) 5, "setting",
					   TEXTOID, -1, 0);
	TupleDescInitEntry(tupdesc, (AttrNumber) 6, "applied",
					   BOOLOID, -1, 0);
	TupleDescInitEntry(tupdesc, (AttrNumber) 7, "error",
					   TEXTOID, -1, 0);

	/* Build a tuplestore to return our results in */
	tupstore = tuplestore_begin_heap(true, false, work_mem);
	rsinfo->returnMode = SFRM_Materialize;
	rsinfo->setResult = tupstore;
	rsinfo->setDesc = tupdesc;

	/* The rest can be done in short-lived context */
	MemoryContextSwitchTo(oldcontext);

	/* Process the results and create a tuplestore */
	for (seqno = 1; conf != NULL; conf = conf->next, seqno++)
	{
		Datum		values[NUM_PG_FILE_SETTINGS_ATTS];
		bool		nulls[NUM_PG_FILE_SETTINGS_ATTS];

		memset(values, 0, sizeof(values));
		memset(nulls, 0, sizeof(nulls));

		/* sourcefile */
		if (conf->filename)
			values[0] = PointerGetDatum(cstring_to_text(conf->filename));
		else
			nulls[0] = true;

		/* sourceline (not meaningful if no sourcefile) */
		if (conf->filename)
			values[1] = Int32GetDatum(conf->sourceline);
		else
			nulls[1] = true;

		/* seqno */
		values[2] = Int32GetDatum(seqno);

		/* name */
		if (conf->name)
			values[3] = PointerGetDatum(cstring_to_text(conf->name));
		else
			nulls[3] = true;

		/* setting */
		if (conf->value)
			values[4] = PointerGetDatum(cstring_to_text(conf->value));
		else
			nulls[4] = true;

		/* applied */
		values[5] = BoolGetDatum(conf->applied);

		/* error */
		if (conf->errmsg)
			values[6] = PointerGetDatum(cstring_to_text(conf->errmsg));
		else
			nulls[6] = true;

		/* shove row into tuplestore */
		tuplestore_putvalues(tupstore, tupdesc, values, nulls);
	}

	tuplestore_donestoring(tupstore);

	return (Datum) 0;
}

static char *
_ShowOption(struct config_generic *record, bool use_units)
{
	char		buffer[256];
	const char *val;

	switch (record->vartype)
	{
		case PGC_BOOL:
			{
				struct config_bool *conf = (struct config_bool *) record;

				if (conf->show_hook)
					val = conf->show_hook();
				else
					val = *conf->variable ? "on" : "off";
			}
			break;

		case PGC_INT:
			{
				struct config_int *conf = (struct config_int *) record;

				if (conf->show_hook)
					val = conf->show_hook();
				else
				{
					/*
					 * Use int64 arithmetic to avoid overflows in units
					 * conversion.
					 */
					int64		result = *conf->variable;
					const char *unit;

					if (use_units && result > 0 && (record->flags & GUC_UNIT))
						convert_int_from_base_unit(result,
												   record->flags & GUC_UNIT,
												   &result, &unit);
					else
						unit = "";

					snprintf(buffer, sizeof(buffer), INT64_FORMAT "%s",
							 result, unit);
					val = buffer;
				}
			}
			break;

		case PGC_REAL:
			{
				struct config_real *conf = (struct config_real *) record;

				if (conf->show_hook)
					val = conf->show_hook();
				else
				{
					double		result = *conf->variable;
					const char *unit;

					if (use_units && result > 0 && (record->flags & GUC_UNIT))
						convert_real_from_base_unit(result,
													record->flags & GUC_UNIT,
													&result, &unit);
					else
						unit = "";

					snprintf(buffer, sizeof(buffer), "%g%s",
							 result, unit);
					val = buffer;
				}
			}
			break;

		case PGC_STRING:
			{
				struct config_string *conf = (struct config_string *) record;

				if (conf->show_hook)
					val = conf->show_hook();
				else if (*conf->variable && **conf->variable)
					val = *conf->variable;
				else
					val = "";
			}
			break;

		case PGC_ENUM:
			{
				struct config_enum *conf = (struct config_enum *) record;

				if (conf->show_hook)
					val = conf->show_hook();
				else
					val = config_enum_lookup_by_value(conf, *conf->variable);
			}
			break;

		default:
			/* just to keep compiler quiet */
			val = "???";
			break;
	}

	return pstrdup(val);
}


#ifdef EXEC_BACKEND

/*
 *	These routines dump out all non-default GUC options into a binary
 *	file that is read by all exec'ed backends.  The format is:
 *
 *		variable name, string, null terminated
 *		variable value, string, null terminated
 *		variable sourcefile, string, null terminated (empty if none)
 *		variable sourceline, integer
 *		variable source, integer
 *		variable scontext, integer
 */
static void
write_one_nondefault_variable(FILE *fp, struct config_generic *gconf)
{
	if (gconf->source == PGC_S_DEFAULT)
		return;

	fprintf(fp, "%s", gconf->name);
	fputc(0, fp);

	switch (gconf->vartype)
	{
		case PGC_BOOL:
			{
				struct config_bool *conf = (struct config_bool *) gconf;

				if (*conf->variable)
					fprintf(fp, "true");
				else
					fprintf(fp, "false");
			}
			break;

		case PGC_INT:
			{
				struct config_int *conf = (struct config_int *) gconf;

				fprintf(fp, "%d", *conf->variable);
			}
			break;

		case PGC_REAL:
			{
				struct config_real *conf = (struct config_real *) gconf;

				fprintf(fp, "%.17g", *conf->variable);
			}
			break;

		case PGC_STRING:
			{
				struct config_string *conf = (struct config_string *) gconf;

				fprintf(fp, "%s", *conf->variable);
			}
			break;

		case PGC_ENUM:
			{
				struct config_enum *conf = (struct config_enum *) gconf;

				fprintf(fp, "%s",
						config_enum_lookup_by_value(conf, *conf->variable));
			}
			break;
	}

	fputc(0, fp);

	if (gconf->sourcefile)
		fprintf(fp, "%s", gconf->sourcefile);
	fputc(0, fp);

	fwrite(&gconf->sourceline, 1, sizeof(gconf->sourceline), fp);
	fwrite(&gconf->source, 1, sizeof(gconf->source), fp);
	fwrite(&gconf->scontext, 1, sizeof(gconf->scontext), fp);
}

void
write_nondefault_variables(GucContext context)
{
	int			elevel;
	FILE	   *fp;
	int			i;

	Assert(context == PGC_POSTMASTER || context == PGC_SIGHUP);

	elevel = (context == PGC_SIGHUP) ? LOG : ERROR;

	/*
	 * Open file
	 */
	fp = AllocateFile(CONFIG_EXEC_PARAMS_NEW, "w");
	if (!fp)
	{
		ereport(elevel,
				(errcode_for_file_access(),
				 errmsg("could not write to file \"%s\": %m",
						CONFIG_EXEC_PARAMS_NEW)));
		return;
	}

	for (i = 0; i < num_guc_variables; i++)
	{
		write_one_nondefault_variable(fp, guc_variables[i]);
	}

	if (FreeFile(fp))
	{
		ereport(elevel,
				(errcode_for_file_access(),
				 errmsg("could not write to file \"%s\": %m",
						CONFIG_EXEC_PARAMS_NEW)));
		return;
	}

	/*
	 * Put new file in place.  This could delay on Win32, but we don't hold
	 * any exclusive locks.
	 */
	rename(CONFIG_EXEC_PARAMS_NEW, CONFIG_EXEC_PARAMS);
}


/*
 *	Read string, including null byte from file
 *
 *	Return NULL on EOF and nothing read
 */
static char *
read_string_with_null(FILE *fp)
{
	int			i = 0,
				ch,
				maxlen = 256;
	char	   *str = NULL;

	do
	{
		if ((ch = fgetc(fp)) == EOF)
		{
			if (i == 0)
				return NULL;
			else
				elog(FATAL, "invalid format of exec config params file");
		}
		if (i == 0)
			str = guc_malloc(FATAL, maxlen);
		else if (i == maxlen)
			str = guc_realloc(FATAL, str, maxlen *= 2);
		str[i++] = ch;
	} while (ch != 0);

	return str;
}


/*
 *	This routine loads a previous postmaster dump of its non-default
 *	settings.
 */
void
read_nondefault_variables(void)
{
	FILE	   *fp;
	char	   *varname,
			   *varvalue,
			   *varsourcefile;
	int			varsourceline;
	GucSource	varsource;
	GucContext	varscontext;

	/*
	 * Open file
	 */
	fp = AllocateFile(CONFIG_EXEC_PARAMS, "r");
	if (!fp)
	{
		/* File not found is fine */
		if (errno != ENOENT)
			ereport(FATAL,
					(errcode_for_file_access(),
					 errmsg("could not read from file \"%s\": %m",
							CONFIG_EXEC_PARAMS)));
		return;
	}

	for (;;)
	{
		struct config_generic *record;

		if ((varname = read_string_with_null(fp)) == NULL)
			break;

		if ((record = find_option(varname, true, false, FATAL)) == NULL)
			elog(FATAL, "failed to locate variable \"%s\" in exec config params file", varname);

		if ((varvalue = read_string_with_null(fp)) == NULL)
			elog(FATAL, "invalid format of exec config params file");
		if ((varsourcefile = read_string_with_null(fp)) == NULL)
			elog(FATAL, "invalid format of exec config params file");
		if (fread(&varsourceline, 1, sizeof(varsourceline), fp) != sizeof(varsourceline))
			elog(FATAL, "invalid format of exec config params file");
		if (fread(&varsource, 1, sizeof(varsource), fp) != sizeof(varsource))
			elog(FATAL, "invalid format of exec config params file");
		if (fread(&varscontext, 1, sizeof(varscontext), fp) != sizeof(varscontext))
			elog(FATAL, "invalid format of exec config params file");

		(void) set_config_option(varname, varvalue,
								 varscontext, varsource,
								 GUC_ACTION_SET, true, 0, true);
		if (varsourcefile[0])
			set_config_sourcefile(varname, varsourcefile, varsourceline);

		free(varname);
		free(varvalue);
		free(varsourcefile);
	}

	FreeFile(fp);
}
#endif							/* EXEC_BACKEND */

/*
 * can_skip_gucvar:
 * Decide whether SerializeGUCState can skip sending this GUC variable,
 * or whether RestoreGUCState can skip resetting this GUC to default.
 *
 * It is somewhat magical and fragile that the same test works for both cases.
 * Realize in particular that we are very likely selecting different sets of
 * GUCs on the leader and worker sides!  Be sure you've understood the
 * comments here and in RestoreGUCState thoroughly before changing this.
 */
static bool
can_skip_gucvar(struct config_generic *gconf)
{
	/*
	 * We can skip GUCs that are guaranteed to have the same values in leaders
	 * and workers.  (Note it is critical that the leader and worker have the
	 * same idea of which GUCs fall into this category.  It's okay to consider
	 * context and name for this purpose, since those are unchanging
	 * properties of a GUC.)
	 *
	 * PGC_POSTMASTER variables always have the same value in every child of a
	 * particular postmaster, so the worker will certainly have the right
	 * value already.  Likewise, PGC_INTERNAL variables are set by special
	 * mechanisms (if indeed they aren't compile-time constants).  So we may
	 * always skip these.
	 *
	 * Role must be handled specially because its current value can be an
	 * invalid value (for instance, if someone dropped the role since we set
	 * it).  So if we tried to serialize it normally, we might get a failure.
	 * We skip it here, and use another mechanism to ensure the worker has the
	 * right value.
	 *
	 * For all other GUCs, we skip if the GUC has its compiled-in default
	 * value (i.e., source == PGC_S_DEFAULT).  On the leader side, this means
	 * we don't send GUCs that have their default values, which typically
	 * saves lots of work.  On the worker side, this means we don't need to
	 * reset the GUC to default because it already has that value.  See
	 * comments in RestoreGUCState for more info.
	 */
	return gconf->context == PGC_POSTMASTER ||
		gconf->context == PGC_INTERNAL || gconf->source == PGC_S_DEFAULT ||
		strcmp(gconf->name, "role") == 0;
}

/*
 * estimate_variable_size:
 *		Compute space needed for dumping the given GUC variable.
 *
 * It's OK to overestimate, but not to underestimate.
 */
static Size
estimate_variable_size(struct config_generic *gconf)
{
	Size		size;
	Size		valsize = 0;

	/* Skippable GUCs consume zero space. */
	if (can_skip_gucvar(gconf))
		return 0;

	/* Name, plus trailing zero byte. */
	size = strlen(gconf->name) + 1;

	/* Get the maximum display length of the GUC value. */
	switch (gconf->vartype)
	{
		case PGC_BOOL:
			{
				valsize = 5;	/* max(strlen('true'), strlen('false')) */
			}
			break;

		case PGC_INT:
			{
				struct config_int *conf = (struct config_int *) gconf;

				/*
				 * Instead of getting the exact display length, use max
				 * length.  Also reduce the max length for typical ranges of
				 * small values.  Maximum value is 2147483647, i.e. 10 chars.
				 * Include one byte for sign.
				 */
				if (Abs(*conf->variable) < 1000)
					valsize = 3 + 1;
				else
					valsize = 10 + 1;
			}
			break;

		case PGC_REAL:
			{
				/*
				 * We are going to print it with %e with REALTYPE_PRECISION
				 * fractional digits.  Account for sign, leading digit,
				 * decimal point, and exponent with up to 3 digits.  E.g.
				 * -3.99329042340000021e+110
				 */
				valsize = 1 + 1 + 1 + REALTYPE_PRECISION + 5;
			}
			break;

		case PGC_STRING:
			{
				struct config_string *conf = (struct config_string *) gconf;

				/*
				 * If the value is NULL, we transmit it as an empty string.
				 * Although this is not physically the same value, GUC
				 * generally treats a NULL the same as empty string.
				 */
				if (*conf->variable)
					valsize = strlen(*conf->variable);
				else
					valsize = 0;
			}
			break;

		case PGC_ENUM:
			{
				struct config_enum *conf = (struct config_enum *) gconf;

				valsize = strlen(config_enum_lookup_by_value(conf, *conf->variable));
			}
			break;
	}

	/* Allow space for terminating zero-byte for value */
	size = add_size(size, valsize + 1);

	if (gconf->sourcefile)
		size = add_size(size, strlen(gconf->sourcefile));

	/* Allow space for terminating zero-byte for sourcefile */
	size = add_size(size, 1);

	/* Include line whenever file is nonempty. */
	if (gconf->sourcefile && gconf->sourcefile[0])
		size = add_size(size, sizeof(gconf->sourceline));

	size = add_size(size, sizeof(gconf->source));
	size = add_size(size, sizeof(gconf->scontext));

	return size;
}

/*
 * EstimateGUCStateSpace:
 * Returns the size needed to store the GUC state for the current process
 */
Size
EstimateGUCStateSpace(void)
{
	Size		size;
	int			i;

	/* Add space reqd for saving the data size of the guc state */
	size = sizeof(Size);

	/* Add up the space needed for each GUC variable */
	for (i = 0; i < num_guc_variables; i++)
		size = add_size(size,
						estimate_variable_size(guc_variables[i]));

	return size;
}

/*
 * do_serialize:
 * Copies the formatted string into the destination.  Moves ahead the
 * destination pointer, and decrements the maxbytes by that many bytes. If
 * maxbytes is not sufficient to copy the string, error out.
 */
static void
do_serialize(char **destptr, Size *maxbytes, const char *fmt,...)
{
	va_list		vargs;
	int			n;

	if (*maxbytes <= 0)
		elog(ERROR, "not enough space to serialize GUC state");

	va_start(vargs, fmt);
	n = vsnprintf(*destptr, *maxbytes, fmt, vargs);
	va_end(vargs);

	if (n < 0)
	{
		/* Shouldn't happen. Better show errno description. */
		elog(ERROR, "vsnprintf failed: %m with format string \"%s\"", fmt);
	}
	if (n >= *maxbytes)
	{
		/* This shouldn't happen either, really. */
		elog(ERROR, "not enough space to serialize GUC state");
	}

	/* Shift the destptr ahead of the null terminator */
	*destptr += n + 1;
	*maxbytes -= n + 1;
}

/* Binary copy version of do_serialize() */
static void
do_serialize_binary(char **destptr, Size *maxbytes, void *val, Size valsize)
{
	if (valsize > *maxbytes)
		elog(ERROR, "not enough space to serialize GUC state");

	memcpy(*destptr, val, valsize);
	*destptr += valsize;
	*maxbytes -= valsize;
}

/*
 * serialize_variable:
 * Dumps name, value and other information of a GUC variable into destptr.
 */
static void
serialize_variable(char **destptr, Size *maxbytes,
				   struct config_generic *gconf)
{
	/* Ignore skippable GUCs. */
	if (can_skip_gucvar(gconf))
		return;

	do_serialize(destptr, maxbytes, "%s", gconf->name);

	switch (gconf->vartype)
	{
		case PGC_BOOL:
			{
				struct config_bool *conf = (struct config_bool *) gconf;

				do_serialize(destptr, maxbytes,
							 (*conf->variable ? "true" : "false"));
			}
			break;

		case PGC_INT:
			{
				struct config_int *conf = (struct config_int *) gconf;

				do_serialize(destptr, maxbytes, "%d", *conf->variable);
			}
			break;

		case PGC_REAL:
			{
				struct config_real *conf = (struct config_real *) gconf;

				do_serialize(destptr, maxbytes, "%.*e",
							 REALTYPE_PRECISION, *conf->variable);
			}
			break;

		case PGC_STRING:
			{
				struct config_string *conf = (struct config_string *) gconf;

				/* NULL becomes empty string, see estimate_variable_size() */
				do_serialize(destptr, maxbytes, "%s",
							 *conf->variable ? *conf->variable : "");
			}
			break;

		case PGC_ENUM:
			{
				struct config_enum *conf = (struct config_enum *) gconf;

				do_serialize(destptr, maxbytes, "%s",
							 config_enum_lookup_by_value(conf, *conf->variable));
			}
			break;
	}

	do_serialize(destptr, maxbytes, "%s",
				 (gconf->sourcefile ? gconf->sourcefile : ""));

	if (gconf->sourcefile && gconf->sourcefile[0])
		do_serialize_binary(destptr, maxbytes, &gconf->sourceline,
							sizeof(gconf->sourceline));

	do_serialize_binary(destptr, maxbytes, &gconf->source,
						sizeof(gconf->source));
	do_serialize_binary(destptr, maxbytes, &gconf->scontext,
						sizeof(gconf->scontext));
}

/*
 * SerializeGUCState:
 * Dumps the complete GUC state onto the memory location at start_address.
 */
void
SerializeGUCState(Size maxsize, char *start_address)
{
	char	   *curptr;
	Size		actual_size;
	Size		bytes_left;
	int			i;

	/* Reserve space for saving the actual size of the guc state */
	Assert(maxsize > sizeof(actual_size));
	curptr = start_address + sizeof(actual_size);
	bytes_left = maxsize - sizeof(actual_size);

	for (i = 0; i < num_guc_variables; i++)
		serialize_variable(&curptr, &bytes_left, guc_variables[i]);

	/* Store actual size without assuming alignment of start_address. */
	actual_size = maxsize - bytes_left - sizeof(actual_size);
	memcpy(start_address, &actual_size, sizeof(actual_size));
}

/*
 * read_gucstate:
 * Actually it does not read anything, just returns the srcptr. But it does
 * move the srcptr past the terminating zero byte, so that the caller is ready
 * to read the next string.
 */
static char *
read_gucstate(char **srcptr, char *srcend)
{
	char	   *retptr = *srcptr;
	char	   *ptr;

	if (*srcptr >= srcend)
		elog(ERROR, "incomplete GUC state");

	/* The string variables are all null terminated */
	for (ptr = *srcptr; ptr < srcend && *ptr != '\0'; ptr++)
		;

	if (ptr >= srcend)
		elog(ERROR, "could not find null terminator in GUC state");

	/* Set the new position to the byte following the terminating NUL */
	*srcptr = ptr + 1;

	return retptr;
}

/* Binary read version of read_gucstate(). Copies into dest */
static void
read_gucstate_binary(char **srcptr, char *srcend, void *dest, Size size)
{
	if (*srcptr + size > srcend)
		elog(ERROR, "incomplete GUC state");

	memcpy(dest, *srcptr, size);
	*srcptr += size;
}

/*
 * Callback used to add a context message when reporting errors that occur
 * while trying to restore GUCs in parallel workers.
 */
static void
guc_restore_error_context_callback(void *arg)
{
	char	  **error_context_name_and_value = (char **) arg;

	if (error_context_name_and_value)
		errcontext("while setting parameter \"%s\" to \"%s\"",
				   error_context_name_and_value[0],
				   error_context_name_and_value[1]);
}

/*
 * RestoreGUCState:
 * Reads the GUC state at the specified address and sets this process's
 * GUCs to match.
 *
 * Note that this provides the worker with only a very shallow view of the
 * leader's GUC state: we'll know about the currently active values, but not
 * about stacked or reset values.  That's fine since the worker is just
 * executing one part of a query, within which the active values won't change
 * and the stacked values are invisible.
 */
void
RestoreGUCState(void *gucstate)
{
	char	   *varname,
			   *varvalue,
			   *varsourcefile;
	int			varsourceline;
	GucSource	varsource;
	GucContext	varscontext;
	char	   *srcptr = (char *) gucstate;
	char	   *srcend;
	Size		len;
	int			i;
	ErrorContextCallback error_context_callback;

	/*
	 * First, ensure that all potentially-shippable GUCs are reset to their
	 * default values.  We must not touch those GUCs that the leader will
	 * never ship, while there is no need to touch those that are shippable
	 * but already have their default values.  Thus, this ends up being the
	 * same test that SerializeGUCState uses, even though the sets of
	 * variables involved may well be different since the leader's set of
	 * variables-not-at-default-values can differ from the set that are
	 * not-default in this freshly started worker.
	 *
	 * Once we have set all the potentially-shippable GUCs to default values,
	 * restoring the GUCs that the leader sent (because they had non-default
	 * values over there) leads us to exactly the set of GUC values that the
	 * leader has.  This is true even though the worker may have initially
	 * absorbed postgresql.conf settings that the leader hasn't yet seen, or
	 * ALTER USER/DATABASE SET settings that were established after the leader
	 * started.
	 *
	 * Note that ensuring all the potential target GUCs are at PGC_S_DEFAULT
	 * also ensures that set_config_option won't refuse to set them because of
	 * source-priority comparisons.
	 */
	for (i = 0; i < num_guc_variables; i++)
	{
		struct config_generic *gconf = guc_variables[i];

		/* Do nothing if non-shippable or if already at PGC_S_DEFAULT. */
		if (can_skip_gucvar(gconf))
			continue;

		/*
		 * We can use InitializeOneGUCOption to reset the GUC to default, but
		 * first we must free any existing subsidiary data to avoid leaking
		 * memory.  The stack must be empty, but we have to clean up all other
		 * fields.  Beware that there might be duplicate value or "extra"
		 * pointers.
		 */
		Assert(gconf->stack == NULL);
		if (gconf->extra)
			free(gconf->extra);
		if (gconf->last_reported)	/* probably can't happen */
			free(gconf->last_reported);
		if (gconf->sourcefile)
			free(gconf->sourcefile);
		switch (gconf->vartype)
		{
			case PGC_BOOL:
				{
					struct config_bool *conf = (struct config_bool *) gconf;

					if (conf->reset_extra && conf->reset_extra != gconf->extra)
						free(conf->reset_extra);
					break;
				}
			case PGC_INT:
				{
					struct config_int *conf = (struct config_int *) gconf;

					if (conf->reset_extra && conf->reset_extra != gconf->extra)
						free(conf->reset_extra);
					break;
				}
			case PGC_REAL:
				{
					struct config_real *conf = (struct config_real *) gconf;

					if (conf->reset_extra && conf->reset_extra != gconf->extra)
						free(conf->reset_extra);
					break;
				}
			case PGC_STRING:
				{
					struct config_string *conf = (struct config_string *) gconf;

					if (*conf->variable)
						free(*conf->variable);
					if (conf->reset_val && conf->reset_val != *conf->variable)
						free(conf->reset_val);
					if (conf->reset_extra && conf->reset_extra != gconf->extra)
						free(conf->reset_extra);
					break;
				}
			case PGC_ENUM:
				{
					struct config_enum *conf = (struct config_enum *) gconf;

					if (conf->reset_extra && conf->reset_extra != gconf->extra)
						free(conf->reset_extra);
					break;
				}
		}
		/* Now we can reset the struct to PGS_S_DEFAULT state. */
		InitializeOneGUCOption(gconf);
	}

	/* First item is the length of the subsequent data */
	memcpy(&len, gucstate, sizeof(len));

	srcptr += sizeof(len);
	srcend = srcptr + len;

	/* If the GUC value check fails, we want errors to show useful context. */
	error_context_callback.callback = guc_restore_error_context_callback;
	error_context_callback.previous = error_context_stack;
	error_context_callback.arg = NULL;
	error_context_stack = &error_context_callback;

	/* Restore all the listed GUCs. */
	while (srcptr < srcend)
	{
		int			result;
		char	   *error_context_name_and_value[2];

		varname = read_gucstate(&srcptr, srcend);
		varvalue = read_gucstate(&srcptr, srcend);
		varsourcefile = read_gucstate(&srcptr, srcend);
		if (varsourcefile[0])
			read_gucstate_binary(&srcptr, srcend,
								 &varsourceline, sizeof(varsourceline));
		else
			varsourceline = 0;
		read_gucstate_binary(&srcptr, srcend,
							 &varsource, sizeof(varsource));
		read_gucstate_binary(&srcptr, srcend,
							 &varscontext, sizeof(varscontext));

		error_context_name_and_value[0] = varname;
		error_context_name_and_value[1] = varvalue;
		error_context_callback.arg = &error_context_name_and_value[0];
		result = set_config_option(varname, varvalue, varscontext, varsource,
								   GUC_ACTION_SET, true, ERROR, true);
		if (result <= 0)
			ereport(ERROR,
					(errcode(ERRCODE_INTERNAL_ERROR),
					 errmsg("parameter \"%s\" could not be set", varname)));
		if (varsourcefile[0])
			set_config_sourcefile(varname, varsourcefile, varsourceline);
		error_context_callback.arg = NULL;
	}

	error_context_stack = error_context_callback.previous;
}

/*
 * A little "long argument" simulation, although not quite GNU
 * compliant. Takes a string of the form "some-option=some value" and
 * returns name = "some_option" and value = "some value" in malloc'ed
 * storage. Note that '-' is converted to '_' in the option name. If
 * there is no '=' in the input string then value will be NULL.
 */
void
ParseLongOption(const char *string, char **name, char **value)
{
	size_t		equal_pos;
	char	   *cp;

	AssertArg(string);
	AssertArg(name);
	AssertArg(value);

	equal_pos = strcspn(string, "=");

	if (string[equal_pos] == '=')
	{
		*name = guc_malloc(FATAL, equal_pos + 1);
		strlcpy(*name, string, equal_pos + 1);

		*value = guc_strdup(FATAL, &string[equal_pos + 1]);
	}
	else
	{
		/* no equal sign in string */
		*name = guc_strdup(FATAL, string);
		*value = NULL;
	}

	for (cp = *name; *cp; cp++)
		if (*cp == '-')
			*cp = '_';
}


/*
 * Handle options fetched from pg_db_role_setting.setconfig,
 * pg_proc.proconfig, etc.  Caller must specify proper context/source/action.
 *
 * The array parameter must be an array of TEXT (it must not be NULL).
 */
void
ProcessGUCArray(ArrayType *array,
				GucContext context, GucSource source, GucAction action)
{
	int			i;

	Assert(array != NULL);
	Assert(ARR_ELEMTYPE(array) == TEXTOID);
	Assert(ARR_NDIM(array) == 1);
	Assert(ARR_LBOUND(array)[0] == 1);

	for (i = 1; i <= ARR_DIMS(array)[0]; i++)
	{
		Datum		d;
		bool		isnull;
		char	   *s;
		char	   *name;
		char	   *value;
		char	   *namecopy;
		char	   *valuecopy;

		d = array_ref(array, 1, &i,
					  -1 /* varlenarray */ ,
					  -1 /* TEXT's typlen */ ,
					  false /* TEXT's typbyval */ ,
					  TYPALIGN_INT /* TEXT's typalign */ ,
					  &isnull);

		if (isnull)
			continue;

		s = TextDatumGetCString(d);

		ParseLongOption(s, &name, &value);
		if (!value)
		{
			ereport(WARNING,
					(errcode(ERRCODE_SYNTAX_ERROR),
					 errmsg("could not parse setting for parameter \"%s\"",
							name)));
			free(name);
			continue;
		}

		/* free malloc'd strings immediately to avoid leak upon error */
		namecopy = pstrdup(name);
		free(name);
		valuecopy = pstrdup(value);
		free(value);

		(void) set_config_option(namecopy, valuecopy,
								 context, source,
								 action, true, 0, false);

		pfree(namecopy);
		pfree(valuecopy);
		pfree(s);
	}
}


/*
 * Add an entry to an option array.  The array parameter may be NULL
 * to indicate the current table entry is NULL.
 */
ArrayType *
GUCArrayAdd(ArrayType *array, const char *name, const char *value)
{
	struct config_generic *record;
	Datum		datum;
	char	   *newval;
	ArrayType  *a;

	Assert(name);
	Assert(value);

	/* test if the option is valid and we're allowed to set it */
	(void) validate_option_array_item(name, value, false);

	/* normalize name (converts obsolete GUC names to modern spellings) */
	record = find_option(name, false, true, WARNING);
	if (record)
		name = record->name;

	/* build new item for array */
	newval = psprintf("%s=%s", name, value);
	datum = CStringGetTextDatum(newval);

	if (array)
	{
		int			index;
		bool		isnull;
		int			i;

		Assert(ARR_ELEMTYPE(array) == TEXTOID);
		Assert(ARR_NDIM(array) == 1);
		Assert(ARR_LBOUND(array)[0] == 1);

		index = ARR_DIMS(array)[0] + 1; /* add after end */

		for (i = 1; i <= ARR_DIMS(array)[0]; i++)
		{
			Datum		d;
			char	   *current;

			d = array_ref(array, 1, &i,
						  -1 /* varlenarray */ ,
						  -1 /* TEXT's typlen */ ,
						  false /* TEXT's typbyval */ ,
						  TYPALIGN_INT /* TEXT's typalign */ ,
						  &isnull);
			if (isnull)
				continue;
			current = TextDatumGetCString(d);

			/* check for match up through and including '=' */
			if (strncmp(current, newval, strlen(name) + 1) == 0)
			{
				index = i;
				break;
			}
		}

		a = array_set(array, 1, &index,
					  datum,
					  false,
					  -1 /* varlena array */ ,
					  -1 /* TEXT's typlen */ ,
					  false /* TEXT's typbyval */ ,
					  TYPALIGN_INT /* TEXT's typalign */ );
	}
	else
		a = construct_array(&datum, 1,
							TEXTOID,
							-1, false, TYPALIGN_INT);

	return a;
}


/*
 * Delete an entry from an option array.  The array parameter may be NULL
 * to indicate the current table entry is NULL.  Also, if the return value
 * is NULL then a null should be stored.
 */
ArrayType *
GUCArrayDelete(ArrayType *array, const char *name)
{
	struct config_generic *record;
	ArrayType  *newarray;
	int			i;
	int			index;

	Assert(name);

	/* test if the option is valid and we're allowed to set it */
	(void) validate_option_array_item(name, NULL, false);

	/* normalize name (converts obsolete GUC names to modern spellings) */
	record = find_option(name, false, true, WARNING);
	if (record)
		name = record->name;

	/* if array is currently null, then surely nothing to delete */
	if (!array)
		return NULL;

	newarray = NULL;
	index = 1;

	for (i = 1; i <= ARR_DIMS(array)[0]; i++)
	{
		Datum		d;
		char	   *val;
		bool		isnull;

		d = array_ref(array, 1, &i,
					  -1 /* varlenarray */ ,
					  -1 /* TEXT's typlen */ ,
					  false /* TEXT's typbyval */ ,
					  TYPALIGN_INT /* TEXT's typalign */ ,
					  &isnull);
		if (isnull)
			continue;
		val = TextDatumGetCString(d);

		/* ignore entry if it's what we want to delete */
		if (strncmp(val, name, strlen(name)) == 0
			&& val[strlen(name)] == '=')
			continue;

		/* else add it to the output array */
		if (newarray)
			newarray = array_set(newarray, 1, &index,
								 d,
								 false,
								 -1 /* varlenarray */ ,
								 -1 /* TEXT's typlen */ ,
								 false /* TEXT's typbyval */ ,
								 TYPALIGN_INT /* TEXT's typalign */ );
		else
			newarray = construct_array(&d, 1,
									   TEXTOID,
									   -1, false, TYPALIGN_INT);

		index++;
	}

	return newarray;
}


/*
 * Given a GUC array, delete all settings from it that our permission
 * level allows: if superuser, delete them all; if regular user, only
 * those that are PGC_USERSET
 */
ArrayType *
GUCArrayReset(ArrayType *array)
{
	ArrayType  *newarray;
	int			i;
	int			index;

	/* if array is currently null, nothing to do */
	if (!array)
		return NULL;

	/* if we're superuser, we can delete everything, so just do it */
	if (superuser())
		return NULL;

	newarray = NULL;
	index = 1;

	for (i = 1; i <= ARR_DIMS(array)[0]; i++)
	{
		Datum		d;
		char	   *val;
		char	   *eqsgn;
		bool		isnull;

		d = array_ref(array, 1, &i,
					  -1 /* varlenarray */ ,
					  -1 /* TEXT's typlen */ ,
					  false /* TEXT's typbyval */ ,
					  TYPALIGN_INT /* TEXT's typalign */ ,
					  &isnull);
		if (isnull)
			continue;
		val = TextDatumGetCString(d);

		eqsgn = strchr(val, '=');
		*eqsgn = '\0';

		/* skip if we have permission to delete it */
		if (validate_option_array_item(val, NULL, true))
			continue;

		/* else add it to the output array */
		if (newarray)
			newarray = array_set(newarray, 1, &index,
								 d,
								 false,
								 -1 /* varlenarray */ ,
								 -1 /* TEXT's typlen */ ,
								 false /* TEXT's typbyval */ ,
								 TYPALIGN_INT /* TEXT's typalign */ );
		else
			newarray = construct_array(&d, 1,
									   TEXTOID,
									   -1, false, TYPALIGN_INT);

		index++;
		pfree(val);
	}

	return newarray;
}

/*
 * Validate a proposed option setting for GUCArrayAdd/Delete/Reset.
 *
 * name is the option name.  value is the proposed value for the Add case,
 * or NULL for the Delete/Reset cases.  If skipIfNoPermissions is true, it's
 * not an error to have no permissions to set the option.
 *
 * Returns true if OK, false if skipIfNoPermissions is true and user does not
 * have permission to change this option (all other error cases result in an
 * error being thrown).
 */
static bool
validate_option_array_item(const char *name, const char *value,
						   bool skipIfNoPermissions)

{
	struct config_generic *gconf;

	/*
	 * There are three cases to consider:
	 *
	 * name is a known GUC variable.  Check the value normally, check
	 * permissions normally (i.e., allow if variable is USERSET, or if it's
	 * SUSET and user is superuser).
	 *
	 * name is not known, but exists or can be created as a placeholder (i.e.,
	 * it has a valid custom name).  We allow this case if you're a superuser,
	 * otherwise not.  Superusers are assumed to know what they're doing. We
	 * can't allow it for other users, because when the placeholder is
	 * resolved it might turn out to be a SUSET variable;
	 * define_custom_variable assumes we checked that.
	 *
	 * name is not known and can't be created as a placeholder.  Throw error,
	 * unless skipIfNoPermissions is true, in which case return false.
	 */
	gconf = find_option(name, true, skipIfNoPermissions, ERROR);
	if (!gconf)
	{
		/* not known, failed to make a placeholder */
		return false;
	}

	if (gconf->flags & GUC_CUSTOM_PLACEHOLDER)
	{
		/*
		 * We cannot do any meaningful check on the value, so only permissions
		 * are useful to check.
		 */
		if (superuser())
			return true;
		if (skipIfNoPermissions)
			return false;
		ereport(ERROR,
				(errcode(ERRCODE_INSUFFICIENT_PRIVILEGE),
				 errmsg("permission denied to set parameter \"%s\"", name)));
	}

	/* manual permissions check so we can avoid an error being thrown */
	if (gconf->context == PGC_USERSET)
		 /* ok */ ;
	else if (gconf->context == PGC_SUSET && superuser())
		 /* ok */ ;
	else if (skipIfNoPermissions)
		return false;
	/* if a permissions error should be thrown, let set_config_option do it */

	/* test for permissions and valid option value */
	(void) set_config_option(name, value,
							 superuser() ? PGC_SUSET : PGC_USERSET,
							 PGC_S_TEST, GUC_ACTION_SET, false, 0, false);

	return true;
}


/*
 * Called by check_hooks that want to override the normal
 * ERRCODE_INVALID_PARAMETER_VALUE SQLSTATE for check hook failures.
 *
 * Note that GUC_check_errmsg() etc are just macros that result in a direct
 * assignment to the associated variables.  That is ugly, but forced by the
 * limitations of C's macro mechanisms.
 */
void
GUC_check_errcode(int sqlerrcode)
{
	GUC_check_errcode_value = sqlerrcode;
}


/*
 * Convenience functions to manage calling a variable's check_hook.
 * These mostly take care of the protocol for letting check hooks supply
 * portions of the error report on failure.
 */

static bool
call_bool_check_hook(struct config_bool *conf, bool *newval, void **extra,
					 GucSource source, int elevel)
{
	/* Quick success if no hook */
	if (!conf->check_hook)
		return true;

	/* Reset variables that might be set by hook */
	GUC_check_errcode_value = ERRCODE_INVALID_PARAMETER_VALUE;
	GUC_check_errmsg_string = NULL;
	GUC_check_errdetail_string = NULL;
	GUC_check_errhint_string = NULL;

	if (!conf->check_hook(newval, extra, source))
	{
		ereport(elevel,
				(errcode(GUC_check_errcode_value),
				 GUC_check_errmsg_string ?
				 errmsg_internal("%s", GUC_check_errmsg_string) :
				 errmsg("invalid value for parameter \"%s\": %d",
						conf->gen.name, (int) *newval),
				 GUC_check_errdetail_string ?
				 errdetail_internal("%s", GUC_check_errdetail_string) : 0,
				 GUC_check_errhint_string ?
				 errhint("%s", GUC_check_errhint_string) : 0));
		/* Flush any strings created in ErrorContext */
		FlushErrorState();
		return false;
	}

	return true;
}

static bool
call_int_check_hook(struct config_int *conf, int *newval, void **extra,
					GucSource source, int elevel)
{
	/* Quick success if no hook */
	if (!conf->check_hook)
		return true;

	/* Reset variables that might be set by hook */
	GUC_check_errcode_value = ERRCODE_INVALID_PARAMETER_VALUE;
	GUC_check_errmsg_string = NULL;
	GUC_check_errdetail_string = NULL;
	GUC_check_errhint_string = NULL;

	if (!conf->check_hook(newval, extra, source))
	{
		ereport(elevel,
				(errcode(GUC_check_errcode_value),
				 GUC_check_errmsg_string ?
				 errmsg_internal("%s", GUC_check_errmsg_string) :
				 errmsg("invalid value for parameter \"%s\": %d",
						conf->gen.name, *newval),
				 GUC_check_errdetail_string ?
				 errdetail_internal("%s", GUC_check_errdetail_string) : 0,
				 GUC_check_errhint_string ?
				 errhint("%s", GUC_check_errhint_string) : 0));
		/* Flush any strings created in ErrorContext */
		FlushErrorState();
		return false;
	}

	return true;
}

static bool
call_real_check_hook(struct config_real *conf, double *newval, void **extra,
					 GucSource source, int elevel)
{
	/* Quick success if no hook */
	if (!conf->check_hook)
		return true;

	/* Reset variables that might be set by hook */
	GUC_check_errcode_value = ERRCODE_INVALID_PARAMETER_VALUE;
	GUC_check_errmsg_string = NULL;
	GUC_check_errdetail_string = NULL;
	GUC_check_errhint_string = NULL;

	if (!conf->check_hook(newval, extra, source))
	{
		ereport(elevel,
				(errcode(GUC_check_errcode_value),
				 GUC_check_errmsg_string ?
				 errmsg_internal("%s", GUC_check_errmsg_string) :
				 errmsg("invalid value for parameter \"%s\": %g",
						conf->gen.name, *newval),
				 GUC_check_errdetail_string ?
				 errdetail_internal("%s", GUC_check_errdetail_string) : 0,
				 GUC_check_errhint_string ?
				 errhint("%s", GUC_check_errhint_string) : 0));
		/* Flush any strings created in ErrorContext */
		FlushErrorState();
		return false;
	}

	return true;
}

static bool
call_string_check_hook(struct config_string *conf, char **newval, void **extra,
					   GucSource source, int elevel)
{
	volatile bool result = true;

	/* Quick success if no hook */
	if (!conf->check_hook)
		return true;

	/*
	 * If elevel is ERROR, or if the check_hook itself throws an elog
	 * (undesirable, but not always avoidable), make sure we don't leak the
	 * already-malloc'd newval string.
	 */
	PG_TRY();
	{
		/* Reset variables that might be set by hook */
		GUC_check_errcode_value = ERRCODE_INVALID_PARAMETER_VALUE;
		GUC_check_errmsg_string = NULL;
		GUC_check_errdetail_string = NULL;
		GUC_check_errhint_string = NULL;

		if (!conf->check_hook(newval, extra, source))
		{
			ereport(elevel,
					(errcode(GUC_check_errcode_value),
					 GUC_check_errmsg_string ?
					 errmsg_internal("%s", GUC_check_errmsg_string) :
					 errmsg("invalid value for parameter \"%s\": \"%s\"",
							conf->gen.name, *newval ? *newval : ""),
					 GUC_check_errdetail_string ?
					 errdetail_internal("%s", GUC_check_errdetail_string) : 0,
					 GUC_check_errhint_string ?
					 errhint("%s", GUC_check_errhint_string) : 0));
			/* Flush any strings created in ErrorContext */
			FlushErrorState();
			result = false;
		}
	}
	PG_CATCH();
	{
		free(*newval);
		PG_RE_THROW();
	}
	PG_END_TRY();

	return result;
}

static bool
call_enum_check_hook(struct config_enum *conf, int *newval, void **extra,
					 GucSource source, int elevel)
{
	/* Quick success if no hook */
	if (!conf->check_hook)
		return true;

	/* Reset variables that might be set by hook */
	GUC_check_errcode_value = ERRCODE_INVALID_PARAMETER_VALUE;
	GUC_check_errmsg_string = NULL;
	GUC_check_errdetail_string = NULL;
	GUC_check_errhint_string = NULL;

	if (!conf->check_hook(newval, extra, source))
	{
		ereport(elevel,
				(errcode(GUC_check_errcode_value),
				 GUC_check_errmsg_string ?
				 errmsg_internal("%s", GUC_check_errmsg_string) :
				 errmsg("invalid value for parameter \"%s\": \"%s\"",
						conf->gen.name,
						config_enum_lookup_by_value(conf, *newval)),
				 GUC_check_errdetail_string ?
				 errdetail_internal("%s", GUC_check_errdetail_string) : 0,
				 GUC_check_errhint_string ?
				 errhint("%s", GUC_check_errhint_string) : 0));
		/* Flush any strings created in ErrorContext */
		FlushErrorState();
		return false;
	}

	return true;
}


/*
 * check_hook, assign_hook and show_hook subroutines
 */

static bool
check_wal_consistency_checking(char **newval, void **extra, GucSource source)
{
	char	   *rawstring;
	List	   *elemlist;
	ListCell   *l;
	bool		newwalconsistency[RM_MAX_ID + 1];

	/* Initialize the array */
	MemSet(newwalconsistency, 0, (RM_MAX_ID + 1) * sizeof(bool));

	/* Need a modifiable copy of string */
	rawstring = pstrdup(*newval);

	/* Parse string into list of identifiers */
	if (!SplitIdentifierString(rawstring, ',', &elemlist))
	{
		/* syntax error in list */
		GUC_check_errdetail("List syntax is invalid.");
		pfree(rawstring);
		list_free(elemlist);
		return false;
	}

	foreach(l, elemlist)
	{
		char	   *tok = (char *) lfirst(l);
		bool		found = false;
		RmgrId		rmid;

		/* Check for 'all'. */
		if (pg_strcasecmp(tok, "all") == 0)
		{
			for (rmid = 0; rmid <= RM_MAX_ID; rmid++)
				if (RmgrTable[rmid].rm_mask != NULL)
					newwalconsistency[rmid] = true;
			found = true;
		}
		else
		{
			/*
			 * Check if the token matches with any individual resource
			 * manager.
			 */
			for (rmid = 0; rmid <= RM_MAX_ID; rmid++)
			{
				if (pg_strcasecmp(tok, RmgrTable[rmid].rm_name) == 0 &&
					RmgrTable[rmid].rm_mask != NULL)
				{
					newwalconsistency[rmid] = true;
					found = true;
				}
			}
		}

		/* If a valid resource manager is found, check for the next one. */
		if (!found)
		{
			GUC_check_errdetail("Unrecognized key word: \"%s\".", tok);
			pfree(rawstring);
			list_free(elemlist);
			return false;
		}
	}

	pfree(rawstring);
	list_free(elemlist);

	/* assign new value */
	*extra = guc_malloc(ERROR, (RM_MAX_ID + 1) * sizeof(bool));
	memcpy(*extra, newwalconsistency, (RM_MAX_ID + 1) * sizeof(bool));
	return true;
}

static void
assign_wal_consistency_checking(const char *newval, void *extra)
{
	wal_consistency_checking = (bool *) extra;
}

static bool
check_log_destination(char **newval, void **extra, GucSource source)
{
	char	   *rawstring;
	List	   *elemlist;
	ListCell   *l;
	int			newlogdest = 0;
	int		   *myextra;

	/* Need a modifiable copy of string */
	rawstring = pstrdup(*newval);

	/* Parse string into list of identifiers */
	if (!SplitIdentifierString(rawstring, ',', &elemlist))
	{
		/* syntax error in list */
		GUC_check_errdetail("List syntax is invalid.");
		pfree(rawstring);
		list_free(elemlist);
		return false;
	}

	foreach(l, elemlist)
	{
		char	   *tok = (char *) lfirst(l);

		if (pg_strcasecmp(tok, "stderr") == 0)
			newlogdest |= LOG_DESTINATION_STDERR;
		else if (pg_strcasecmp(tok, "csvlog") == 0)
			newlogdest |= LOG_DESTINATION_CSVLOG;
#ifdef HAVE_SYSLOG
		else if (pg_strcasecmp(tok, "syslog") == 0)
			newlogdest |= LOG_DESTINATION_SYSLOG;
#endif
#ifdef WIN32
		else if (pg_strcasecmp(tok, "eventlog") == 0)
			newlogdest |= LOG_DESTINATION_EVENTLOG;
#endif
		else
		{
			GUC_check_errdetail("Unrecognized key word: \"%s\".", tok);
			pfree(rawstring);
			list_free(elemlist);
			return false;
		}
	}

	pfree(rawstring);
	list_free(elemlist);

	myextra = (int *) guc_malloc(ERROR, sizeof(int));
	*myextra = newlogdest;
	*extra = (void *) myextra;

	return true;
}

static void
assign_log_destination(const char *newval, void *extra)
{
	Log_destination = *((int *) extra);
}

static void
assign_syslog_facility(int newval, void *extra)
{
#ifdef HAVE_SYSLOG
	set_syslog_parameters(syslog_ident_str ? syslog_ident_str : "postgres",
						  newval);
#endif
	/* Without syslog support, just ignore it */
}

static void
assign_syslog_ident(const char *newval, void *extra)
{
#ifdef HAVE_SYSLOG
	set_syslog_parameters(newval, syslog_facility);
#endif
	/* Without syslog support, it will always be set to "none", so ignore */
}


static void
assign_session_replication_role(int newval, void *extra)
{
	/*
	 * Must flush the plan cache when changing replication role; but don't
	 * flush unnecessarily.
	 */
	if (SessionReplicationRole != newval)
		ResetPlanCache();
}

static bool
check_temp_buffers(int *newval, void **extra, GucSource source)
{
	/*
	 * Once local buffers have been initialized, it's too late to change this.
	 * However, if this is only a test call, allow it.
	 */
	if (source != PGC_S_TEST && NLocBuffer && NLocBuffer != *newval)
	{
		GUC_check_errdetail("\"temp_buffers\" cannot be changed after any temporary tables have been accessed in the session.");
		return false;
	}
	return true;
}

static bool
check_bonjour(bool *newval, void **extra, GucSource source)
{
#ifndef USE_BONJOUR
	if (*newval)
	{
		GUC_check_errmsg("Bonjour is not supported by this build");
		return false;
	}
#endif
	return true;
}

static bool
check_ssl(bool *newval, void **extra, GucSource source)
{
#ifndef USE_SSL
	if (*newval)
	{
		GUC_check_errmsg("SSL is not supported by this build");
		return false;
	}
#endif
	return true;
}

static bool
check_stage_log_stats(bool *newval, void **extra, GucSource source)
{
	if (*newval && log_statement_stats)
	{
		GUC_check_errdetail("Cannot enable parameter when \"log_statement_stats\" is true.");
		return false;
	}
	return true;
}

static bool
check_log_stats(bool *newval, void **extra, GucSource source)
{
	if (*newval &&
		(log_parser_stats || log_planner_stats || log_executor_stats))
	{
		GUC_check_errdetail("Cannot enable \"log_statement_stats\" when "
							"\"log_parser_stats\", \"log_planner_stats\", "
							"or \"log_executor_stats\" is true.");
		return false;
	}
	return true;
}

static bool
check_canonical_path(char **newval, void **extra, GucSource source)
{
	/*
	 * Since canonicalize_path never enlarges the string, we can just modify
	 * newval in-place.  But watch out for NULL, which is the default value
	 * for external_pid_file.
	 */
	if (*newval)
		canonicalize_path(*newval);
	return true;
}

static bool
check_timezone_abbreviations(char **newval, void **extra, GucSource source)
{
	/*
	 * The boot_val given above for timezone_abbreviations is NULL. When we
	 * see this we just do nothing.  If this value isn't overridden from the
	 * config file then pg_timezone_abbrev_initialize() will eventually
	 * replace it with "Default".  This hack has two purposes: to avoid
	 * wasting cycles loading values that might soon be overridden from the
	 * config file, and to avoid trying to read the timezone abbrev files
	 * during InitializeGUCOptions().  The latter doesn't work in an
	 * EXEC_BACKEND subprocess because my_exec_path hasn't been set yet and so
	 * we can't locate PGSHAREDIR.
	 */
	if (*newval == NULL)
	{
		Assert(source == PGC_S_DEFAULT);
		return true;
	}

	/* OK, load the file and produce a malloc'd TimeZoneAbbrevTable */
	*extra = load_tzoffsets(*newval);

	/* tzparser.c returns NULL on failure, reporting via GUC_check_errmsg */
	if (!*extra)
		return false;

	return true;
}

static void
assign_timezone_abbreviations(const char *newval, void *extra)
{
	/* Do nothing for the boot_val default of NULL */
	if (!extra)
		return;

	InstallTimeZoneAbbrevs((TimeZoneAbbrevTable *) extra);
}

/*
 * pg_timezone_abbrev_initialize --- set default value if not done already
 *
 * This is called after initial loading of postgresql.conf.  If no
 * timezone_abbreviations setting was found therein, select default.
 * If a non-default value is already installed, nothing will happen.
 *
 * This can also be called from ProcessConfigFile to establish the default
 * value after a postgresql.conf entry for it is removed.
 */
static void
pg_timezone_abbrev_initialize(void)
{
	SetConfigOption("timezone_abbreviations", "Default",
					PGC_POSTMASTER, PGC_S_DYNAMIC_DEFAULT);
}

static const char *
show_archive_command(void)
{
	if (XLogArchivingActive())
		return XLogArchiveCommand;
	else
		return "(disabled)";
}

static void
assign_tcp_keepalives_idle(int newval, void *extra)
{
	/*
	 * The kernel API provides no way to test a value without setting it; and
	 * once we set it we might fail to unset it.  So there seems little point
	 * in fully implementing the check-then-assign GUC API for these
	 * variables.  Instead we just do the assignment on demand.  pqcomm.c
	 * reports any problems via ereport(LOG).
	 *
	 * This approach means that the GUC value might have little to do with the
	 * actual kernel value, so we use a show_hook that retrieves the kernel
	 * value rather than trusting GUC's copy.
	 */
	(void) pq_setkeepalivesidle(newval, MyProcPort);
}

static const char *
show_tcp_keepalives_idle(void)
{
	/* See comments in assign_tcp_keepalives_idle */
	static char nbuf[16];

	snprintf(nbuf, sizeof(nbuf), "%d", pq_getkeepalivesidle(MyProcPort));
	return nbuf;
}

static void
assign_tcp_keepalives_interval(int newval, void *extra)
{
	/* See comments in assign_tcp_keepalives_idle */
	(void) pq_setkeepalivesinterval(newval, MyProcPort);
}

static const char *
show_tcp_keepalives_interval(void)
{
	/* See comments in assign_tcp_keepalives_idle */
	static char nbuf[16];

	snprintf(nbuf, sizeof(nbuf), "%d", pq_getkeepalivesinterval(MyProcPort));
	return nbuf;
}

static void
assign_tcp_keepalives_count(int newval, void *extra)
{
	/* See comments in assign_tcp_keepalives_idle */
	(void) pq_setkeepalivescount(newval, MyProcPort);
}

static const char *
show_tcp_keepalives_count(void)
{
	/* See comments in assign_tcp_keepalives_idle */
	static char nbuf[16];

	snprintf(nbuf, sizeof(nbuf), "%d", pq_getkeepalivescount(MyProcPort));
	return nbuf;
}

static void
assign_tcp_user_timeout(int newval, void *extra)
{
	/* See comments in assign_tcp_keepalives_idle */
	(void) pq_settcpusertimeout(newval, MyProcPort);
}

static const char *
show_tcp_user_timeout(void)
{
	/* See comments in assign_tcp_keepalives_idle */
	static char nbuf[16];

	snprintf(nbuf, sizeof(nbuf), "%d", pq_gettcpusertimeout(MyProcPort));
	return nbuf;
}

static bool
check_maxconnections(int *newval, void **extra, GucSource source)
{
	if (*newval + autovacuum_max_workers + 1 +
		max_worker_processes + max_wal_senders > MAX_BACKENDS)
		return false;
	return true;
}

static bool
check_autovacuum_max_workers(int *newval, void **extra, GucSource source)
{
	if (MaxConnections + *newval + 1 +
		max_worker_processes + max_wal_senders > MAX_BACKENDS)
		return false;
	return true;
}

static bool
check_max_wal_senders(int *newval, void **extra, GucSource source)
{
	if (MaxConnections + autovacuum_max_workers + 1 +
		max_worker_processes + *newval > MAX_BACKENDS)
		return false;
	return true;
}

static bool
check_autovacuum_work_mem(int *newval, void **extra, GucSource source)
{
	/*
	 * -1 indicates fallback.
	 *
	 * If we haven't yet changed the boot_val default of -1, just let it be.
	 * Autovacuum will look to maintenance_work_mem instead.
	 */
	if (*newval == -1)
		return true;

	/*
	 * We clamp manually-set values to at least 1MB.  Since
	 * maintenance_work_mem is always set to at least this value, do the same
	 * here.
	 */
	if (*newval < 1024)
		*newval = 1024;

	return true;
}

static bool
check_max_worker_processes(int *newval, void **extra, GucSource source)
{
	if (MaxConnections + autovacuum_max_workers + 1 +
		*newval + max_wal_senders > MAX_BACKENDS)
		return false;
	return true;
}

static bool
check_effective_io_concurrency(int *newval, void **extra, GucSource source)
{
#ifndef USE_PREFETCH
	if (*newval != 0)
	{
		GUC_check_errdetail("effective_io_concurrency must be set to 0 on platforms that lack posix_fadvise().");
		return false;
	}
#endif							/* USE_PREFETCH */
	return true;
}

static bool
check_maintenance_io_concurrency(int *newval, void **extra, GucSource source)
{
#ifndef USE_PREFETCH
	if (*newval != 0)
	{
		GUC_check_errdetail("maintenance_io_concurrency must be set to 0 on platforms that lack posix_fadvise().");
		return false;
	}
#endif							/* USE_PREFETCH */
	return true;
}

static bool
check_huge_page_size(int *newval, void **extra, GucSource source)
{
#if !(defined(MAP_HUGE_MASK) && defined(MAP_HUGE_SHIFT))
	/* Recent enough Linux only, for now.  See GetHugePageSize(). */
	if (*newval != 0)
	{
		GUC_check_errdetail("huge_page_size must be 0 on this platform.");
		return false;
	}
#endif
	return true;
}

static bool
check_client_connection_check_interval(int *newval, void **extra, GucSource source)
{
#ifndef POLLRDHUP
	/* Linux only, for now.  See pq_check_connection(). */
	if (*newval != 0)
	{
		GUC_check_errdetail("client_connection_check_interval must be set to 0 on platforms that lack POLLRDHUP.");
		return false;
	}
#endif
	return true;
}

static void
assign_pgstat_temp_directory(const char *newval, void *extra)
{
	/* check_canonical_path already canonicalized newval for us */
	char	   *dname;
	char	   *tname;
	char	   *fname;

	/* directory */
	dname = guc_malloc(ERROR, strlen(newval) + 1);	/* runtime dir */
	sprintf(dname, "%s", newval);

	/* global stats */
	tname = guc_malloc(ERROR, strlen(newval) + 12); /* /global.tmp */
	sprintf(tname, "%s/global.tmp", newval);
	fname = guc_malloc(ERROR, strlen(newval) + 13); /* /global.stat */
	sprintf(fname, "%s/global.stat", newval);

	if (pgstat_stat_directory)
		free(pgstat_stat_directory);
	pgstat_stat_directory = dname;
	if (pgstat_stat_tmpname)
		free(pgstat_stat_tmpname);
	pgstat_stat_tmpname = tname;
	if (pgstat_stat_filename)
		free(pgstat_stat_filename);
	pgstat_stat_filename = fname;
}

static bool
check_application_name(char **newval, void **extra, GucSource source)
{
	/* Only allow clean ASCII chars in the application name */
	pg_clean_ascii(*newval);

	return true;
}

static void
assign_application_name(const char *newval, void *extra)
{
	/* Update the pg_stat_activity view */
	pgstat_report_appname(newval);
}

static bool
check_cluster_name(char **newval, void **extra, GucSource source)
{
	/* Only allow clean ASCII chars in the cluster name */
	pg_clean_ascii(*newval);

	return true;
}

static const char *
show_unix_socket_permissions(void)
{
	static char buf[12];

	snprintf(buf, sizeof(buf), "%04o", Unix_socket_permissions);
	return buf;
}

static const char *
show_log_file_mode(void)
{
	static char buf[12];

	snprintf(buf, sizeof(buf), "%04o", Log_file_mode);
	return buf;
}

static const char *
show_data_directory_mode(void)
{
	static char buf[12];

	snprintf(buf, sizeof(buf), "%04o", data_directory_mode);
	return buf;
}

static const char *
show_in_hot_standby(void)
{
	/*
	 * We display the actual state based on shared memory, so that this GUC
	 * reports up-to-date state if examined intra-query.  The underlying
	 * variable in_hot_standby changes only when we transmit a new value to
	 * the client.
	 */
	return RecoveryInProgress() ? "on" : "off";
}

/*
 * We split the input string, where commas separate function names
 * and certain whitespace chars are ignored, into a \0-separated (and
 * \0\0-terminated) list of function names.  This formulation allows
 * easy scanning when an error is thrown while avoiding the use of
 * non-reentrant strtok(), as well as keeping the output data in a
 * single palloc() chunk.
 */
static bool
check_backtrace_functions(char **newval, void **extra, GucSource source)
{
	int			newvallen = strlen(*newval);
	char	   *someval;
	int			validlen;
	int			i;
	int			j;

	/*
	 * Allow characters that can be C identifiers and commas as separators, as
	 * well as some whitespace for readability.
	 */
	validlen = strspn(*newval,
					  "0123456789_"
					  "abcdefghijklmnopqrstuvwxyz"
					  "ABCDEFGHIJKLMNOPQRSTUVWXYZ"
					  ", \n\t");
	if (validlen != newvallen)
	{
		GUC_check_errdetail("invalid character");
		return false;
	}

	if (*newval[0] == '\0')
	{
		*extra = NULL;
		return true;
	}

	/*
	 * Allocate space for the output and create the copy.  We could discount
	 * whitespace chars to save some memory, but it doesn't seem worth the
	 * trouble.
	 */
	someval = guc_malloc(ERROR, newvallen + 1 + 1);
	for (i = 0, j = 0; i < newvallen; i++)
	{
		if ((*newval)[i] == ',')
			someval[j++] = '\0';	/* next item */
		else if ((*newval)[i] == ' ' ||
				 (*newval)[i] == '\n' ||
				 (*newval)[i] == '\t')
			;					/* ignore these */
		else
			someval[j++] = (*newval)[i];	/* copy anything else */
	}

	/* two \0s end the setting */
	someval[j] = '\0';
	someval[j + 1] = '\0';

	*extra = someval;
	return true;
}

static void
assign_backtrace_functions(const char *newval, void *extra)
{
	backtrace_symbol_list = (char *) extra;
}

static bool
check_recovery_target_timeline(char **newval, void **extra, GucSource source)
{
	RecoveryTargetTimeLineGoal rttg;
	RecoveryTargetTimeLineGoal *myextra;

	if (strcmp(*newval, "current") == 0)
		rttg = RECOVERY_TARGET_TIMELINE_CONTROLFILE;
	else if (strcmp(*newval, "latest") == 0)
		rttg = RECOVERY_TARGET_TIMELINE_LATEST;
	else
	{
		rttg = RECOVERY_TARGET_TIMELINE_NUMERIC;

		errno = 0;
		strtoul(*newval, NULL, 0);
		if (errno == EINVAL || errno == ERANGE)
		{
			GUC_check_errdetail("recovery_target_timeline is not a valid number.");
			return false;
		}
	}

	myextra = (RecoveryTargetTimeLineGoal *) guc_malloc(ERROR, sizeof(RecoveryTargetTimeLineGoal));
	*myextra = rttg;
	*extra = (void *) myextra;

	return true;
}

static void
assign_recovery_target_timeline(const char *newval, void *extra)
{
	recoveryTargetTimeLineGoal = *((RecoveryTargetTimeLineGoal *) extra);
	if (recoveryTargetTimeLineGoal == RECOVERY_TARGET_TIMELINE_NUMERIC)
		recoveryTargetTLIRequested = (TimeLineID) strtoul(newval, NULL, 0);
	else
		recoveryTargetTLIRequested = 0;
}

/*
 * Recovery target settings: Only one of the several recovery_target* settings
 * may be set.  Setting a second one results in an error.  The global variable
 * recoveryTarget tracks which kind of recovery target was chosen.  Other
 * variables store the actual target value (for example a string or a xid).
 * The assign functions of the parameters check whether a competing parameter
 * was already set.  But we want to allow setting the same parameter multiple
 * times.  We also want to allow unsetting a parameter and setting a different
 * one, so we unset recoveryTarget when the parameter is set to an empty
 * string.
 */

static void
pg_attribute_noreturn()
error_multiple_recovery_targets(void)
{
	ereport(ERROR,
			(errcode(ERRCODE_INVALID_PARAMETER_VALUE),
			 errmsg("multiple recovery targets specified"),
			 errdetail("At most one of recovery_target, recovery_target_lsn, recovery_target_name, recovery_target_time, recovery_target_xid may be set.")));
}

static bool
check_recovery_target(char **newval, void **extra, GucSource source)
{
	if (strcmp(*newval, "immediate") != 0 && strcmp(*newval, "") != 0)
	{
		GUC_check_errdetail("The only allowed value is \"immediate\".");
		return false;
	}
	return true;
}

static void
assign_recovery_target(const char *newval, void *extra)
{
	if (recoveryTarget != RECOVERY_TARGET_UNSET &&
		recoveryTarget != RECOVERY_TARGET_IMMEDIATE)
		error_multiple_recovery_targets();

	if (newval && strcmp(newval, "") != 0)
		recoveryTarget = RECOVERY_TARGET_IMMEDIATE;
	else
		recoveryTarget = RECOVERY_TARGET_UNSET;
}

static bool
check_recovery_target_xid(char **newval, void **extra, GucSource source)
{
	if (strcmp(*newval, "") != 0)
	{
		TransactionId xid;
		TransactionId *myextra;

		errno = 0;
		xid = (TransactionId) pg_strtouint64(*newval, NULL, 0);
		if (errno == EINVAL || errno == ERANGE)
			return false;

		myextra = (TransactionId *) guc_malloc(ERROR, sizeof(TransactionId));
		*myextra = xid;
		*extra = (void *) myextra;
	}
	return true;
}

static void
assign_recovery_target_xid(const char *newval, void *extra)
{
	if (recoveryTarget != RECOVERY_TARGET_UNSET &&
		recoveryTarget != RECOVERY_TARGET_XID)
		error_multiple_recovery_targets();

	if (newval && strcmp(newval, "") != 0)
	{
		recoveryTarget = RECOVERY_TARGET_XID;
		recoveryTargetXid = *((TransactionId *) extra);
	}
	else
		recoveryTarget = RECOVERY_TARGET_UNSET;
}

/*
 * The interpretation of the recovery_target_time string can depend on the
 * time zone setting, so we need to wait until after all GUC processing is
 * done before we can do the final parsing of the string.  This check function
 * only does a parsing pass to catch syntax errors, but we store the string
 * and parse it again when we need to use it.
 */
static bool
check_recovery_target_time(char **newval, void **extra, GucSource source)
{
	if (strcmp(*newval, "") != 0)
	{
		/* reject some special values */
		if (strcmp(*newval, "now") == 0 ||
			strcmp(*newval, "today") == 0 ||
			strcmp(*newval, "tomorrow") == 0 ||
			strcmp(*newval, "yesterday") == 0)
		{
			return false;
		}

		/*
		 * parse timestamp value (see also timestamptz_in())
		 */
		{
			char	   *str = *newval;
			fsec_t		fsec;
			struct pg_tm tt,
					   *tm = &tt;
			int			tz;
			int			dtype;
			int			nf;
			int			dterr;
			char	   *field[MAXDATEFIELDS];
			int			ftype[MAXDATEFIELDS];
			char		workbuf[MAXDATELEN + MAXDATEFIELDS];
			TimestampTz timestamp;

			dterr = ParseDateTime(str, workbuf, sizeof(workbuf),
								  field, ftype, MAXDATEFIELDS, &nf);
			if (dterr == 0)
				dterr = DecodeDateTime(field, ftype, nf, &dtype, tm, &fsec, &tz);
			if (dterr != 0)
				return false;
			if (dtype != DTK_DATE)
				return false;

			if (tm2timestamp(tm, fsec, &tz, &timestamp) != 0)
			{
				GUC_check_errdetail("timestamp out of range: \"%s\"", str);
				return false;
			}
		}
	}
	return true;
}

static void
assign_recovery_target_time(const char *newval, void *extra)
{
	if (recoveryTarget != RECOVERY_TARGET_UNSET &&
		recoveryTarget != RECOVERY_TARGET_TIME)
		error_multiple_recovery_targets();

	if (newval && strcmp(newval, "") != 0)
		recoveryTarget = RECOVERY_TARGET_TIME;
	else
		recoveryTarget = RECOVERY_TARGET_UNSET;
}

static bool
check_recovery_target_name(char **newval, void **extra, GucSource source)
{
	/* Use the value of newval directly */
	if (strlen(*newval) >= MAXFNAMELEN)
	{
		GUC_check_errdetail("%s is too long (maximum %d characters).",
							"recovery_target_name", MAXFNAMELEN - 1);
		return false;
	}
	return true;
}

static void
assign_recovery_target_name(const char *newval, void *extra)
{
	if (recoveryTarget != RECOVERY_TARGET_UNSET &&
		recoveryTarget != RECOVERY_TARGET_NAME)
		error_multiple_recovery_targets();

	if (newval && strcmp(newval, "") != 0)
	{
		recoveryTarget = RECOVERY_TARGET_NAME;
		recoveryTargetName = newval;
	}
	else
		recoveryTarget = RECOVERY_TARGET_UNSET;
}

static bool
check_recovery_target_lsn(char **newval, void **extra, GucSource source)
{
	if (strcmp(*newval, "") != 0)
	{
		XLogRecPtr	lsn;
		XLogRecPtr *myextra;
		bool		have_error = false;

		lsn = pg_lsn_in_internal(*newval, &have_error);
		if (have_error)
			return false;

		myextra = (XLogRecPtr *) guc_malloc(ERROR, sizeof(XLogRecPtr));
		*myextra = lsn;
		*extra = (void *) myextra;
	}
	return true;
}

static void
assign_recovery_target_lsn(const char *newval, void *extra)
{
	if (recoveryTarget != RECOVERY_TARGET_UNSET &&
		recoveryTarget != RECOVERY_TARGET_LSN)
		error_multiple_recovery_targets();

	if (newval && strcmp(newval, "") != 0)
	{
		recoveryTarget = RECOVERY_TARGET_LSN;
		recoveryTargetLSN = *((XLogRecPtr *) extra);
	}
	else
		recoveryTarget = RECOVERY_TARGET_UNSET;
}

static bool
check_primary_slot_name(char **newval, void **extra, GucSource source)
{
	if (*newval && strcmp(*newval, "") != 0 &&
		!ReplicationSlotValidateName(*newval, WARNING))
		return false;

	return true;
}

static bool
check_default_with_oids(bool *newval, void **extra, GucSource source)
{
	if (*newval)
	{
		/* check the GUC's definition for an explanation */
		GUC_check_errcode(ERRCODE_FEATURE_NOT_SUPPORTED);
		GUC_check_errmsg("tables declared WITH OIDS are not supported");

		return false;
	}

	return true;
}

#include "guc-file.c"<|MERGE_RESOLUTION|>--- conflicted
+++ resolved
@@ -966,7 +966,6 @@
 		NULL, NULL, NULL
 	},
 	{
-<<<<<<< HEAD
 		{"enable_indexscan_prefetch", PGC_USERSET, RESOURCES_ASYNCHRONOUS,
 			gettext_noop("Enables prefetching of heap pages in index scans."),
 			NULL,
@@ -987,8 +986,6 @@
 		NULL, NULL, NULL
 	},
 	{
-=======
->>>>>>> 5fb2e0bb
 		{"enable_seqscan", PGC_USERSET, QUERY_TUNING_METHOD,
 			gettext_noop("Enables the planner's use of sequential-scan plans."),
 			NULL,
