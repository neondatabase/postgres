/*--------------------------------------------------------------------
 * guc.c
 *
 * Support for grand unified configuration scheme, including SET
 * command, configuration file, and command line options.
 *
 * This file contains the generic option processing infrastructure.
 * guc_funcs.c contains SQL-level functionality, including SET/SHOW
 * commands and various system-administration SQL functions.
 * guc_tables.c contains the arrays that define all the built-in
 * GUC variables.  Code that implements variable-specific behavior
 * is scattered around the system in check, assign, and show hooks.
 *
 * See src/backend/utils/misc/README for more information.
 *
 *
 * Copyright (c) 2000-2023, PostgreSQL Global Development Group
 * Written by Peter Eisentraut <peter_e@gmx.net>.
 *
 * IDENTIFICATION
 *	  src/backend/utils/misc/guc.c
 *
 *--------------------------------------------------------------------
 */
#include "postgres.h"

#include <limits.h>
#include <sys/stat.h>
#include <unistd.h>

#include "access/xact.h"
#include "access/xlog.h"
#include "catalog/objectaccess.h"
#include "catalog/pg_authid.h"
#include "catalog/pg_parameter_acl.h"
#include "guc_internal.h"
#include "libpq/pqformat.h"
#include "parser/scansup.h"
#include "port/pg_bitutils.h"
#include "storage/fd.h"
#include "storage/lwlock.h"
#include "storage/shmem.h"
#include "tcop/tcopprot.h"
#include "utils/acl.h"
#include "utils/backend_status.h"
#include "utils/builtins.h"
#include "utils/conffiles.h"
#include "utils/float.h"
#include "utils/guc_tables.h"
#include "utils/memutils.h"
#include "utils/timestamp.h"


#define CONFIG_FILENAME "postgresql.conf"
#define HBA_FILENAME	"pg_hba.conf"
#define IDENT_FILENAME	"pg_ident.conf"

#ifdef EXEC_BACKEND
#define CONFIG_EXEC_PARAMS "global/config_exec_params"
#define CONFIG_EXEC_PARAMS_NEW "global/config_exec_params.new"
#endif

/*
 * Precision with which REAL type guc values are to be printed for GUC
 * serialization.
 */
#define REALTYPE_PRECISION 17

static int	GUC_check_errcode_value;

static List *reserved_class_prefix = NIL;

/* global variables for check hook support */
char	   *GUC_check_errmsg_string;
char	   *GUC_check_errdetail_string;
char	   *GUC_check_errhint_string;

/* Kluge: for speed, we examine this GUC variable's value directly */
extern bool in_hot_standby_guc;


/*
 * Unit conversion tables.
 *
 * There are two tables, one for memory units, and another for time units.
 * For each supported conversion from one unit to another, we have an entry
 * in the table.
 *
 * To keep things simple, and to avoid possible roundoff error,
 * conversions are never chained.  There needs to be a direct conversion
 * between all units (of the same type).
 *
 * The conversions for each base unit must be kept in order from greatest to
 * smallest human-friendly unit; convert_xxx_from_base_unit() rely on that.
 * (The order of the base-unit groups does not matter.)
 */
#define MAX_UNIT_LEN		3	/* length of longest recognized unit string */

typedef struct
{
	char		unit[MAX_UNIT_LEN + 1]; /* unit, as a string, like "kB" or
										 * "min" */
	int			base_unit;		/* GUC_UNIT_XXX */
	double		multiplier;		/* Factor for converting unit -> base_unit */
} unit_conversion;

/* Ensure that the constants in the tables don't overflow or underflow */
#if BLCKSZ < 1024 || BLCKSZ > (1024*1024)
#error BLCKSZ must be between 1KB and 1MB
#endif
#if XLOG_BLCKSZ < 1024 || XLOG_BLCKSZ > (1024*1024)
#error XLOG_BLCKSZ must be between 1KB and 1MB
#endif

static const char *memory_units_hint = gettext_noop("Valid units for this parameter are \"B\", \"kB\", \"MB\", \"GB\", and \"TB\".");

static const unit_conversion memory_unit_conversion_table[] =
{
	{"TB", GUC_UNIT_BYTE, 1024.0 * 1024.0 * 1024.0 * 1024.0},
	{"GB", GUC_UNIT_BYTE, 1024.0 * 1024.0 * 1024.0},
	{"MB", GUC_UNIT_BYTE, 1024.0 * 1024.0},
	{"kB", GUC_UNIT_BYTE, 1024.0},
	{"B", GUC_UNIT_BYTE, 1.0},

	{"TB", GUC_UNIT_KB, 1024.0 * 1024.0 * 1024.0},
	{"GB", GUC_UNIT_KB, 1024.0 * 1024.0},
	{"MB", GUC_UNIT_KB, 1024.0},
	{"kB", GUC_UNIT_KB, 1.0},
	{"B", GUC_UNIT_KB, 1.0 / 1024.0},

	{"TB", GUC_UNIT_MB, 1024.0 * 1024.0},
	{"GB", GUC_UNIT_MB, 1024.0},
	{"MB", GUC_UNIT_MB, 1.0},
	{"kB", GUC_UNIT_MB, 1.0 / 1024.0},
	{"B", GUC_UNIT_MB, 1.0 / (1024.0 * 1024.0)},

	{"TB", GUC_UNIT_BLOCKS, (1024.0 * 1024.0 * 1024.0) / (BLCKSZ / 1024)},
	{"GB", GUC_UNIT_BLOCKS, (1024.0 * 1024.0) / (BLCKSZ / 1024)},
	{"MB", GUC_UNIT_BLOCKS, 1024.0 / (BLCKSZ / 1024)},
	{"kB", GUC_UNIT_BLOCKS, 1.0 / (BLCKSZ / 1024)},
	{"B", GUC_UNIT_BLOCKS, 1.0 / BLCKSZ},

	{"TB", GUC_UNIT_XBLOCKS, (1024.0 * 1024.0 * 1024.0) / (XLOG_BLCKSZ / 1024)},
	{"GB", GUC_UNIT_XBLOCKS, (1024.0 * 1024.0) / (XLOG_BLCKSZ / 1024)},
	{"MB", GUC_UNIT_XBLOCKS, 1024.0 / (XLOG_BLCKSZ / 1024)},
	{"kB", GUC_UNIT_XBLOCKS, 1.0 / (XLOG_BLCKSZ / 1024)},
	{"B", GUC_UNIT_XBLOCKS, 1.0 / XLOG_BLCKSZ},

	{""}						/* end of table marker */
};

static const char *time_units_hint = gettext_noop("Valid units for this parameter are \"us\", \"ms\", \"s\", \"min\", \"h\", and \"d\".");

static const unit_conversion time_unit_conversion_table[] =
{
	{"d", GUC_UNIT_MS, 1000 * 60 * 60 * 24},
	{"h", GUC_UNIT_MS, 1000 * 60 * 60},
	{"min", GUC_UNIT_MS, 1000 * 60},
	{"s", GUC_UNIT_MS, 1000},
	{"ms", GUC_UNIT_MS, 1},
	{"us", GUC_UNIT_MS, 1.0 / 1000},

	{"d", GUC_UNIT_S, 60 * 60 * 24},
	{"h", GUC_UNIT_S, 60 * 60},
	{"min", GUC_UNIT_S, 60},
	{"s", GUC_UNIT_S, 1},
	{"ms", GUC_UNIT_S, 1.0 / 1000},
	{"us", GUC_UNIT_S, 1.0 / (1000 * 1000)},

	{"d", GUC_UNIT_MIN, 60 * 24},
	{"h", GUC_UNIT_MIN, 60},
	{"min", GUC_UNIT_MIN, 1},
	{"s", GUC_UNIT_MIN, 1.0 / 60},
	{"ms", GUC_UNIT_MIN, 1.0 / (1000 * 60)},
	{"us", GUC_UNIT_MIN, 1.0 / (1000 * 1000 * 60)},

	{""}						/* end of table marker */
};

/*
 * To allow continued support of obsolete names for GUC variables, we apply
 * the following mappings to any unrecognized name.  Note that an old name
 * should be mapped to a new one only if the new variable has very similar
 * semantics to the old.
 */
static const char *const map_old_guc_names[] = {
	"sort_mem", "work_mem",
	"vacuum_mem", "maintenance_work_mem",
	NULL
};


/* Memory context holding all GUC-related data */
static MemoryContext GUCMemoryContext;

/*
 * We use a dynahash table to look up GUCs by name, or to iterate through
 * all the GUCs.  The gucname field is redundant with gucvar->name, but
 * dynahash makes it too painful to not store the hash key separately.
 */
typedef struct
{
	const char *gucname;		/* hash key */
	struct config_generic *gucvar;	/* -> GUC's defining structure */
} GUCHashEntry;

static HTAB *guc_hashtab;		/* entries are GUCHashEntrys */

/*
 * In addition to the hash table, variables having certain properties are
 * linked into these lists, so that we can find them without scanning the
 * whole hash table.  In most applications, only a small fraction of the
 * GUCs appear in these lists at any given time.  The usage of the stack
 * and report lists is stylized enough that they can be slists, but the
 * nondef list has to be a dlist to avoid O(N) deletes in common cases.
 */
static dlist_head guc_nondef_list;	/* list of variables that have source
									 * different from PGC_S_DEFAULT */
static slist_head guc_stack_list;	/* list of variables that have non-NULL
									 * stack */
static slist_head guc_report_list;	/* list of variables that have the
									 * GUC_NEEDS_REPORT bit set in status */

static bool reporting_enabled;	/* true to enable GUC_REPORT */

static int	GUCNestLevel = 0;	/* 1 when in main transaction */


static int	guc_var_compare(const void *a, const void *b);
static uint32 guc_name_hash(const void *key, Size keysize);
static int	guc_name_match(const void *key1, const void *key2, Size keysize);
static void InitializeGUCOptionsFromEnvironment(void);
static void InitializeOneGUCOption(struct config_generic *gconf);
static void RemoveGUCFromLists(struct config_generic *gconf);
static void set_guc_source(struct config_generic *gconf, GucSource newsource);
static void pg_timezone_abbrev_initialize(void);
static void push_old_value(struct config_generic *gconf, GucAction action);
static void ReportGUCOption(struct config_generic *record);
static void set_config_sourcefile(const char *name, char *sourcefile,
								  int sourceline);
static void reapply_stacked_values(struct config_generic *variable,
								   struct config_string *pHolder,
								   GucStack *stack,
								   const char *curvalue,
								   GucContext curscontext, GucSource cursource,
								   Oid cursrole);
static bool validate_option_array_item(const char *name, const char *value,
									   bool skipIfNoPermissions);
static void write_auto_conf_file(int fd, const char *filename, ConfigVariable *head);
static void replace_auto_config_value(ConfigVariable **head_p, ConfigVariable **tail_p,
									  const char *name, const char *value);
static bool valid_custom_variable_name(const char *name);
static void do_serialize(char **destptr, Size *maxbytes,
						 const char *fmt,...) pg_attribute_printf(3, 4);
static bool call_bool_check_hook(struct config_bool *conf, bool *newval,
								 void **extra, GucSource source, int elevel);
static bool call_int_check_hook(struct config_int *conf, int *newval,
								void **extra, GucSource source, int elevel);
static bool call_real_check_hook(struct config_real *conf, double *newval,
								 void **extra, GucSource source, int elevel);
static bool call_string_check_hook(struct config_string *conf, char **newval,
								   void **extra, GucSource source, int elevel);
static bool call_enum_check_hook(struct config_enum *conf, int *newval,
								 void **extra, GucSource source, int elevel);


/*
 * This function handles both actual config file (re)loads and execution of
 * show_all_file_settings() (i.e., the pg_file_settings view).  In the latter
 * case we don't apply any of the settings, but we make all the usual validity
 * checks, and we return the ConfigVariable list so that it can be printed out
 * by show_all_file_settings().
 */
ConfigVariable *
ProcessConfigFileInternal(GucContext context, bool applySettings, int elevel)
{
	bool		error = false;
	bool		applying = false;
	const char *ConfFileWithError;
	ConfigVariable *item,
			   *head,
			   *tail;
	HASH_SEQ_STATUS status;
	GUCHashEntry *hentry;

	/* Parse the main config file into a list of option names and values */
	ConfFileWithError = ConfigFileName;
	head = tail = NULL;

	if (!ParseConfigFile(ConfigFileName, true,
						 NULL, 0, CONF_FILE_START_DEPTH, elevel,
						 &head, &tail))
	{
		/* Syntax error(s) detected in the file, so bail out */
		error = true;
		goto bail_out;
	}

	/*
	 * Parse the PG_AUTOCONF_FILENAME file, if present, after the main file to
	 * replace any parameters set by ALTER SYSTEM command.  Because this file
	 * is in the data directory, we can't read it until the DataDir has been
	 * set.
	 */
	if (DataDir)
	{
		if (!ParseConfigFile(PG_AUTOCONF_FILENAME, false,
							 NULL, 0, CONF_FILE_START_DEPTH, elevel,
							 &head, &tail))
		{
			/* Syntax error(s) detected in the file, so bail out */
			error = true;
			ConfFileWithError = PG_AUTOCONF_FILENAME;
			goto bail_out;
		}
	}
	else
	{
		/*
		 * If DataDir is not set, the PG_AUTOCONF_FILENAME file cannot be
		 * read.  In this case, we don't want to accept any settings but
		 * data_directory from postgresql.conf, because they might be
		 * overwritten with settings in the PG_AUTOCONF_FILENAME file which
		 * will be read later. OTOH, since data_directory isn't allowed in the
		 * PG_AUTOCONF_FILENAME file, it will never be overwritten later.
		 */
		ConfigVariable *newlist = NULL;

		/*
		 * Prune all items except the last "data_directory" from the list.
		 */
		for (item = head; item; item = item->next)
		{
			if (!item->ignore &&
				strcmp(item->name, "data_directory") == 0)
				newlist = item;
		}

		if (newlist)
			newlist->next = NULL;
		head = tail = newlist;

		/*
		 * Quick exit if data_directory is not present in file.
		 *
		 * We need not do any further processing, in particular we don't set
		 * PgReloadTime; that will be set soon by subsequent full loading of
		 * the config file.
		 */
		if (head == NULL)
			goto bail_out;
	}

	/*
	 * Mark all extant GUC variables as not present in the config file. We
	 * need this so that we can tell below which ones have been removed from
	 * the file since we last processed it.
	 */
	hash_seq_init(&status, guc_hashtab);
	while ((hentry = (GUCHashEntry *) hash_seq_search(&status)) != NULL)
	{
		struct config_generic *gconf = hentry->gucvar;

		gconf->status &= ~GUC_IS_IN_FILE;
	}

	/*
	 * Check if all the supplied option names are valid, as an additional
	 * quasi-syntactic check on the validity of the config file.  It is
	 * important that the postmaster and all backends agree on the results of
	 * this phase, else we will have strange inconsistencies about which
	 * processes accept a config file update and which don't.  Hence, unknown
	 * custom variable names have to be accepted without complaint.  For the
	 * same reason, we don't attempt to validate the options' values here.
	 *
	 * In addition, the GUC_IS_IN_FILE flag is set on each existing GUC
	 * variable mentioned in the file; and we detect duplicate entries in the
	 * file and mark the earlier occurrences as ignorable.
	 */
	for (item = head; item; item = item->next)
	{
		struct config_generic *record;

		/* Ignore anything already marked as ignorable */
		if (item->ignore)
			continue;

		/*
		 * Try to find the variable; but do not create a custom placeholder if
		 * it's not there already.
		 */
		record = find_option(item->name, false, true, elevel);

		if (record)
		{
			/* If it's already marked, then this is a duplicate entry */
			if (record->status & GUC_IS_IN_FILE)
			{
				/*
				 * Mark the earlier occurrence(s) as dead/ignorable.  We could
				 * avoid the O(N^2) behavior here with some additional state,
				 * but it seems unlikely to be worth the trouble.
				 */
				ConfigVariable *pitem;

				for (pitem = head; pitem != item; pitem = pitem->next)
				{
					if (!pitem->ignore &&
						strcmp(pitem->name, item->name) == 0)
						pitem->ignore = true;
				}
			}
			/* Now mark it as present in file */
			record->status |= GUC_IS_IN_FILE;
		}
		else if (!valid_custom_variable_name(item->name))
		{
			/* Invalid non-custom variable, so complain */
			ereport(elevel,
					(errcode(ERRCODE_UNDEFINED_OBJECT),
					 errmsg("unrecognized configuration parameter \"%s\" in file \"%s\" line %d",
							item->name,
							item->filename, item->sourceline)));
			item->errmsg = pstrdup("unrecognized configuration parameter");
			error = true;
			ConfFileWithError = item->filename;
		}
	}

	/*
	 * If we've detected any errors so far, we don't want to risk applying any
	 * changes.
	 */
	if (error)
		goto bail_out;

	/* Otherwise, set flag that we're beginning to apply changes */
	applying = true;

	/*
	 * Check for variables having been removed from the config file, and
	 * revert their reset values (and perhaps also effective values) to the
	 * boot-time defaults.  If such a variable can't be changed after startup,
	 * report that and continue.
	 */
	hash_seq_init(&status, guc_hashtab);
	while ((hentry = (GUCHashEntry *) hash_seq_search(&status)) != NULL)
	{
		struct config_generic *gconf = hentry->gucvar;
		GucStack   *stack;

		if (gconf->reset_source != PGC_S_FILE ||
			(gconf->status & GUC_IS_IN_FILE))
			continue;
		if (gconf->context < PGC_SIGHUP)
		{
			/* The removal can't be effective without a restart */
			gconf->status |= GUC_PENDING_RESTART;
			ereport(elevel,
					(errcode(ERRCODE_CANT_CHANGE_RUNTIME_PARAM),
					 errmsg("parameter \"%s\" cannot be changed without restarting the server",
							gconf->name)));
			record_config_file_error(psprintf("parameter \"%s\" cannot be changed without restarting the server",
											  gconf->name),
									 NULL, 0,
									 &head, &tail);
			error = true;
			continue;
		}

		/* No more to do if we're just doing show_all_file_settings() */
		if (!applySettings)
			continue;

		/*
		 * Reset any "file" sources to "default", else set_config_option will
		 * not override those settings.
		 */
		if (gconf->reset_source == PGC_S_FILE)
			gconf->reset_source = PGC_S_DEFAULT;
		if (gconf->source == PGC_S_FILE)
			set_guc_source(gconf, PGC_S_DEFAULT);
		for (stack = gconf->stack; stack; stack = stack->prev)
		{
			if (stack->source == PGC_S_FILE)
				stack->source = PGC_S_DEFAULT;
		}

		/* Now we can re-apply the wired-in default (i.e., the boot_val) */
		if (set_config_option(gconf->name, NULL,
							  context, PGC_S_DEFAULT,
							  GUC_ACTION_SET, true, 0, false) > 0)
		{
			/* Log the change if appropriate */
			if (context == PGC_SIGHUP)
				ereport(elevel,
						(errmsg("parameter \"%s\" removed from configuration file, reset to default",
								gconf->name)));
		}
	}

	/*
	 * Restore any variables determined by environment variables or
	 * dynamically-computed defaults.  This is a no-op except in the case
	 * where one of these had been in the config file and is now removed.
	 *
	 * In particular, we *must not* do this during the postmaster's initial
	 * loading of the file, since the timezone functions in particular should
	 * be run only after initialization is complete.
	 *
	 * XXX this is an unmaintainable crock, because we have to know how to set
	 * (or at least what to call to set) every non-PGC_INTERNAL variable that
	 * could potentially have PGC_S_DYNAMIC_DEFAULT or PGC_S_ENV_VAR source.
	 */
	if (context == PGC_SIGHUP && applySettings)
	{
		InitializeGUCOptionsFromEnvironment();
		pg_timezone_abbrev_initialize();
		/* this selects SQL_ASCII in processes not connected to a database */
		SetConfigOption("client_encoding", GetDatabaseEncodingName(),
						PGC_BACKEND, PGC_S_DYNAMIC_DEFAULT);
	}

	/*
	 * Now apply the values from the config file.
	 */
	for (item = head; item; item = item->next)
	{
		char	   *pre_value = NULL;
		int			scres;

		/* Ignore anything marked as ignorable */
		if (item->ignore)
			continue;

		/* In SIGHUP cases in the postmaster, we want to report changes */
		if (context == PGC_SIGHUP && applySettings && !IsUnderPostmaster)
		{
			const char *preval = GetConfigOption(item->name, true, false);

			/* If option doesn't exist yet or is NULL, treat as empty string */
			if (!preval)
				preval = "";
			/* must dup, else might have dangling pointer below */
			pre_value = pstrdup(preval);
		}

		scres = set_config_option(item->name, item->value,
								  context, PGC_S_FILE,
								  GUC_ACTION_SET, applySettings, 0, false);
		if (scres > 0)
		{
			/* variable was updated, so log the change if appropriate */
			if (pre_value)
			{
				const char *post_value = GetConfigOption(item->name, true, false);

				if (!post_value)
					post_value = "";
				if (strcmp(pre_value, post_value) != 0)
					ereport(elevel,
							(errmsg("parameter \"%s\" changed to \"%s\"",
									item->name, item->value)));
			}
			item->applied = true;
		}
		else if (scres == 0)
		{
			error = true;
			item->errmsg = pstrdup("setting could not be applied");
			ConfFileWithError = item->filename;
		}
		else
		{
			/* no error, but variable's active value was not changed */
			item->applied = true;
		}

		/*
		 * We should update source location unless there was an error, since
		 * even if the active value didn't change, the reset value might have.
		 * (In the postmaster, there won't be a difference, but it does matter
		 * in backends.)
		 */
		if (scres != 0 && applySettings)
			set_config_sourcefile(item->name, item->filename,
								  item->sourceline);

		if (pre_value)
			pfree(pre_value);
	}

	/* Remember when we last successfully loaded the config file. */
	if (applySettings)
		PgReloadTime = GetCurrentTimestamp();

bail_out:
	if (error && applySettings)
	{
		/* During postmaster startup, any error is fatal */
		if (context == PGC_POSTMASTER)
			ereport(ERROR,
					(errcode(ERRCODE_CONFIG_FILE_ERROR),
					 errmsg("configuration file \"%s\" contains errors",
							ConfFileWithError)));
		else if (applying)
			ereport(elevel,
					(errcode(ERRCODE_CONFIG_FILE_ERROR),
					 errmsg("configuration file \"%s\" contains errors; unaffected changes were applied",
							ConfFileWithError)));
		else
			ereport(elevel,
					(errcode(ERRCODE_CONFIG_FILE_ERROR),
					 errmsg("configuration file \"%s\" contains errors; no changes were applied",
							ConfFileWithError)));
	}

	/* Successful or otherwise, return the collected data list */
	return head;
}


/*
 * Some infrastructure for GUC-related memory allocation
 *
 * These functions are generally modeled on libc's malloc/realloc/etc,
 * but any OOM issue is reported at the specified elevel.
 * (Thus, control returns only if that's less than ERROR.)
 */
void *
guc_malloc(int elevel, size_t size)
{
	void	   *data;

	data = MemoryContextAllocExtended(GUCMemoryContext, size,
									  MCXT_ALLOC_NO_OOM);
	if (unlikely(data == NULL))
		ereport(elevel,
				(errcode(ERRCODE_OUT_OF_MEMORY),
				 errmsg("out of memory")));
	return data;
}

void *
guc_realloc(int elevel, void *old, size_t size)
{
	void	   *data;

	if (old != NULL)
	{
		/* This is to help catch old code that malloc's GUC data. */
		Assert(GetMemoryChunkContext(old) == GUCMemoryContext);
		data = repalloc_extended(old, size,
								 MCXT_ALLOC_NO_OOM);
	}
	else
	{
		/* Like realloc(3), but not like repalloc(), we allow old == NULL. */
		data = MemoryContextAllocExtended(GUCMemoryContext, size,
										  MCXT_ALLOC_NO_OOM);
	}
	if (unlikely(data == NULL))
		ereport(elevel,
				(errcode(ERRCODE_OUT_OF_MEMORY),
				 errmsg("out of memory")));
	return data;
}

char *
guc_strdup(int elevel, const char *src)
{
	char	   *data;
	size_t		len = strlen(src) + 1;

	data = guc_malloc(elevel, len);
	if (likely(data != NULL))
		memcpy(data, src, len);
	return data;
}

void
guc_free(void *ptr)
{
	/*
	 * Historically, GUC-related code has relied heavily on the ability to do
	 * free(NULL), so we allow that here even though pfree() doesn't.
	 */
	if (ptr != NULL)
	{
		/* This is to help catch old code that malloc's GUC data. */
		Assert(GetMemoryChunkContext(ptr) == GUCMemoryContext);
		pfree(ptr);
	}
}


/*
 * Detect whether strval is referenced anywhere in a GUC string item
 */
static bool
string_field_used(struct config_string *conf, char *strval)
{
	GucStack   *stack;

	if (strval == *(conf->variable) ||
		strval == conf->reset_val ||
		strval == conf->boot_val)
		return true;
	for (stack = conf->gen.stack; stack; stack = stack->prev)
	{
		if (strval == stack->prior.val.stringval ||
			strval == stack->masked.val.stringval)
			return true;
	}
	return false;
}

/*
 * Support for assigning to a field of a string GUC item.  Free the prior
 * value if it's not referenced anywhere else in the item (including stacked
 * states).
 */
static void
set_string_field(struct config_string *conf, char **field, char *newval)
{
	char	   *oldval = *field;

	/* Do the assignment */
	*field = newval;

	/* Free old value if it's not NULL and isn't referenced anymore */
	if (oldval && !string_field_used(conf, oldval))
		guc_free(oldval);
}

/*
 * Detect whether an "extra" struct is referenced anywhere in a GUC item
 */
static bool
extra_field_used(struct config_generic *gconf, void *extra)
{
	GucStack   *stack;

	if (extra == gconf->extra)
		return true;
	switch (gconf->vartype)
	{
		case PGC_BOOL:
			if (extra == ((struct config_bool *) gconf)->reset_extra)
				return true;
			break;
		case PGC_INT:
			if (extra == ((struct config_int *) gconf)->reset_extra)
				return true;
			break;
		case PGC_REAL:
			if (extra == ((struct config_real *) gconf)->reset_extra)
				return true;
			break;
		case PGC_STRING:
			if (extra == ((struct config_string *) gconf)->reset_extra)
				return true;
			break;
		case PGC_ENUM:
			if (extra == ((struct config_enum *) gconf)->reset_extra)
				return true;
			break;
	}
	for (stack = gconf->stack; stack; stack = stack->prev)
	{
		if (extra == stack->prior.extra ||
			extra == stack->masked.extra)
			return true;
	}

	return false;
}

/*
 * Support for assigning to an "extra" field of a GUC item.  Free the prior
 * value if it's not referenced anywhere else in the item (including stacked
 * states).
 */
static void
set_extra_field(struct config_generic *gconf, void **field, void *newval)
{
	void	   *oldval = *field;

	/* Do the assignment */
	*field = newval;

	/* Free old value if it's not NULL and isn't referenced anymore */
	if (oldval && !extra_field_used(gconf, oldval))
		guc_free(oldval);
}

/*
 * Support for copying a variable's active value into a stack entry.
 * The "extra" field associated with the active value is copied, too.
 *
 * NB: be sure stringval and extra fields of a new stack entry are
 * initialized to NULL before this is used, else we'll try to guc_free() them.
 */
static void
set_stack_value(struct config_generic *gconf, config_var_value *val)
{
	switch (gconf->vartype)
	{
		case PGC_BOOL:
			val->val.boolval =
				*((struct config_bool *) gconf)->variable;
			break;
		case PGC_INT:
			val->val.intval =
				*((struct config_int *) gconf)->variable;
			break;
		case PGC_REAL:
			val->val.realval =
				*((struct config_real *) gconf)->variable;
			break;
		case PGC_STRING:
			set_string_field((struct config_string *) gconf,
							 &(val->val.stringval),
							 *((struct config_string *) gconf)->variable);
			break;
		case PGC_ENUM:
			val->val.enumval =
				*((struct config_enum *) gconf)->variable;
			break;
	}
	set_extra_field(gconf, &(val->extra), gconf->extra);
}

/*
 * Support for discarding a no-longer-needed value in a stack entry.
 * The "extra" field associated with the stack entry is cleared, too.
 */
static void
discard_stack_value(struct config_generic *gconf, config_var_value *val)
{
	switch (gconf->vartype)
	{
		case PGC_BOOL:
		case PGC_INT:
		case PGC_REAL:
		case PGC_ENUM:
			/* no need to do anything */
			break;
		case PGC_STRING:
			set_string_field((struct config_string *) gconf,
							 &(val->val.stringval),
							 NULL);
			break;
	}
	set_extra_field(gconf, &(val->extra), NULL);
}


/*
 * Fetch a palloc'd, sorted array of GUC struct pointers
 *
 * The array length is returned into *num_vars.
 */
struct config_generic **
get_guc_variables(int *num_vars)
{
	struct config_generic **result;
	HASH_SEQ_STATUS status;
	GUCHashEntry *hentry;
	int			i;

	*num_vars = hash_get_num_entries(guc_hashtab);
	result = palloc(sizeof(struct config_generic *) * *num_vars);

	/* Extract pointers from the hash table */
	i = 0;
	hash_seq_init(&status, guc_hashtab);
	while ((hentry = (GUCHashEntry *) hash_seq_search(&status)) != NULL)
		result[i++] = hentry->gucvar;
	Assert(i == *num_vars);

	/* Sort by name */
	qsort(result, *num_vars,
		  sizeof(struct config_generic *), guc_var_compare);

	return result;
}


/*
 * Build the GUC hash table.  This is split out so that help_config.c can
 * extract all the variables without running all of InitializeGUCOptions.
 * It's not meant for use anyplace else.
 */
void
build_guc_variables(void)
{
	int			size_vars;
	int			num_vars = 0;
	HASHCTL		hash_ctl;
	GUCHashEntry *hentry;
	bool		found;
	int			i;

	/*
	 * Create the memory context that will hold all GUC-related data.
	 */
	Assert(GUCMemoryContext == NULL);
	GUCMemoryContext = AllocSetContextCreate(TopMemoryContext,
											 "GUCMemoryContext",
											 ALLOCSET_DEFAULT_SIZES);

	/*
	 * Count all the built-in variables, and set their vartypes correctly.
	 */
	for (i = 0; ConfigureNamesBool[i].gen.name; i++)
	{
		struct config_bool *conf = &ConfigureNamesBool[i];

		/* Rather than requiring vartype to be filled in by hand, do this: */
		conf->gen.vartype = PGC_BOOL;
		num_vars++;
	}

	for (i = 0; ConfigureNamesInt[i].gen.name; i++)
	{
		struct config_int *conf = &ConfigureNamesInt[i];

		conf->gen.vartype = PGC_INT;
		num_vars++;
	}

	for (i = 0; ConfigureNamesReal[i].gen.name; i++)
	{
		struct config_real *conf = &ConfigureNamesReal[i];

		conf->gen.vartype = PGC_REAL;
		num_vars++;
	}

	for (i = 0; ConfigureNamesString[i].gen.name; i++)
	{
		struct config_string *conf = &ConfigureNamesString[i];

		conf->gen.vartype = PGC_STRING;
		num_vars++;
	}

	for (i = 0; ConfigureNamesEnum[i].gen.name; i++)
	{
		struct config_enum *conf = &ConfigureNamesEnum[i];

		conf->gen.vartype = PGC_ENUM;
		num_vars++;
	}

	/*
	 * Create hash table with 20% slack
	 */
	size_vars = num_vars + num_vars / 4;

	hash_ctl.keysize = sizeof(char *);
	hash_ctl.entrysize = sizeof(GUCHashEntry);
	hash_ctl.hash = guc_name_hash;
	hash_ctl.match = guc_name_match;
	hash_ctl.hcxt = GUCMemoryContext;
	guc_hashtab = hash_create("GUC hash table",
							  size_vars,
							  &hash_ctl,
							  HASH_ELEM | HASH_FUNCTION | HASH_COMPARE | HASH_CONTEXT);

	for (i = 0; ConfigureNamesBool[i].gen.name; i++)
	{
		struct config_generic *gucvar = &ConfigureNamesBool[i].gen;

		hentry = (GUCHashEntry *) hash_search(guc_hashtab,
											  &gucvar->name,
											  HASH_ENTER,
											  &found);
		Assert(!found);
		hentry->gucvar = gucvar;
	}

	for (i = 0; ConfigureNamesInt[i].gen.name; i++)
	{
		struct config_generic *gucvar = &ConfigureNamesInt[i].gen;

		hentry = (GUCHashEntry *) hash_search(guc_hashtab,
											  &gucvar->name,
											  HASH_ENTER,
											  &found);
		Assert(!found);
		hentry->gucvar = gucvar;
	}

	for (i = 0; ConfigureNamesReal[i].gen.name; i++)
	{
		struct config_generic *gucvar = &ConfigureNamesReal[i].gen;

		hentry = (GUCHashEntry *) hash_search(guc_hashtab,
											  &gucvar->name,
											  HASH_ENTER,
											  &found);
		Assert(!found);
		hentry->gucvar = gucvar;
	}

	for (i = 0; ConfigureNamesString[i].gen.name; i++)
	{
		struct config_generic *gucvar = &ConfigureNamesString[i].gen;

		hentry = (GUCHashEntry *) hash_search(guc_hashtab,
											  &gucvar->name,
											  HASH_ENTER,
											  &found);
		Assert(!found);
		hentry->gucvar = gucvar;
	}

	for (i = 0; ConfigureNamesEnum[i].gen.name; i++)
	{
		struct config_generic *gucvar = &ConfigureNamesEnum[i].gen;

		hentry = (GUCHashEntry *) hash_search(guc_hashtab,
											  &gucvar->name,
											  HASH_ENTER,
											  &found);
		Assert(!found);
		hentry->gucvar = gucvar;
	}

	Assert(num_vars == hash_get_num_entries(guc_hashtab));
}

/*
 * Add a new GUC variable to the hash of known variables. The
 * hash is expanded if needed.
 */
static bool
add_guc_variable(struct config_generic *var, int elevel)
{
	GUCHashEntry *hentry;
	bool		found;

	hentry = (GUCHashEntry *) hash_search(guc_hashtab,
										  &var->name,
										  HASH_ENTER_NULL,
										  &found);
	if (unlikely(hentry == NULL))
	{
		ereport(elevel,
				(errcode(ERRCODE_OUT_OF_MEMORY),
				 errmsg("out of memory")));
		return false;			/* out of memory */
	}
	Assert(!found);
	hentry->gucvar = var;
	return true;
}

/*
 * Decide whether a proposed custom variable name is allowed.
 *
 * It must be two or more identifiers separated by dots, where the rules
 * for what is an identifier agree with scan.l.  (If you change this rule,
 * adjust the errdetail in find_option().)
 */
static bool
valid_custom_variable_name(const char *name)
{
	bool		saw_sep = false;
	bool		name_start = true;

	for (const char *p = name; *p; p++)
	{
		if (*p == GUC_QUALIFIER_SEPARATOR)
		{
			if (name_start)
				return false;	/* empty name component */
			saw_sep = true;
			name_start = true;
		}
		else if (strchr("ABCDEFGHIJKLMNOPQRSTUVWXYZ"
						"abcdefghijklmnopqrstuvwxyz_", *p) != NULL ||
				 IS_HIGHBIT_SET(*p))
		{
			/* okay as first or non-first character */
			name_start = false;
		}
		else if (!name_start && strchr("0123456789$", *p) != NULL)
			 /* okay as non-first character */ ;
		else
			return false;
	}
	if (name_start)
		return false;			/* empty name component */
	/* OK if we found at least one separator */
	return saw_sep;
}

/*
 * Create and add a placeholder variable for a custom variable name.
 */
static struct config_generic *
add_placeholder_variable(const char *name, int elevel)
{
	size_t		sz = sizeof(struct config_string) + sizeof(char *);
	struct config_string *var;
	struct config_generic *gen;

	var = (struct config_string *) guc_malloc(elevel, sz);
	if (var == NULL)
		return NULL;
	memset(var, 0, sz);
	gen = &var->gen;

	gen->name = guc_strdup(elevel, name);
	if (gen->name == NULL)
	{
		guc_free(var);
		return NULL;
	}

	gen->context = PGC_USERSET;
	gen->group = CUSTOM_OPTIONS;
	gen->short_desc = "GUC placeholder variable";
	gen->flags = GUC_NO_SHOW_ALL | GUC_NOT_IN_SAMPLE | GUC_CUSTOM_PLACEHOLDER;
	gen->vartype = PGC_STRING;

	/*
	 * The char* is allocated at the end of the struct since we have no
	 * 'static' place to point to.  Note that the current value, as well as
	 * the boot and reset values, start out NULL.
	 */
	var->variable = (char **) (var + 1);

	if (!add_guc_variable((struct config_generic *) var, elevel))
	{
		guc_free(unconstify(char *, gen->name));
		guc_free(var);
		return NULL;
	}

	return gen;
}

/*
 * Look up option "name".  If it exists, return a pointer to its record.
 * Otherwise, if create_placeholders is true and name is a valid-looking
 * custom variable name, we'll create and return a placeholder record.
 * Otherwise, if skip_errors is true, then we silently return NULL for
 * an unrecognized or invalid name.  Otherwise, the error is reported at
 * error level elevel (and we return NULL if that's less than ERROR).
 *
 * Note: internal errors, primarily out-of-memory, draw an elevel-level
 * report and NULL return regardless of skip_errors.  Hence, callers must
 * handle a NULL return whenever elevel < ERROR, but they should not need
 * to emit any additional error message.  (In practice, internal errors
 * can only happen when create_placeholders is true, so callers passing
 * false need not think terribly hard about this.)
 */
struct config_generic *
find_option(const char *name, bool create_placeholders, bool skip_errors,
			int elevel)
{
	GUCHashEntry *hentry;
	int			i;

	Assert(name);

	/* Look it up using the hash table. */
	hentry = (GUCHashEntry *) hash_search(guc_hashtab,
										  &name,
										  HASH_FIND,
										  NULL);
	if (hentry)
		return hentry->gucvar;

	/*
	 * See if the name is an obsolete name for a variable.  We assume that the
	 * set of supported old names is short enough that a brute-force search is
	 * the best way.
	 */
	for (i = 0; map_old_guc_names[i] != NULL; i += 2)
	{
		if (guc_name_compare(name, map_old_guc_names[i]) == 0)
			return find_option(map_old_guc_names[i + 1], false,
							   skip_errors, elevel);
	}

	if (create_placeholders)
	{
		/*
		 * Check if the name is valid, and if so, add a placeholder.  If it
		 * doesn't contain a separator, don't assume that it was meant to be a
		 * placeholder.
		 */
		const char *sep = strchr(name, GUC_QUALIFIER_SEPARATOR);

		if (sep != NULL)
		{
			size_t		classLen = sep - name;
			ListCell   *lc;

			/* The name must be syntactically acceptable ... */
			if (!valid_custom_variable_name(name))
			{
				if (!skip_errors)
					ereport(elevel,
							(errcode(ERRCODE_INVALID_NAME),
							 errmsg("invalid configuration parameter name \"%s\"",
									name),
							 errdetail("Custom parameter names must be two or more simple identifiers separated by dots.")));
				return NULL;
			}
			/* ... and it must not match any previously-reserved prefix */
			foreach(lc, reserved_class_prefix)
			{
				const char *rcprefix = lfirst(lc);

				if (strlen(rcprefix) == classLen &&
					strncmp(name, rcprefix, classLen) == 0)
				{
					if (!skip_errors)
						ereport(elevel,
								(errcode(ERRCODE_INVALID_NAME),
								 errmsg("invalid configuration parameter name \"%s\"",
										name),
								 errdetail("\"%s\" is a reserved prefix.",
										   rcprefix)));
					return NULL;
				}
			}
			/* OK, create it */
			return add_placeholder_variable(name, elevel);
		}
	}

	/* Unknown name */
	if (!skip_errors)
		ereport(elevel,
				(errcode(ERRCODE_UNDEFINED_OBJECT),
				 errmsg("unrecognized configuration parameter \"%s\"",
						name)));
	return NULL;
}


/*
 * comparator for qsorting an array of GUC pointers
 */
static int
guc_var_compare(const void *a, const void *b)
{
	const char *namea = **(const char **const *) a;
	const char *nameb = **(const char **const *) b;

	return guc_name_compare(namea, nameb);
}

/*
 * the bare comparison function for GUC names
 */
int
guc_name_compare(const char *namea, const char *nameb)
{
	/*
	 * The temptation to use strcasecmp() here must be resisted, because the
	 * hash mapping has to remain stable across setlocale() calls. So, build
	 * our own with a simple ASCII-only downcasing.
	 */
	while (*namea && *nameb)
	{
		char		cha = *namea++;
		char		chb = *nameb++;

		if (cha >= 'A' && cha <= 'Z')
			cha += 'a' - 'A';
		if (chb >= 'A' && chb <= 'Z')
			chb += 'a' - 'A';
		if (cha != chb)
			return cha - chb;
	}
	if (*namea)
		return 1;				/* a is longer */
	if (*nameb)
		return -1;				/* b is longer */
	return 0;
}

/*
 * Hash function that's compatible with guc_name_compare
 */
static uint32
guc_name_hash(const void *key, Size keysize)
{
	uint32		result = 0;
	const char *name = *(const char *const *) key;

	while (*name)
	{
		char		ch = *name++;

		/* Case-fold in the same way as guc_name_compare */
		if (ch >= 'A' && ch <= 'Z')
			ch += 'a' - 'A';

		/* Merge into hash ... not very bright, but it needn't be */
		result = pg_rotate_left32(result, 5);
		result ^= (uint32) ch;
	}
	return result;
}

/*
 * Dynahash match function to use in guc_hashtab
 */
static int
guc_name_match(const void *key1, const void *key2, Size keysize)
{
	const char *name1 = *(const char *const *) key1;
	const char *name2 = *(const char *const *) key2;

	return guc_name_compare(name1, name2);
}


/*
 * Convert a GUC name to the form that should be used in pg_parameter_acl.
 *
 * We need to canonicalize entries since, for example, case should not be
 * significant.  In addition, we apply the map_old_guc_names[] mapping so that
 * any obsolete names will be converted when stored in a new PG version.
 * Note however that this function does not verify legality of the name.
 *
 * The result is a palloc'd string.
 */
char *
convert_GUC_name_for_parameter_acl(const char *name)
{
	char	   *result;

	/* Apply old-GUC-name mapping. */
	for (int i = 0; map_old_guc_names[i] != NULL; i += 2)
	{
		if (guc_name_compare(name, map_old_guc_names[i]) == 0)
		{
			name = map_old_guc_names[i + 1];
			break;
		}
	}

	/* Apply case-folding that matches guc_name_compare(). */
	result = pstrdup(name);
	for (char *ptr = result; *ptr != '\0'; ptr++)
	{
		char		ch = *ptr;

		if (ch >= 'A' && ch <= 'Z')
		{
			ch += 'a' - 'A';
			*ptr = ch;
		}
	}

	return result;
}

/*
 * Check whether we should allow creation of a pg_parameter_acl entry
 * for the given name.  (This can be applied either before or after
 * canonicalizing it.)
 */
bool
check_GUC_name_for_parameter_acl(const char *name)
{
	/* OK if the GUC exists. */
	if (find_option(name, false, true, DEBUG1) != NULL)
		return true;
	/* Otherwise, it'd better be a valid custom GUC name. */
	if (valid_custom_variable_name(name))
		return true;
	return false;
}

/*
 * Routine in charge of checking various states of a GUC.
 *
 * This performs two sanity checks.  First, it checks that the initial
 * value of a GUC is the same when declared and when loaded to prevent
 * anybody looking at the C declarations of these GUCs from being fooled by
 * mismatched values.  Second, it checks for incorrect flag combinations.
 *
 * The following validation rules apply for the values:
 * bool - can be false, otherwise must be same as the boot_val
 * int  - can be 0, otherwise must be same as the boot_val
 * real - can be 0.0, otherwise must be same as the boot_val
 * string - can be NULL, otherwise must be strcmp equal to the boot_val
 * enum - must be same as the boot_val
 */
#ifdef USE_ASSERT_CHECKING
static bool
check_GUC_init(struct config_generic *gconf)
{
	/* Checks on values */
	switch (gconf->vartype)
	{
		case PGC_BOOL:
			{
				struct config_bool *conf = (struct config_bool *) gconf;

				if (*conf->variable && !conf->boot_val)
				{
					elog(LOG, "GUC (PGC_BOOL) %s, boot_val=%d, C-var=%d",
						 conf->gen.name, conf->boot_val, *conf->variable);
					return false;
				}
				break;
			}
		case PGC_INT:
			{
				struct config_int *conf = (struct config_int *) gconf;

				if (*conf->variable != 0 && *conf->variable != conf->boot_val)
				{
					elog(LOG, "GUC (PGC_INT) %s, boot_val=%d, C-var=%d",
						 conf->gen.name, conf->boot_val, *conf->variable);
					return false;
				}
				break;
			}
		case PGC_REAL:
			{
				struct config_real *conf = (struct config_real *) gconf;

				if (*conf->variable != 0.0 && *conf->variable != conf->boot_val)
				{
					elog(LOG, "GUC (PGC_REAL) %s, boot_val=%g, C-var=%g",
						 conf->gen.name, conf->boot_val, *conf->variable);
					return false;
				}
				break;
			}
		case PGC_STRING:
			{
				struct config_string *conf = (struct config_string *) gconf;

				if (*conf->variable != NULL &&
					(conf->boot_val == NULL ||
					 strcmp(*conf->variable, conf->boot_val) != 0))
				{
					elog(LOG, "GUC (PGC_STRING) %s, boot_val=%s, C-var=%s",
						 conf->gen.name, conf->boot_val ? conf->boot_val : "<null>", *conf->variable);
					return false;
				}
				break;
			}
		case PGC_ENUM:
			{
				struct config_enum *conf = (struct config_enum *) gconf;

				if (*conf->variable != conf->boot_val)
				{
					elog(LOG, "GUC (PGC_ENUM) %s, boot_val=%d, C-var=%d",
						 conf->gen.name, conf->boot_val, *conf->variable);
					return false;
				}
				break;
			}
	}

	/* Flag combinations */

	/*
	 * GUC_NO_SHOW_ALL requires GUC_NOT_IN_SAMPLE, as a parameter not part of
	 * SHOW ALL should not be hidden in postgresql.conf.sample.
	 */
	if ((gconf->flags & GUC_NO_SHOW_ALL) &&
		!(gconf->flags & GUC_NOT_IN_SAMPLE))
	{
		elog(LOG, "GUC %s flags: NO_SHOW_ALL and !NOT_IN_SAMPLE",
			 gconf->name);
		return false;
	}

	return true;
}
#endif

/*
 * Initialize GUC options during program startup.
 *
 * Note that we cannot read the config file yet, since we have not yet
 * processed command-line switches.
 */
void
InitializeGUCOptions(void)
{
	HASH_SEQ_STATUS status;
	GUCHashEntry *hentry;

	/*
	 * Before log_line_prefix could possibly receive a nonempty setting, make
	 * sure that timezone processing is minimally alive (see elog.c).
	 */
	pg_timezone_initialize();

	/*
	 * Create GUCMemoryContext and build hash table of all GUC variables.
	 */
	build_guc_variables();

	/*
	 * Load all variables with their compiled-in defaults, and initialize
	 * status fields as needed.
	 */
	hash_seq_init(&status, guc_hashtab);
	while ((hentry = (GUCHashEntry *) hash_seq_search(&status)) != NULL)
	{
		/* Check mapping between initial and default value */
		Assert(check_GUC_init(hentry->gucvar));

		InitializeOneGUCOption(hentry->gucvar);
	}

	reporting_enabled = false;

	/*
	 * Prevent any attempt to override the transaction modes from
	 * non-interactive sources.
	 */
	SetConfigOption("transaction_isolation", "read committed",
					PGC_POSTMASTER, PGC_S_OVERRIDE);
	SetConfigOption("transaction_read_only", "no",
					PGC_POSTMASTER, PGC_S_OVERRIDE);
	SetConfigOption("transaction_deferrable", "no",
					PGC_POSTMASTER, PGC_S_OVERRIDE);

	/*
	 * For historical reasons, some GUC parameters can receive defaults from
	 * environment variables.  Process those settings.
	 */
	InitializeGUCOptionsFromEnvironment();
}

/*
 * Assign any GUC values that can come from the server's environment.
 *
 * This is called from InitializeGUCOptions, and also from ProcessConfigFile
 * to deal with the possibility that a setting has been removed from
 * postgresql.conf and should now get a value from the environment.
 * (The latter is a kludge that should probably go away someday; if so,
 * fold this back into InitializeGUCOptions.)
 */
static void
InitializeGUCOptionsFromEnvironment(void)
{
	char	   *env;
	long		stack_rlimit;

	env = getenv("PGPORT");
	if (env != NULL)
		SetConfigOption("port", env, PGC_POSTMASTER, PGC_S_ENV_VAR);

	env = getenv("PGDATESTYLE");
	if (env != NULL)
		SetConfigOption("datestyle", env, PGC_POSTMASTER, PGC_S_ENV_VAR);

	env = getenv("PGCLIENTENCODING");
	if (env != NULL)
		SetConfigOption("client_encoding", env, PGC_POSTMASTER, PGC_S_ENV_VAR);

	/*
	 * rlimit isn't exactly an "environment variable", but it behaves about
	 * the same.  If we can identify the platform stack depth rlimit, increase
	 * default stack depth setting up to whatever is safe (but at most 2MB).
	 * Report the value's source as PGC_S_DYNAMIC_DEFAULT if it's 2MB, or as
	 * PGC_S_ENV_VAR if it's reflecting the rlimit limit.
	 */
	stack_rlimit = get_stack_depth_rlimit();
	if (stack_rlimit > 0)
	{
		long		new_limit = (stack_rlimit - STACK_DEPTH_SLOP) / 1024L;

		if (new_limit > 100)
		{
			GucSource	source;
			char		limbuf[16];

			if (new_limit < 2048)
				source = PGC_S_ENV_VAR;
			else
			{
				new_limit = 2048;
				source = PGC_S_DYNAMIC_DEFAULT;
			}
			snprintf(limbuf, sizeof(limbuf), "%ld", new_limit);
			SetConfigOption("max_stack_depth", limbuf,
							PGC_POSTMASTER, source);
		}
	}
}

/*
 * Initialize one GUC option variable to its compiled-in default.
 *
 * Note: the reason for calling check_hooks is not that we think the boot_val
 * might fail, but that the hooks might wish to compute an "extra" struct.
 */
static void
InitializeOneGUCOption(struct config_generic *gconf)
{
	gconf->status = 0;
	gconf->source = PGC_S_DEFAULT;
	gconf->reset_source = PGC_S_DEFAULT;
	gconf->scontext = PGC_INTERNAL;
	gconf->reset_scontext = PGC_INTERNAL;
	gconf->srole = BOOTSTRAP_SUPERUSERID;
	gconf->reset_srole = BOOTSTRAP_SUPERUSERID;
	gconf->stack = NULL;
	gconf->extra = NULL;
	gconf->last_reported = NULL;
	gconf->sourcefile = NULL;
	gconf->sourceline = 0;

	switch (gconf->vartype)
	{
		case PGC_BOOL:
			{
				struct config_bool *conf = (struct config_bool *) gconf;
				bool		newval = conf->boot_val;
				void	   *extra = NULL;

				if (!call_bool_check_hook(conf, &newval, &extra,
										  PGC_S_DEFAULT, LOG))
					elog(FATAL, "failed to initialize %s to %d",
						 conf->gen.name, (int) newval);
				if (conf->assign_hook)
					conf->assign_hook(newval, extra);
				*conf->variable = conf->reset_val = newval;
				conf->gen.extra = conf->reset_extra = extra;
				break;
			}
		case PGC_INT:
			{
				struct config_int *conf = (struct config_int *) gconf;
				int			newval = conf->boot_val;
				void	   *extra = NULL;

				Assert(newval >= conf->min);
				Assert(newval <= conf->max);
				if (!call_int_check_hook(conf, &newval, &extra,
										 PGC_S_DEFAULT, LOG))
					elog(FATAL, "failed to initialize %s to %d",
						 conf->gen.name, newval);
				if (conf->assign_hook)
					conf->assign_hook(newval, extra);
				*conf->variable = conf->reset_val = newval;
				conf->gen.extra = conf->reset_extra = extra;
				break;
			}
		case PGC_REAL:
			{
				struct config_real *conf = (struct config_real *) gconf;
				double		newval = conf->boot_val;
				void	   *extra = NULL;

				Assert(newval >= conf->min);
				Assert(newval <= conf->max);
				if (!call_real_check_hook(conf, &newval, &extra,
										  PGC_S_DEFAULT, LOG))
					elog(FATAL, "failed to initialize %s to %g",
						 conf->gen.name, newval);
				if (conf->assign_hook)
					conf->assign_hook(newval, extra);
				*conf->variable = conf->reset_val = newval;
				conf->gen.extra = conf->reset_extra = extra;
				break;
			}
		case PGC_STRING:
			{
				struct config_string *conf = (struct config_string *) gconf;
				char	   *newval;
				void	   *extra = NULL;

				/* non-NULL boot_val must always get strdup'd */
				if (conf->boot_val != NULL)
					newval = guc_strdup(FATAL, conf->boot_val);
				else
					newval = NULL;

				if (!call_string_check_hook(conf, &newval, &extra,
											PGC_S_DEFAULT, LOG))
					elog(FATAL, "failed to initialize %s to \"%s\"",
						 conf->gen.name, newval ? newval : "");
				if (conf->assign_hook)
					conf->assign_hook(newval, extra);
				*conf->variable = conf->reset_val = newval;
				conf->gen.extra = conf->reset_extra = extra;
				break;
			}
		case PGC_ENUM:
			{
				struct config_enum *conf = (struct config_enum *) gconf;
				int			newval = conf->boot_val;
				void	   *extra = NULL;

				if (!call_enum_check_hook(conf, &newval, &extra,
										  PGC_S_DEFAULT, LOG))
					elog(FATAL, "failed to initialize %s to %d",
						 conf->gen.name, newval);
				if (conf->assign_hook)
					conf->assign_hook(newval, extra);
				*conf->variable = conf->reset_val = newval;
				conf->gen.extra = conf->reset_extra = extra;
				break;
			}
	}
}

/*
 * Summarily remove a GUC variable from any linked lists it's in.
 *
 * We use this in cases where the variable is about to be deleted or reset.
 * These aren't common operations, so it's okay if this is a bit slow.
 */
static void
RemoveGUCFromLists(struct config_generic *gconf)
{
	if (gconf->source != PGC_S_DEFAULT)
		dlist_delete(&gconf->nondef_link);
	if (gconf->stack != NULL)
		slist_delete(&guc_stack_list, &gconf->stack_link);
	if (gconf->status & GUC_NEEDS_REPORT)
		slist_delete(&guc_report_list, &gconf->report_link);
}


/*
 * Select the configuration files and data directory to be used, and
 * do the initial read of postgresql.conf.
 *
 * This is called after processing command-line switches.
 *		userDoption is the -D switch value if any (NULL if unspecified).
 *		progname is just for use in error messages.
 *
 * Returns true on success; on failure, prints a suitable error message
 * to stderr and returns false.
 */
bool
SelectConfigFiles(const char *userDoption, const char *progname)
{
	char	   *configdir;
	char	   *fname;
	bool		fname_is_malloced;
	struct stat stat_buf;
	struct config_string *data_directory_rec;

	/* configdir is -D option, or $PGDATA if no -D */
	if (userDoption)
		configdir = make_absolute_path(userDoption);
	else
		configdir = make_absolute_path(getenv("PGDATA"));

	if (configdir && stat(configdir, &stat_buf) != 0)
	{
		write_stderr("%s: could not access directory \"%s\": %s\n",
					 progname,
					 configdir,
					 strerror(errno));
		if (errno == ENOENT)
			write_stderr("Run initdb or pg_basebackup to initialize a PostgreSQL data directory.\n");
		return false;
	}

	/*
	 * Find the configuration file: if config_file was specified on the
	 * command line, use it, else use configdir/postgresql.conf.  In any case
	 * ensure the result is an absolute path, so that it will be interpreted
	 * the same way by future backends.
	 */
	if (ConfigFileName)
	{
		fname = make_absolute_path(ConfigFileName);
		fname_is_malloced = true;
	}
	else if (configdir)
	{
		fname = guc_malloc(FATAL,
						   strlen(configdir) + strlen(CONFIG_FILENAME) + 2);
		sprintf(fname, "%s/%s", configdir, CONFIG_FILENAME);
		fname_is_malloced = false;
	}
	else
	{
		write_stderr("%s does not know where to find the server configuration file.\n"
					 "You must specify the --config-file or -D invocation "
					 "option or set the PGDATA environment variable.\n",
					 progname);
		return false;
	}

	/*
	 * Set the ConfigFileName GUC variable to its final value, ensuring that
	 * it can't be overridden later.
	 */
	SetConfigOption("config_file", fname, PGC_POSTMASTER, PGC_S_OVERRIDE);

	if (fname_is_malloced)
		free(fname);
	else
		guc_free(fname);

	/*
	 * Now read the config file for the first time.
	 */
	if (stat(ConfigFileName, &stat_buf) != 0)
	{
		write_stderr("%s: could not access the server configuration file \"%s\": %s\n",
					 progname, ConfigFileName, strerror(errno));
		free(configdir);
		return false;
	}

	/*
	 * Read the configuration file for the first time.  This time only the
	 * data_directory parameter is picked up to determine the data directory,
	 * so that we can read the PG_AUTOCONF_FILENAME file next time.
	 */
	ProcessConfigFile(PGC_POSTMASTER);

	/*
	 * If the data_directory GUC variable has been set, use that as DataDir;
	 * otherwise use configdir if set; else punt.
	 *
	 * Note: SetDataDir will copy and absolute-ize its argument, so we don't
	 * have to.
	 */
	data_directory_rec = (struct config_string *)
		find_option("data_directory", false, false, PANIC);
	if (*data_directory_rec->variable)
		SetDataDir(*data_directory_rec->variable);
	else if (configdir)
		SetDataDir(configdir);
	else
	{
		write_stderr("%s does not know where to find the database system data.\n"
					 "This can be specified as \"data_directory\" in \"%s\", "
					 "or by the -D invocation option, or by the "
					 "PGDATA environment variable.\n",
					 progname, ConfigFileName);
		return false;
	}

	/*
	 * Reflect the final DataDir value back into the data_directory GUC var.
	 * (If you are wondering why we don't just make them a single variable,
	 * it's because the EXEC_BACKEND case needs DataDir to be transmitted to
	 * child backends specially.  XXX is that still true?  Given that we now
	 * chdir to DataDir, EXEC_BACKEND can read the config file without knowing
	 * DataDir in advance.)
	 */
	SetConfigOption("data_directory", DataDir, PGC_POSTMASTER, PGC_S_OVERRIDE);

	/*
	 * Now read the config file a second time, allowing any settings in the
	 * PG_AUTOCONF_FILENAME file to take effect.  (This is pretty ugly, but
	 * since we have to determine the DataDir before we can find the autoconf
	 * file, the alternatives seem worse.)
	 */
	ProcessConfigFile(PGC_POSTMASTER);

	/*
	 * If timezone_abbreviations wasn't set in the configuration file, install
	 * the default value.  We do it this way because we can't safely install a
	 * "real" value until my_exec_path is set, which may not have happened
	 * when InitializeGUCOptions runs, so the bootstrap default value cannot
	 * be the real desired default.
	 */
	pg_timezone_abbrev_initialize();

	/*
	 * Figure out where pg_hba.conf is, and make sure the path is absolute.
	 */
	if (HbaFileName)
	{
		fname = make_absolute_path(HbaFileName);
		fname_is_malloced = true;
	}
	else if (configdir)
	{
		fname = guc_malloc(FATAL,
						   strlen(configdir) + strlen(HBA_FILENAME) + 2);
		sprintf(fname, "%s/%s", configdir, HBA_FILENAME);
		fname_is_malloced = false;
	}
	else
	{
		write_stderr("%s does not know where to find the \"hba\" configuration file.\n"
					 "This can be specified as \"hba_file\" in \"%s\", "
					 "or by the -D invocation option, or by the "
					 "PGDATA environment variable.\n",
					 progname, ConfigFileName);
		return false;
	}
	SetConfigOption("hba_file", fname, PGC_POSTMASTER, PGC_S_OVERRIDE);

	if (fname_is_malloced)
		free(fname);
	else
		guc_free(fname);

	/*
	 * Likewise for pg_ident.conf.
	 */
	if (IdentFileName)
	{
		fname = make_absolute_path(IdentFileName);
		fname_is_malloced = true;
	}
	else if (configdir)
	{
		fname = guc_malloc(FATAL,
						   strlen(configdir) + strlen(IDENT_FILENAME) + 2);
		sprintf(fname, "%s/%s", configdir, IDENT_FILENAME);
		fname_is_malloced = false;
	}
	else
	{
		write_stderr("%s does not know where to find the \"ident\" configuration file.\n"
					 "This can be specified as \"ident_file\" in \"%s\", "
					 "or by the -D invocation option, or by the "
					 "PGDATA environment variable.\n",
					 progname, ConfigFileName);
		return false;
	}
	SetConfigOption("ident_file", fname, PGC_POSTMASTER, PGC_S_OVERRIDE);

	if (fname_is_malloced)
		free(fname);
	else
		guc_free(fname);

	free(configdir);

	return true;
}

/*
 * pg_timezone_abbrev_initialize --- set default value if not done already
 *
 * This is called after initial loading of postgresql.conf.  If no
 * timezone_abbreviations setting was found therein, select default.
 * If a non-default value is already installed, nothing will happen.
 *
 * This can also be called from ProcessConfigFile to establish the default
 * value after a postgresql.conf entry for it is removed.
 */
static void
pg_timezone_abbrev_initialize(void)
{
	SetConfigOption("timezone_abbreviations", "Default",
					PGC_POSTMASTER, PGC_S_DYNAMIC_DEFAULT);
}


/*
 * Reset all options to their saved default values (implements RESET ALL)
 */
void
ResetAllOptions(void)
{
	dlist_mutable_iter iter;

	/* We need only consider GUCs not already at PGC_S_DEFAULT */
	dlist_foreach_modify(iter, &guc_nondef_list)
	{
		struct config_generic *gconf = dlist_container(struct config_generic,
													   nondef_link, iter.cur);

		/* Don't reset non-SET-able values */
		if (gconf->context != PGC_SUSET &&
			gconf->context != PGC_USERSET)
			continue;
		/* Don't reset if special exclusion from RESET ALL */
		if (gconf->flags & GUC_NO_RESET_ALL)
			continue;
		/* No need to reset if wasn't SET */
		if (gconf->source <= PGC_S_OVERRIDE)
			continue;

		/* Save old value to support transaction abort */
		push_old_value(gconf, GUC_ACTION_SET);

		switch (gconf->vartype)
		{
			case PGC_BOOL:
				{
					struct config_bool *conf = (struct config_bool *) gconf;

					if (conf->assign_hook)
						conf->assign_hook(conf->reset_val,
										  conf->reset_extra);
					*conf->variable = conf->reset_val;
					set_extra_field(&conf->gen, &conf->gen.extra,
									conf->reset_extra);
					break;
				}
			case PGC_INT:
				{
					struct config_int *conf = (struct config_int *) gconf;

					if (conf->assign_hook)
						conf->assign_hook(conf->reset_val,
										  conf->reset_extra);
					*conf->variable = conf->reset_val;
					set_extra_field(&conf->gen, &conf->gen.extra,
									conf->reset_extra);
					break;
				}
			case PGC_REAL:
				{
					struct config_real *conf = (struct config_real *) gconf;

					if (conf->assign_hook)
						conf->assign_hook(conf->reset_val,
										  conf->reset_extra);
					*conf->variable = conf->reset_val;
					set_extra_field(&conf->gen, &conf->gen.extra,
									conf->reset_extra);
					break;
				}
			case PGC_STRING:
				{
					struct config_string *conf = (struct config_string *) gconf;

					if (conf->assign_hook)
						conf->assign_hook(conf->reset_val,
										  conf->reset_extra);
					set_string_field(conf, conf->variable, conf->reset_val);
					set_extra_field(&conf->gen, &conf->gen.extra,
									conf->reset_extra);
					break;
				}
			case PGC_ENUM:
				{
					struct config_enum *conf = (struct config_enum *) gconf;

					if (conf->assign_hook)
						conf->assign_hook(conf->reset_val,
										  conf->reset_extra);
					*conf->variable = conf->reset_val;
					set_extra_field(&conf->gen, &conf->gen.extra,
									conf->reset_extra);
					break;
				}
		}

		set_guc_source(gconf, gconf->reset_source);
		gconf->scontext = gconf->reset_scontext;
		gconf->srole = gconf->reset_srole;

		if ((gconf->flags & GUC_REPORT) && !(gconf->status & GUC_NEEDS_REPORT))
		{
			gconf->status |= GUC_NEEDS_REPORT;
			slist_push_head(&guc_report_list, &gconf->report_link);
		}
	}
}


/*
 * Apply a change to a GUC variable's "source" field.
 *
 * Use this rather than just assigning, to ensure that the variable's
 * membership in guc_nondef_list is updated correctly.
 */
static void
set_guc_source(struct config_generic *gconf, GucSource newsource)
{
	/* Adjust nondef list membership if appropriate for change */
	if (gconf->source == PGC_S_DEFAULT)
	{
		if (newsource != PGC_S_DEFAULT)
			dlist_push_tail(&guc_nondef_list, &gconf->nondef_link);
	}
	else
	{
		if (newsource == PGC_S_DEFAULT)
			dlist_delete(&gconf->nondef_link);
	}
	/* Now update the source field */
	gconf->source = newsource;
}


/*
 * push_old_value
 *		Push previous state during transactional assignment to a GUC variable.
 */
static void
push_old_value(struct config_generic *gconf, GucAction action)
{
	GucStack   *stack;

	/* If we're not inside a nest level, do nothing */
	if (GUCNestLevel == 0)
		return;

	/* Do we already have a stack entry of the current nest level? */
	stack = gconf->stack;
	if (stack && stack->nest_level >= GUCNestLevel)
	{
		/* Yes, so adjust its state if necessary */
		Assert(stack->nest_level == GUCNestLevel);
		switch (action)
		{
			case GUC_ACTION_SET:
				/* SET overrides any prior action at same nest level */
				if (stack->state == GUC_SET_LOCAL)
				{
					/* must discard old masked value */
					discard_stack_value(gconf, &stack->masked);
				}
				stack->state = GUC_SET;
				break;
			case GUC_ACTION_LOCAL:
				if (stack->state == GUC_SET)
				{
					/* SET followed by SET LOCAL, remember SET's value */
					stack->masked_scontext = gconf->scontext;
					stack->masked_srole = gconf->srole;
					set_stack_value(gconf, &stack->masked);
					stack->state = GUC_SET_LOCAL;
				}
				/* in all other cases, no change to stack entry */
				break;
			case GUC_ACTION_SAVE:
				/* Could only have a prior SAVE of same variable */
				Assert(stack->state == GUC_SAVE);
				break;
		}
		return;
	}

	/*
	 * Push a new stack entry
	 *
	 * We keep all the stack entries in TopTransactionContext for simplicity.
	 */
	stack = (GucStack *) MemoryContextAllocZero(TopTransactionContext,
												sizeof(GucStack));

	stack->prev = gconf->stack;
	stack->nest_level = GUCNestLevel;
	switch (action)
	{
		case GUC_ACTION_SET:
			stack->state = GUC_SET;
			break;
		case GUC_ACTION_LOCAL:
			stack->state = GUC_LOCAL;
			break;
		case GUC_ACTION_SAVE:
			stack->state = GUC_SAVE;
			break;
	}
	stack->source = gconf->source;
	stack->scontext = gconf->scontext;
	stack->srole = gconf->srole;
	set_stack_value(gconf, &stack->prior);

	if (gconf->stack == NULL)
		slist_push_head(&guc_stack_list, &gconf->stack_link);
	gconf->stack = stack;
}


/*
 * Do GUC processing at main transaction start.
 */
void
AtStart_GUC(void)
{
	/*
	 * The nest level should be 0 between transactions; if it isn't, somebody
	 * didn't call AtEOXact_GUC, or called it with the wrong nestLevel.  We
	 * throw a warning but make no other effort to clean up.
	 */
	if (GUCNestLevel != 0)
		elog(WARNING, "GUC nest level = %d at transaction start",
			 GUCNestLevel);
	GUCNestLevel = 1;
}

/*
 * Enter a new nesting level for GUC values.  This is called at subtransaction
 * start, and when entering a function that has proconfig settings, and in
 * some other places where we want to set GUC variables transiently.
 * NOTE we must not risk error here, else subtransaction start will be unhappy.
 */
int
NewGUCNestLevel(void)
{
	return ++GUCNestLevel;
}

/*
 * Do GUC processing at transaction or subtransaction commit or abort, or
 * when exiting a function that has proconfig settings, or when undoing a
 * transient assignment to some GUC variables.  (The name is thus a bit of
 * a misnomer; perhaps it should be ExitGUCNestLevel or some such.)
 * During abort, we discard all GUC settings that were applied at nesting
 * levels >= nestLevel.  nestLevel == 1 corresponds to the main transaction.
 */
void
AtEOXact_GUC(bool isCommit, int nestLevel)
{
	slist_mutable_iter iter;

	/*
	 * Note: it's possible to get here with GUCNestLevel == nestLevel-1 during
	 * abort, if there is a failure during transaction start before
	 * AtStart_GUC is called.
	 */
	Assert(nestLevel > 0 &&
		   (nestLevel <= GUCNestLevel ||
			(nestLevel == GUCNestLevel + 1 && !isCommit)));

	/* We need only process GUCs having nonempty stacks */
	slist_foreach_modify(iter, &guc_stack_list)
	{
		struct config_generic *gconf = slist_container(struct config_generic,
													   stack_link, iter.cur);
		GucStack   *stack;

		/*
		 * Process and pop each stack entry within the nest level. To simplify
		 * fmgr_security_definer() and other places that use GUC_ACTION_SAVE,
		 * we allow failure exit from code that uses a local nest level to be
		 * recovered at the surrounding transaction or subtransaction abort;
		 * so there could be more than one stack entry to pop.
		 */
		while ((stack = gconf->stack) != NULL &&
			   stack->nest_level >= nestLevel)
		{
			GucStack   *prev = stack->prev;
			bool		restorePrior = false;
			bool		restoreMasked = false;
			bool		changed;

			/*
			 * In this next bit, if we don't set either restorePrior or
			 * restoreMasked, we must "discard" any unwanted fields of the
			 * stack entries to avoid leaking memory.  If we do set one of
			 * those flags, unused fields will be cleaned up after restoring.
			 */
			if (!isCommit)		/* if abort, always restore prior value */
				restorePrior = true;
			else if (stack->state == GUC_SAVE)
				restorePrior = true;
			else if (stack->nest_level == 1)
			{
				/* transaction commit */
				if (stack->state == GUC_SET_LOCAL)
					restoreMasked = true;
				else if (stack->state == GUC_SET)
				{
					/* we keep the current active value */
					discard_stack_value(gconf, &stack->prior);
				}
				else			/* must be GUC_LOCAL */
					restorePrior = true;
			}
			else if (prev == NULL ||
					 prev->nest_level < stack->nest_level - 1)
			{
				/* decrement entry's level and do not pop it */
				stack->nest_level--;
				continue;
			}
			else
			{
				/*
				 * We have to merge this stack entry into prev. See README for
				 * discussion of this bit.
				 */
				switch (stack->state)
				{
					case GUC_SAVE:
						Assert(false);	/* can't get here */
						break;

					case GUC_SET:
						/* next level always becomes SET */
						discard_stack_value(gconf, &stack->prior);
						if (prev->state == GUC_SET_LOCAL)
							discard_stack_value(gconf, &prev->masked);
						prev->state = GUC_SET;
						break;

					case GUC_LOCAL:
						if (prev->state == GUC_SET)
						{
							/* LOCAL migrates down */
							prev->masked_scontext = stack->scontext;
							prev->masked_srole = stack->srole;
							prev->masked = stack->prior;
							prev->state = GUC_SET_LOCAL;
						}
						else
						{
							/* else just forget this stack level */
							discard_stack_value(gconf, &stack->prior);
						}
						break;

					case GUC_SET_LOCAL:
						/* prior state at this level no longer wanted */
						discard_stack_value(gconf, &stack->prior);
						/* copy down the masked state */
						prev->masked_scontext = stack->masked_scontext;
						prev->masked_srole = stack->masked_srole;
						if (prev->state == GUC_SET_LOCAL)
							discard_stack_value(gconf, &prev->masked);
						prev->masked = stack->masked;
						prev->state = GUC_SET_LOCAL;
						break;
				}
			}

			changed = false;

			if (restorePrior || restoreMasked)
			{
				/* Perform appropriate restoration of the stacked value */
				config_var_value newvalue;
				GucSource	newsource;
				GucContext	newscontext;
				Oid			newsrole;

				if (restoreMasked)
				{
					newvalue = stack->masked;
					newsource = PGC_S_SESSION;
					newscontext = stack->masked_scontext;
					newsrole = stack->masked_srole;
				}
				else
				{
					newvalue = stack->prior;
					newsource = stack->source;
					newscontext = stack->scontext;
					newsrole = stack->srole;
				}

				switch (gconf->vartype)
				{
					case PGC_BOOL:
						{
							struct config_bool *conf = (struct config_bool *) gconf;
							bool		newval = newvalue.val.boolval;
							void	   *newextra = newvalue.extra;

							if (*conf->variable != newval ||
								conf->gen.extra != newextra)
							{
								if (conf->assign_hook)
									conf->assign_hook(newval, newextra);
								*conf->variable = newval;
								set_extra_field(&conf->gen, &conf->gen.extra,
												newextra);
								changed = true;
							}
							break;
						}
					case PGC_INT:
						{
							struct config_int *conf = (struct config_int *) gconf;
							int			newval = newvalue.val.intval;
							void	   *newextra = newvalue.extra;

							if (*conf->variable != newval ||
								conf->gen.extra != newextra)
							{
								if (conf->assign_hook)
									conf->assign_hook(newval, newextra);
								*conf->variable = newval;
								set_extra_field(&conf->gen, &conf->gen.extra,
												newextra);
								changed = true;
							}
							break;
						}
					case PGC_REAL:
						{
							struct config_real *conf = (struct config_real *) gconf;
							double		newval = newvalue.val.realval;
							void	   *newextra = newvalue.extra;

							if (*conf->variable != newval ||
								conf->gen.extra != newextra)
							{
								if (conf->assign_hook)
									conf->assign_hook(newval, newextra);
								*conf->variable = newval;
								set_extra_field(&conf->gen, &conf->gen.extra,
												newextra);
								changed = true;
							}
							break;
						}
					case PGC_STRING:
						{
							struct config_string *conf = (struct config_string *) gconf;
							char	   *newval = newvalue.val.stringval;
							void	   *newextra = newvalue.extra;

							if (*conf->variable != newval ||
								conf->gen.extra != newextra)
							{
								if (conf->assign_hook)
									conf->assign_hook(newval, newextra);
								set_string_field(conf, conf->variable, newval);
								set_extra_field(&conf->gen, &conf->gen.extra,
												newextra);
								changed = true;
							}

							/*
							 * Release stacked values if not used anymore. We
							 * could use discard_stack_value() here, but since
							 * we have type-specific code anyway, might as
							 * well inline it.
							 */
							set_string_field(conf, &stack->prior.val.stringval, NULL);
							set_string_field(conf, &stack->masked.val.stringval, NULL);
							break;
						}
					case PGC_ENUM:
						{
							struct config_enum *conf = (struct config_enum *) gconf;
							int			newval = newvalue.val.enumval;
							void	   *newextra = newvalue.extra;

							if (*conf->variable != newval ||
								conf->gen.extra != newextra)
							{
								if (conf->assign_hook)
									conf->assign_hook(newval, newextra);
								*conf->variable = newval;
								set_extra_field(&conf->gen, &conf->gen.extra,
												newextra);
								changed = true;
							}
							break;
						}
				}

				/*
				 * Release stacked extra values if not used anymore.
				 */
				set_extra_field(gconf, &(stack->prior.extra), NULL);
				set_extra_field(gconf, &(stack->masked.extra), NULL);

				/* And restore source information */
				set_guc_source(gconf, newsource);
				gconf->scontext = newscontext;
				gconf->srole = newsrole;
			}

			/*
			 * Pop the GUC's state stack; if it's now empty, remove the GUC
			 * from guc_stack_list.
			 */
			gconf->stack = prev;
			if (prev == NULL)
				slist_delete_current(&iter);
			pfree(stack);

			/* Report new value if we changed it */
			if (changed && (gconf->flags & GUC_REPORT) &&
				!(gconf->status & GUC_NEEDS_REPORT))
			{
				gconf->status |= GUC_NEEDS_REPORT;
				slist_push_head(&guc_report_list, &gconf->report_link);
			}
		}						/* end of stack-popping loop */
	}

	/* Update nesting level */
	GUCNestLevel = nestLevel - 1;
}


/*
 * Start up automatic reporting of changes to variables marked GUC_REPORT.
 * This is executed at completion of backend startup.
 */
void
BeginReportingGUCOptions(void)
{
	HASH_SEQ_STATUS status;
	GUCHashEntry *hentry;

	/*
	 * Don't do anything unless talking to an interactive frontend.
	 */
	if (whereToSendOutput != DestRemote)
		return;

	reporting_enabled = true;

	/*
	 * Hack for in_hot_standby: set the GUC value true if appropriate.  This
	 * is kind of an ugly place to do it, but there's few better options.
	 *
	 * (This could be out of date by the time we actually send it, in which
	 * case the next ReportChangedGUCOptions call will send a duplicate
	 * report.)
	 */
	if (RecoveryInProgress())
		SetConfigOption("in_hot_standby", "true",
						PGC_INTERNAL, PGC_S_OVERRIDE);

	/* Transmit initial values of interesting variables */
	hash_seq_init(&status, guc_hashtab);
	while ((hentry = (GUCHashEntry *) hash_seq_search(&status)) != NULL)
	{
		struct config_generic *conf = hentry->gucvar;

		if (conf->flags & GUC_REPORT)
			ReportGUCOption(conf);
	}
}

/*
 * ReportChangedGUCOptions: report recently-changed GUC_REPORT variables
 *
 * This is called just before we wait for a new client query.
 *
 * By handling things this way, we ensure that a ParameterStatus message
 * is sent at most once per variable per query, even if the variable
 * changed multiple times within the query.  That's quite possible when
 * using features such as function SET clauses.  Function SET clauses
 * also tend to cause values to change intraquery but eventually revert
 * to their prevailing values; ReportGUCOption is responsible for avoiding
 * redundant reports in such cases.
 */
void
ReportChangedGUCOptions(void)
{
	slist_mutable_iter iter;

	/* Quick exit if not (yet) enabled */
	if (!reporting_enabled)
		return;

	/*
	 * Since in_hot_standby isn't actually changed by normal GUC actions, we
	 * need a hack to check whether a new value needs to be reported to the
	 * client.  For speed, we rely on the assumption that it can never
	 * transition from false to true.
	 */
	if (in_hot_standby_guc && !RecoveryInProgress())
		SetConfigOption("in_hot_standby", "false",
						PGC_INTERNAL, PGC_S_OVERRIDE);

	/* Transmit new values of interesting variables */
	slist_foreach_modify(iter, &guc_report_list)
	{
		struct config_generic *conf = slist_container(struct config_generic,
													  report_link, iter.cur);

		Assert((conf->flags & GUC_REPORT) && (conf->status & GUC_NEEDS_REPORT));
		ReportGUCOption(conf);
		conf->status &= ~GUC_NEEDS_REPORT;
		slist_delete_current(&iter);
	}
}

/*
 * ReportGUCOption: if appropriate, transmit option value to frontend
 *
 * We need not transmit the value if it's the same as what we last
 * transmitted.
 */
static void
ReportGUCOption(struct config_generic *record)
{
	char	   *val = ShowGUCOption(record, false);

	if (record->last_reported == NULL ||
		strcmp(val, record->last_reported) != 0)
	{
		StringInfoData msgbuf;

		pq_beginmessage(&msgbuf, 'S');
		pq_sendstring(&msgbuf, record->name);
		pq_sendstring(&msgbuf, val);
		pq_endmessage(&msgbuf);

		/*
		 * We need a long-lifespan copy.  If guc_strdup() fails due to OOM,
		 * we'll set last_reported to NULL and thereby possibly make a
		 * duplicate report later.
		 */
		guc_free(record->last_reported);
		record->last_reported = guc_strdup(LOG, val);
	}

	pfree(val);
}

/*
 * Convert a value from one of the human-friendly units ("kB", "min" etc.)
 * to the given base unit.  'value' and 'unit' are the input value and unit
 * to convert from (there can be trailing spaces in the unit string).
 * The converted value is stored in *base_value.
 * It's caller's responsibility to round off the converted value as necessary
 * and check for out-of-range.
 *
 * Returns true on success, false if the input unit is not recognized.
 */
static bool
convert_to_base_unit(double value, const char *unit,
					 int base_unit, double *base_value)
{
	char		unitstr[MAX_UNIT_LEN + 1];
	int			unitlen;
	const unit_conversion *table;
	int			i;

	/* extract unit string to compare to table entries */
	unitlen = 0;
	while (*unit != '\0' && !isspace((unsigned char) *unit) &&
		   unitlen < MAX_UNIT_LEN)
		unitstr[unitlen++] = *(unit++);
	unitstr[unitlen] = '\0';
	/* allow whitespace after unit */
	while (isspace((unsigned char) *unit))
		unit++;
	if (*unit != '\0')
		return false;			/* unit too long, or garbage after it */

	/* now search the appropriate table */
	if (base_unit & GUC_UNIT_MEMORY)
		table = memory_unit_conversion_table;
	else
		table = time_unit_conversion_table;

	for (i = 0; *table[i].unit; i++)
	{
		if (base_unit == table[i].base_unit &&
			strcmp(unitstr, table[i].unit) == 0)
		{
			double		cvalue = value * table[i].multiplier;

			/*
			 * If the user gave a fractional value such as "30.1GB", round it
			 * off to the nearest multiple of the next smaller unit, if there
			 * is one.
			 */
			if (*table[i + 1].unit &&
				base_unit == table[i + 1].base_unit)
				cvalue = rint(cvalue / table[i + 1].multiplier) *
					table[i + 1].multiplier;

			*base_value = cvalue;
			return true;
		}
	}
	return false;
}

/*
 * Convert an integer value in some base unit to a human-friendly unit.
 *
 * The output unit is chosen so that it's the greatest unit that can represent
 * the value without loss.  For example, if the base unit is GUC_UNIT_KB, 1024
 * is converted to 1 MB, but 1025 is represented as 1025 kB.
 */
static void
convert_int_from_base_unit(int64 base_value, int base_unit,
						   int64 *value, const char **unit)
{
	const unit_conversion *table;
	int			i;

	*unit = NULL;

	if (base_unit & GUC_UNIT_MEMORY)
		table = memory_unit_conversion_table;
	else
		table = time_unit_conversion_table;

	for (i = 0; *table[i].unit; i++)
	{
		if (base_unit == table[i].base_unit)
		{
			/*
			 * Accept the first conversion that divides the value evenly.  We
			 * assume that the conversions for each base unit are ordered from
			 * greatest unit to the smallest!
			 */
			if (table[i].multiplier <= 1.0 ||
				base_value % (int64) table[i].multiplier == 0)
			{
				*value = (int64) rint(base_value / table[i].multiplier);
				*unit = table[i].unit;
				break;
			}
		}
	}

	Assert(*unit != NULL);
}

/*
 * Convert a floating-point value in some base unit to a human-friendly unit.
 *
 * Same as above, except we have to do the math a bit differently, and
 * there's a possibility that we don't find any exact divisor.
 */
static void
convert_real_from_base_unit(double base_value, int base_unit,
							double *value, const char **unit)
{
	const unit_conversion *table;
	int			i;

	*unit = NULL;

	if (base_unit & GUC_UNIT_MEMORY)
		table = memory_unit_conversion_table;
	else
		table = time_unit_conversion_table;

	for (i = 0; *table[i].unit; i++)
	{
		if (base_unit == table[i].base_unit)
		{
			/*
			 * Accept the first conversion that divides the value evenly; or
			 * if there is none, use the smallest (last) target unit.
			 *
			 * What we actually care about here is whether snprintf with "%g"
			 * will print the value as an integer, so the obvious test of
			 * "*value == rint(*value)" is too strict; roundoff error might
			 * make us choose an unreasonably small unit.  As a compromise,
			 * accept a divisor that is within 1e-8 of producing an integer.
			 */
			*value = base_value / table[i].multiplier;
			*unit = table[i].unit;
			if (*value > 0 &&
				fabs((rint(*value) / *value) - 1.0) <= 1e-8)
				break;
		}
	}

	Assert(*unit != NULL);
}

/*
 * Return the name of a GUC's base unit (e.g. "ms") given its flags.
 * Return NULL if the GUC is unitless.
 */
const char *
get_config_unit_name(int flags)
{
	switch (flags & GUC_UNIT)
	{
		case 0:
			return NULL;		/* GUC has no units */
		case GUC_UNIT_BYTE:
			return "B";
		case GUC_UNIT_KB:
			return "kB";
		case GUC_UNIT_MB:
			return "MB";
		case GUC_UNIT_BLOCKS:
			{
				static char bbuf[8];

				/* initialize if first time through */
				if (bbuf[0] == '\0')
					snprintf(bbuf, sizeof(bbuf), "%dkB", BLCKSZ / 1024);
				return bbuf;
			}
		case GUC_UNIT_XBLOCKS:
			{
				static char xbuf[8];

				/* initialize if first time through */
				if (xbuf[0] == '\0')
					snprintf(xbuf, sizeof(xbuf), "%dkB", XLOG_BLCKSZ / 1024);
				return xbuf;
			}
		case GUC_UNIT_MS:
			return "ms";
		case GUC_UNIT_S:
			return "s";
		case GUC_UNIT_MIN:
			return "min";
		default:
			elog(ERROR, "unrecognized GUC units value: %d",
				 flags & GUC_UNIT);
			return NULL;
	}
}


/*
 * Try to parse value as an integer.  The accepted formats are the
 * usual decimal, octal, or hexadecimal formats, as well as floating-point
 * formats (which will be rounded to integer after any units conversion).
 * Optionally, the value can be followed by a unit name if "flags" indicates
 * a unit is allowed.
 *
 * If the string parses okay, return true, else false.
 * If okay and result is not NULL, return the value in *result.
 * If not okay and hintmsg is not NULL, *hintmsg is set to a suitable
 * HINT message, or NULL if no hint provided.
 */
bool
parse_int(const char *value, int *result, int flags, const char **hintmsg)
{
	/*
	 * We assume here that double is wide enough to represent any integer
	 * value with adequate precision.
	 */
	double		val;
	char	   *endptr;

	/* To suppress compiler warnings, always set output params */
	if (result)
		*result = 0;
	if (hintmsg)
		*hintmsg = NULL;

	/*
	 * Try to parse as an integer (allowing octal or hex input).  If the
	 * conversion stops at a decimal point or 'e', or overflows, re-parse as
	 * float.  This should work fine as long as we have no unit names starting
	 * with 'e'.  If we ever do, the test could be extended to check for a
	 * sign or digit after 'e', but for now that's unnecessary.
	 */
	errno = 0;
	val = strtol(value, &endptr, 0);
	if (*endptr == '.' || *endptr == 'e' || *endptr == 'E' ||
		errno == ERANGE)
	{
		errno = 0;
		val = strtod(value, &endptr);
	}

	if (endptr == value || errno == ERANGE)
		return false;			/* no HINT for these cases */

	/* reject NaN (infinities will fail range check below) */
	if (isnan(val))
		return false;			/* treat same as syntax error; no HINT */

	/* allow whitespace between number and unit */
	while (isspace((unsigned char) *endptr))
		endptr++;

	/* Handle possible unit */
	if (*endptr != '\0')
	{
		if ((flags & GUC_UNIT) == 0)
			return false;		/* this setting does not accept a unit */

		if (!convert_to_base_unit(val,
								  endptr, (flags & GUC_UNIT),
								  &val))
		{
			/* invalid unit, or garbage after the unit; set hint and fail. */
			if (hintmsg)
			{
				if (flags & GUC_UNIT_MEMORY)
					*hintmsg = memory_units_hint;
				else
					*hintmsg = time_units_hint;
			}
			return false;
		}
	}

	/* Round to int, then check for overflow */
	val = rint(val);

	if (val > INT_MAX || val < INT_MIN)
	{
		if (hintmsg)
			*hintmsg = gettext_noop("Value exceeds integer range.");
		return false;
	}

	if (result)
		*result = (int) val;
	return true;
}

/*
 * Try to parse value as a floating point number in the usual format.
 * Optionally, the value can be followed by a unit name if "flags" indicates
 * a unit is allowed.
 *
 * If the string parses okay, return true, else false.
 * If okay and result is not NULL, return the value in *result.
 * If not okay and hintmsg is not NULL, *hintmsg is set to a suitable
 * HINT message, or NULL if no hint provided.
 */
bool
parse_real(const char *value, double *result, int flags, const char **hintmsg)
{
	double		val;
	char	   *endptr;

	/* To suppress compiler warnings, always set output params */
	if (result)
		*result = 0;
	if (hintmsg)
		*hintmsg = NULL;

	errno = 0;
	val = strtod(value, &endptr);

	if (endptr == value || errno == ERANGE)
		return false;			/* no HINT for these cases */

	/* reject NaN (infinities will fail range checks later) */
	if (isnan(val))
		return false;			/* treat same as syntax error; no HINT */

	/* allow whitespace between number and unit */
	while (isspace((unsigned char) *endptr))
		endptr++;

	/* Handle possible unit */
	if (*endptr != '\0')
	{
		if ((flags & GUC_UNIT) == 0)
			return false;		/* this setting does not accept a unit */

		if (!convert_to_base_unit(val,
								  endptr, (flags & GUC_UNIT),
								  &val))
		{
			/* invalid unit, or garbage after the unit; set hint and fail. */
			if (hintmsg)
			{
				if (flags & GUC_UNIT_MEMORY)
					*hintmsg = memory_units_hint;
				else
					*hintmsg = time_units_hint;
			}
			return false;
		}
	}

	if (result)
		*result = val;
	return true;
}


/*
 * Lookup the name for an enum option with the selected value.
 * Should only ever be called with known-valid values, so throws
 * an elog(ERROR) if the enum option is not found.
 *
 * The returned string is a pointer to static data and not
 * allocated for modification.
 */
const char *
config_enum_lookup_by_value(struct config_enum *record, int val)
{
	const struct config_enum_entry *entry;

	for (entry = record->options; entry && entry->name; entry++)
	{
		if (entry->val == val)
			return entry->name;
	}

	elog(ERROR, "could not find enum option %d for %s",
		 val, record->gen.name);
	return NULL;				/* silence compiler */
}


/*
 * Lookup the value for an enum option with the selected name
 * (case-insensitive).
 * If the enum option is found, sets the retval value and returns
 * true. If it's not found, return false and retval is set to 0.
 */
bool
config_enum_lookup_by_name(struct config_enum *record, const char *value,
						   int *retval)
{
	const struct config_enum_entry *entry;

	for (entry = record->options; entry && entry->name; entry++)
	{
		if (pg_strcasecmp(value, entry->name) == 0)
		{
			*retval = entry->val;
			return true;
		}
	}

	*retval = 0;
	return false;
}


/*
 * Return a palloc'd string listing all the available options for an enum GUC
 * (excluding hidden ones), separated by the given separator.
 * If prefix is non-NULL, it is added before the first enum value.
 * If suffix is non-NULL, it is added to the end of the string.
 */
char *
config_enum_get_options(struct config_enum *record, const char *prefix,
						const char *suffix, const char *separator)
{
	const struct config_enum_entry *entry;
	StringInfoData retstr;
	int			seplen;

	initStringInfo(&retstr);
	appendStringInfoString(&retstr, prefix);

	seplen = strlen(separator);
	for (entry = record->options; entry && entry->name; entry++)
	{
		if (!entry->hidden)
		{
			appendStringInfoString(&retstr, entry->name);
			appendBinaryStringInfo(&retstr, separator, seplen);
		}
	}

	/*
	 * All the entries may have been hidden, leaving the string empty if no
	 * prefix was given. This indicates a broken GUC setup, since there is no
	 * use for an enum without any values, so we just check to make sure we
	 * don't write to invalid memory instead of actually trying to do
	 * something smart with it.
	 */
	if (retstr.len >= seplen)
	{
		/* Replace final separator */
		retstr.data[retstr.len - seplen] = '\0';
		retstr.len -= seplen;
	}

	appendStringInfoString(&retstr, suffix);

	return retstr.data;
}

/*
 * Parse and validate a proposed value for the specified configuration
 * parameter.
 *
 * This does built-in checks (such as range limits for an integer parameter)
 * and also calls any check hook the parameter may have.
 *
 * record: GUC variable's info record
 * name: variable name (should match the record of course)
 * value: proposed value, as a string
 * source: identifies source of value (check hooks may need this)
 * elevel: level to log any error reports at
 * newval: on success, converted parameter value is returned here
 * newextra: on success, receives any "extra" data returned by check hook
 *	(caller must initialize *newextra to NULL)
 *
 * Returns true if OK, false if not (or throws error, if elevel >= ERROR)
 */
static bool
parse_and_validate_value(struct config_generic *record,
						 const char *name, const char *value,
						 GucSource source, int elevel,
						 union config_var_val *newval, void **newextra)
{
	switch (record->vartype)
	{
		case PGC_BOOL:
			{
				struct config_bool *conf = (struct config_bool *) record;

				if (!parse_bool(value, &newval->boolval))
				{
					ereport(elevel,
							(errcode(ERRCODE_INVALID_PARAMETER_VALUE),
							 errmsg("parameter \"%s\" requires a Boolean value",
									name)));
					return false;
				}

				if (!call_bool_check_hook(conf, &newval->boolval, newextra,
										  source, elevel))
					return false;
			}
			break;
		case PGC_INT:
			{
				struct config_int *conf = (struct config_int *) record;
				const char *hintmsg;

				if (!parse_int(value, &newval->intval,
							   conf->gen.flags, &hintmsg))
				{
					ereport(elevel,
							(errcode(ERRCODE_INVALID_PARAMETER_VALUE),
							 errmsg("invalid value for parameter \"%s\": \"%s\"",
									name, value),
							 hintmsg ? errhint("%s", _(hintmsg)) : 0));
					return false;
				}

				if (newval->intval < conf->min || newval->intval > conf->max)
				{
					const char *unit = get_config_unit_name(conf->gen.flags);

					ereport(elevel,
							(errcode(ERRCODE_INVALID_PARAMETER_VALUE),
							 errmsg("%d%s%s is outside the valid range for parameter \"%s\" (%d .. %d)",
									newval->intval,
									unit ? " " : "",
									unit ? unit : "",
									name,
									conf->min, conf->max)));
					return false;
				}

				if (!call_int_check_hook(conf, &newval->intval, newextra,
										 source, elevel))
					return false;
			}
			break;
		case PGC_REAL:
			{
				struct config_real *conf = (struct config_real *) record;
				const char *hintmsg;

				if (!parse_real(value, &newval->realval,
								conf->gen.flags, &hintmsg))
				{
					ereport(elevel,
							(errcode(ERRCODE_INVALID_PARAMETER_VALUE),
							 errmsg("invalid value for parameter \"%s\": \"%s\"",
									name, value),
							 hintmsg ? errhint("%s", _(hintmsg)) : 0));
					return false;
				}

				if (newval->realval < conf->min || newval->realval > conf->max)
				{
					const char *unit = get_config_unit_name(conf->gen.flags);

					ereport(elevel,
							(errcode(ERRCODE_INVALID_PARAMETER_VALUE),
							 errmsg("%g%s%s is outside the valid range for parameter \"%s\" (%g .. %g)",
									newval->realval,
									unit ? " " : "",
									unit ? unit : "",
									name,
									conf->min, conf->max)));
					return false;
				}

				if (!call_real_check_hook(conf, &newval->realval, newextra,
										  source, elevel))
					return false;
			}
			break;
		case PGC_STRING:
			{
				struct config_string *conf = (struct config_string *) record;

				/*
				 * The value passed by the caller could be transient, so we
				 * always strdup it.
				 */
				newval->stringval = guc_strdup(elevel, value);
				if (newval->stringval == NULL)
					return false;

				/*
				 * The only built-in "parsing" check we have is to apply
				 * truncation if GUC_IS_NAME.
				 */
				if (conf->gen.flags & GUC_IS_NAME)
					truncate_identifier(newval->stringval,
										strlen(newval->stringval),
										true);

				if (!call_string_check_hook(conf, &newval->stringval, newextra,
											source, elevel))
				{
					guc_free(newval->stringval);
					newval->stringval = NULL;
					return false;
				}
			}
			break;
		case PGC_ENUM:
			{
				struct config_enum *conf = (struct config_enum *) record;

				if (!config_enum_lookup_by_name(conf, value, &newval->enumval))
				{
					char	   *hintmsg;

					hintmsg = config_enum_get_options(conf,
													  "Available values: ",
													  ".", ", ");

					ereport(elevel,
							(errcode(ERRCODE_INVALID_PARAMETER_VALUE),
							 errmsg("invalid value for parameter \"%s\": \"%s\"",
									name, value),
							 hintmsg ? errhint("%s", _(hintmsg)) : 0));

					if (hintmsg)
						pfree(hintmsg);
					return false;
				}

				if (!call_enum_check_hook(conf, &newval->enumval, newextra,
										  source, elevel))
					return false;
			}
			break;
	}

	return true;
}


/*
 * set_config_option: sets option `name' to given value.
 *
 * The value should be a string, which will be parsed and converted to
 * the appropriate data type.  The context and source parameters indicate
 * in which context this function is being called, so that it can apply the
 * access restrictions properly.
 *
 * If value is NULL, set the option to its default value (normally the
 * reset_val, but if source == PGC_S_DEFAULT we instead use the boot_val).
 *
 * action indicates whether to set the value globally in the session, locally
 * to the current top transaction, or just for the duration of a function call.
 *
 * If changeVal is false then don't really set the option but do all
 * the checks to see if it would work.
 *
 * elevel should normally be passed as zero, allowing this function to make
 * its standard choice of ereport level.  However some callers need to be
 * able to override that choice; they should pass the ereport level to use.
 *
 * is_reload should be true only when called from read_nondefault_variables()
 * or RestoreGUCState(), where we are trying to load some other process's
 * GUC settings into a new process.
 *
 * Return value:
 *	+1: the value is valid and was successfully applied.
 *	0:	the name or value is invalid, or it's invalid to try to set
 *		this GUC now; but elevel was less than ERROR (see below).
 *	-1: no error detected, but the value was not applied, either
 *		because changeVal is false or there is some overriding setting.
 *
 * If there is an error (non-existing option, invalid value, etc) then an
 * ereport(ERROR) is thrown *unless* this is called for a source for which
 * we don't want an ERROR (currently, those are defaults, the config file,
 * and per-database or per-user settings, as well as callers who specify
 * a less-than-ERROR elevel).  In those cases we write a suitable error
 * message via ereport() and return 0.
 *
 * See also SetConfigOption for an external interface.
 */
int
set_config_option(const char *name, const char *value,
				  GucContext context, GucSource source,
				  GucAction action, bool changeVal, int elevel,
				  bool is_reload)
{
	Oid			srole;

	/*
	 * Non-interactive sources should be treated as having all privileges,
	 * except for PGC_S_CLIENT.  Note in particular that this is true for
	 * pg_db_role_setting sources (PGC_S_GLOBAL etc): we assume a suitable
	 * privilege check was done when the pg_db_role_setting entry was made.
	 */
	if (source >= PGC_S_INTERACTIVE || source == PGC_S_CLIENT)
		srole = GetUserId();
	else
		srole = BOOTSTRAP_SUPERUSERID;

	return set_config_option_ext(name, value,
								 context, source, srole,
								 action, changeVal, elevel,
								 is_reload);
}

/*
 * set_config_option_ext: sets option `name' to given value.
 *
 * This API adds the ability to explicitly specify which role OID
 * is considered to be setting the value.  Most external callers can use
 * set_config_option() and let it determine that based on the GucSource,
 * but there are a few that are supplying a value that was determined
 * in some special way and need to override the decision.  Also, when
 * restoring a previously-assigned value, it's important to supply the
 * same role OID that set the value originally; so all guc.c callers
 * that are doing that type of thing need to call this directly.
 *
 * Generally, srole should be GetUserId() when the source is a SQL operation,
 * or BOOTSTRAP_SUPERUSERID if the source is a config file or similar.
 */
int
set_config_option_ext(const char *name, const char *value,
					  GucContext context, GucSource source, Oid srole,
					  GucAction action, bool changeVal, int elevel,
					  bool is_reload)
{
	struct config_generic *record;
	union config_var_val newval_union;
	void	   *newextra = NULL;
	bool		prohibitValueChange = false;
	bool		makeDefault;

	if (elevel == 0)
	{
		if (source == PGC_S_DEFAULT || source == PGC_S_FILE)
		{
			/*
			 * To avoid cluttering the log, only the postmaster bleats loudly
			 * about problems with the config file.
			 */
			elevel = IsUnderPostmaster ? DEBUG3 : LOG;
		}
		else if (source == PGC_S_GLOBAL ||
				 source == PGC_S_DATABASE ||
				 source == PGC_S_USER ||
				 source == PGC_S_DATABASE_USER)
			elevel = WARNING;
		else
			elevel = ERROR;
	}

	record = find_option(name, true, false, elevel);
	if (record == NULL)
		return 0;

	/*
	 * GUC_ACTION_SAVE changes are acceptable during a parallel operation,
	 * because the current worker will also pop the change.  We're probably
	 * dealing with a function having a proconfig entry.  Only the function's
	 * body should observe the change, and peer workers do not share in the
	 * execution of a function call started by this worker.
	 *
	 * Also allow normal setting if the GUC is marked GUC_ALLOW_IN_PARALLEL.
	 *
	 * Other changes might need to affect other workers, so forbid them.
	 */
	if (IsInParallelMode() && changeVal && action != GUC_ACTION_SAVE &&
		(record->flags & GUC_ALLOW_IN_PARALLEL) == 0)
	{
		ereport(elevel,
				(errcode(ERRCODE_INVALID_TRANSACTION_STATE),
<<<<<<< HEAD
				 errmsg("cannot set parameters during a parallel operation"),
				 errbacktrace()));
		return -1;
	}

	record = find_option(name, true, false, elevel);
	if (record == NULL)
=======
				 errmsg("parameter \"%s\" cannot be set during a parallel operation",
						name)));
>>>>>>> 8c9d34cd
		return 0;
	}

	/*
	 * Check if the option can be set at this time. See guc.h for the precise
	 * rules.
	 */
	switch (record->context)
	{
		case PGC_INTERNAL:
			if (context != PGC_INTERNAL)
			{
				ereport(elevel,
						(errcode(ERRCODE_CANT_CHANGE_RUNTIME_PARAM),
						 errmsg("parameter \"%s\" cannot be changed",
								name)));
				return 0;
			}
			break;
		case PGC_POSTMASTER:
			if (context == PGC_SIGHUP)
			{
				/*
				 * We are re-reading a PGC_POSTMASTER variable from
				 * postgresql.conf.  We can't change the setting, so we should
				 * give a warning if the DBA tries to change it.  However,
				 * because of variant formats, canonicalization by check
				 * hooks, etc, we can't just compare the given string directly
				 * to what's stored.  Set a flag to check below after we have
				 * the final storable value.
				 */
				prohibitValueChange = true;
			}
			else if (context != PGC_POSTMASTER)
			{
				ereport(elevel,
						(errcode(ERRCODE_CANT_CHANGE_RUNTIME_PARAM),
						 errmsg("parameter \"%s\" cannot be changed without restarting the server",
								name)));
				return 0;
			}
			break;
		case PGC_SIGHUP:
			if (context != PGC_SIGHUP && context != PGC_POSTMASTER)
			{
				ereport(elevel,
						(errcode(ERRCODE_CANT_CHANGE_RUNTIME_PARAM),
						 errmsg("parameter \"%s\" cannot be changed now",
								name)));
				return 0;
			}

			/*
			 * Hmm, the idea of the SIGHUP context is "ought to be global, but
			 * can be changed after postmaster start". But there's nothing
			 * that prevents a crafty administrator from sending SIGHUP
			 * signals to individual backends only.
			 */
			break;
		case PGC_SU_BACKEND:
			if (context == PGC_BACKEND)
			{
				/*
				 * Check whether the requesting user has been granted
				 * privilege to set this GUC.
				 */
				AclResult	aclresult;

				aclresult = pg_parameter_aclcheck(name, srole, ACL_SET);
				if (aclresult != ACLCHECK_OK)
				{
					/* No granted privilege */
					ereport(elevel,
							(errcode(ERRCODE_INSUFFICIENT_PRIVILEGE),
							 errmsg("permission denied to set parameter \"%s\"",
									name)));
					return 0;
				}
			}
			/* fall through to process the same as PGC_BACKEND */
			/* FALLTHROUGH */
		case PGC_BACKEND:
			if (context == PGC_SIGHUP)
			{
				/*
				 * If a PGC_BACKEND or PGC_SU_BACKEND parameter is changed in
				 * the config file, we want to accept the new value in the
				 * postmaster (whence it will propagate to
				 * subsequently-started backends), but ignore it in existing
				 * backends.  This is a tad klugy, but necessary because we
				 * don't re-read the config file during backend start.
				 *
				 * However, if changeVal is false then plow ahead anyway since
				 * we are trying to find out if the value is potentially good,
				 * not actually use it.
				 *
				 * In EXEC_BACKEND builds, this works differently: we load all
				 * non-default settings from the CONFIG_EXEC_PARAMS file
				 * during backend start.  In that case we must accept
				 * PGC_SIGHUP settings, so as to have the same value as if
				 * we'd forked from the postmaster.  This can also happen when
				 * using RestoreGUCState() within a background worker that
				 * needs to have the same settings as the user backend that
				 * started it. is_reload will be true when either situation
				 * applies.
				 */
				if (IsUnderPostmaster && changeVal && !is_reload)
					return -1;
			}
			else if (context != PGC_POSTMASTER &&
					 context != PGC_BACKEND &&
					 context != PGC_SU_BACKEND &&
					 source != PGC_S_CLIENT)
			{
				ereport(elevel,
						(errcode(ERRCODE_CANT_CHANGE_RUNTIME_PARAM),
						 errmsg("parameter \"%s\" cannot be set after connection start",
								name)));
				return 0;
			}
			break;
		case PGC_SUSET:
			if (context == PGC_USERSET || context == PGC_BACKEND)
			{
				/*
				 * Check whether the requesting user has been granted
				 * privilege to set this GUC.
				 */
				AclResult	aclresult;

				aclresult = pg_parameter_aclcheck(name, srole, ACL_SET);
				if (aclresult != ACLCHECK_OK)
				{
					/* No granted privilege */
					ereport(elevel,
							(errcode(ERRCODE_INSUFFICIENT_PRIVILEGE),
							 errmsg("permission denied to set parameter \"%s\"",
									name)));
					return 0;
				}
			}
			break;
		case PGC_USERSET:
			/* always okay */
			break;
	}

	/*
	 * Disallow changing GUC_NOT_WHILE_SEC_REST values if we are inside a
	 * security restriction context.  We can reject this regardless of the GUC
	 * context or source, mainly because sources that it might be reasonable
	 * to override for won't be seen while inside a function.
	 *
	 * Note: variables marked GUC_NOT_WHILE_SEC_REST should usually be marked
	 * GUC_NO_RESET_ALL as well, because ResetAllOptions() doesn't check this.
	 * An exception might be made if the reset value is assumed to be "safe".
	 *
	 * Note: this flag is currently used for "session_authorization" and
	 * "role".  We need to prohibit changing these inside a local userid
	 * context because when we exit it, GUC won't be notified, leaving things
	 * out of sync.  (This could be fixed by forcing a new GUC nesting level,
	 * but that would change behavior in possibly-undesirable ways.)  Also, we
	 * prohibit changing these in a security-restricted operation because
	 * otherwise RESET could be used to regain the session user's privileges.
	 */
	if (record->flags & GUC_NOT_WHILE_SEC_REST)
	{
		if (InLocalUserIdChange())
		{
			/*
			 * Phrasing of this error message is historical, but it's the most
			 * common case.
			 */
			ereport(elevel,
					(errcode(ERRCODE_INSUFFICIENT_PRIVILEGE),
					 errmsg("cannot set parameter \"%s\" within security-definer function",
							name)));
			return 0;
		}
		if (InSecurityRestrictedOperation())
		{
			ereport(elevel,
					(errcode(ERRCODE_INSUFFICIENT_PRIVILEGE),
					 errmsg("cannot set parameter \"%s\" within security-restricted operation",
							name)));
			return 0;
		}
	}

	/* Disallow resetting and saving GUC_NO_RESET values */
	if (record->flags & GUC_NO_RESET)
	{
		if (value == NULL)
		{
			ereport(elevel,
					(errcode(ERRCODE_FEATURE_NOT_SUPPORTED),
					 errmsg("parameter \"%s\" cannot be reset", name)));
			return 0;
		}
		if (action == GUC_ACTION_SAVE)
		{
			ereport(elevel,
					(errcode(ERRCODE_FEATURE_NOT_SUPPORTED),
					 errmsg("parameter \"%s\" cannot be set locally in functions",
							name)));
			return 0;
		}
	}

	/*
	 * Should we set reset/stacked values?	(If so, the behavior is not
	 * transactional.)	This is done either when we get a default value from
	 * the database's/user's/client's default settings or when we reset a
	 * value to its default.
	 */
	makeDefault = changeVal && (source <= PGC_S_OVERRIDE) &&
		((value != NULL) || source == PGC_S_DEFAULT);

	/*
	 * Ignore attempted set if overridden by previously processed setting.
	 * However, if changeVal is false then plow ahead anyway since we are
	 * trying to find out if the value is potentially good, not actually use
	 * it. Also keep going if makeDefault is true, since we may want to set
	 * the reset/stacked values even if we can't set the variable itself.
	 */
	if (record->source > source)
	{
		if (changeVal && !makeDefault)
		{
			elog(DEBUG3, "\"%s\": setting ignored because previous source is higher priority",
				 name);
			return -1;
		}
		changeVal = false;
	}

	/*
	 * Evaluate value and set variable.
	 */
	switch (record->vartype)
	{
		case PGC_BOOL:
			{
				struct config_bool *conf = (struct config_bool *) record;

#define newval (newval_union.boolval)

				if (value)
				{
					if (!parse_and_validate_value(record, name, value,
												  source, elevel,
												  &newval_union, &newextra))
						return 0;
				}
				else if (source == PGC_S_DEFAULT)
				{
					newval = conf->boot_val;
					if (!call_bool_check_hook(conf, &newval, &newextra,
											  source, elevel))
						return 0;
				}
				else
				{
					newval = conf->reset_val;
					newextra = conf->reset_extra;
					source = conf->gen.reset_source;
					context = conf->gen.reset_scontext;
					srole = conf->gen.reset_srole;
				}

				if (prohibitValueChange)
				{
					/* Release newextra, unless it's reset_extra */
					if (newextra && !extra_field_used(&conf->gen, newextra))
						guc_free(newextra);

					if (*conf->variable != newval)
					{
						record->status |= GUC_PENDING_RESTART;
						ereport(elevel,
								(errcode(ERRCODE_CANT_CHANGE_RUNTIME_PARAM),
								 errmsg("parameter \"%s\" cannot be changed without restarting the server",
										name)));
						return 0;
					}
					record->status &= ~GUC_PENDING_RESTART;
					return -1;
				}

				if (changeVal)
				{
					/* Save old value to support transaction abort */
					if (!makeDefault)
						push_old_value(&conf->gen, action);

					if (conf->assign_hook)
						conf->assign_hook(newval, newextra);
					*conf->variable = newval;
					set_extra_field(&conf->gen, &conf->gen.extra,
									newextra);
					set_guc_source(&conf->gen, source);
					conf->gen.scontext = context;
					conf->gen.srole = srole;
				}
				if (makeDefault)
				{
					GucStack   *stack;

					if (conf->gen.reset_source <= source)
					{
						conf->reset_val = newval;
						set_extra_field(&conf->gen, &conf->reset_extra,
										newextra);
						conf->gen.reset_source = source;
						conf->gen.reset_scontext = context;
						conf->gen.reset_srole = srole;
					}
					for (stack = conf->gen.stack; stack; stack = stack->prev)
					{
						if (stack->source <= source)
						{
							stack->prior.val.boolval = newval;
							set_extra_field(&conf->gen, &stack->prior.extra,
											newextra);
							stack->source = source;
							stack->scontext = context;
							stack->srole = srole;
						}
					}
				}

				/* Perhaps we didn't install newextra anywhere */
				if (newextra && !extra_field_used(&conf->gen, newextra))
					guc_free(newextra);
				break;

#undef newval
			}

		case PGC_INT:
			{
				struct config_int *conf = (struct config_int *) record;

#define newval (newval_union.intval)

				if (value)
				{
					if (!parse_and_validate_value(record, name, value,
												  source, elevel,
												  &newval_union, &newextra))
						return 0;
				}
				else if (source == PGC_S_DEFAULT)
				{
					newval = conf->boot_val;
					if (!call_int_check_hook(conf, &newval, &newextra,
											 source, elevel))
						return 0;
				}
				else
				{
					newval = conf->reset_val;
					newextra = conf->reset_extra;
					source = conf->gen.reset_source;
					context = conf->gen.reset_scontext;
					srole = conf->gen.reset_srole;
				}

				if (prohibitValueChange)
				{
					/* Release newextra, unless it's reset_extra */
					if (newextra && !extra_field_used(&conf->gen, newextra))
						guc_free(newextra);

					if (*conf->variable != newval)
					{
						record->status |= GUC_PENDING_RESTART;
						ereport(elevel,
								(errcode(ERRCODE_CANT_CHANGE_RUNTIME_PARAM),
								 errmsg("parameter \"%s\" cannot be changed without restarting the server",
										name)));
						return 0;
					}
					record->status &= ~GUC_PENDING_RESTART;
					return -1;
				}

				if (changeVal)
				{
					/* Save old value to support transaction abort */
					if (!makeDefault)
						push_old_value(&conf->gen, action);

					if (conf->assign_hook)
						conf->assign_hook(newval, newextra);
					*conf->variable = newval;
					set_extra_field(&conf->gen, &conf->gen.extra,
									newextra);
					set_guc_source(&conf->gen, source);
					conf->gen.scontext = context;
					conf->gen.srole = srole;
				}
				if (makeDefault)
				{
					GucStack   *stack;

					if (conf->gen.reset_source <= source)
					{
						conf->reset_val = newval;
						set_extra_field(&conf->gen, &conf->reset_extra,
										newextra);
						conf->gen.reset_source = source;
						conf->gen.reset_scontext = context;
						conf->gen.reset_srole = srole;
					}
					for (stack = conf->gen.stack; stack; stack = stack->prev)
					{
						if (stack->source <= source)
						{
							stack->prior.val.intval = newval;
							set_extra_field(&conf->gen, &stack->prior.extra,
											newextra);
							stack->source = source;
							stack->scontext = context;
							stack->srole = srole;
						}
					}
				}

				/* Perhaps we didn't install newextra anywhere */
				if (newextra && !extra_field_used(&conf->gen, newextra))
					guc_free(newextra);
				break;

#undef newval
			}

		case PGC_REAL:
			{
				struct config_real *conf = (struct config_real *) record;

#define newval (newval_union.realval)

				if (value)
				{
					if (!parse_and_validate_value(record, name, value,
												  source, elevel,
												  &newval_union, &newextra))
						return 0;
				}
				else if (source == PGC_S_DEFAULT)
				{
					newval = conf->boot_val;
					if (!call_real_check_hook(conf, &newval, &newextra,
											  source, elevel))
						return 0;
				}
				else
				{
					newval = conf->reset_val;
					newextra = conf->reset_extra;
					source = conf->gen.reset_source;
					context = conf->gen.reset_scontext;
					srole = conf->gen.reset_srole;
				}

				if (prohibitValueChange)
				{
					/* Release newextra, unless it's reset_extra */
					if (newextra && !extra_field_used(&conf->gen, newextra))
						guc_free(newextra);

					if (*conf->variable != newval)
					{
						record->status |= GUC_PENDING_RESTART;
						ereport(elevel,
								(errcode(ERRCODE_CANT_CHANGE_RUNTIME_PARAM),
								 errmsg("parameter \"%s\" cannot be changed without restarting the server",
										name)));
						return 0;
					}
					record->status &= ~GUC_PENDING_RESTART;
					return -1;
				}

				if (changeVal)
				{
					/* Save old value to support transaction abort */
					if (!makeDefault)
						push_old_value(&conf->gen, action);

					if (conf->assign_hook)
						conf->assign_hook(newval, newextra);
					*conf->variable = newval;
					set_extra_field(&conf->gen, &conf->gen.extra,
									newextra);
					set_guc_source(&conf->gen, source);
					conf->gen.scontext = context;
					conf->gen.srole = srole;
				}
				if (makeDefault)
				{
					GucStack   *stack;

					if (conf->gen.reset_source <= source)
					{
						conf->reset_val = newval;
						set_extra_field(&conf->gen, &conf->reset_extra,
										newextra);
						conf->gen.reset_source = source;
						conf->gen.reset_scontext = context;
						conf->gen.reset_srole = srole;
					}
					for (stack = conf->gen.stack; stack; stack = stack->prev)
					{
						if (stack->source <= source)
						{
							stack->prior.val.realval = newval;
							set_extra_field(&conf->gen, &stack->prior.extra,
											newextra);
							stack->source = source;
							stack->scontext = context;
							stack->srole = srole;
						}
					}
				}

				/* Perhaps we didn't install newextra anywhere */
				if (newextra && !extra_field_used(&conf->gen, newextra))
					guc_free(newextra);
				break;

#undef newval
			}

		case PGC_STRING:
			{
				struct config_string *conf = (struct config_string *) record;
				GucContext	orig_context = context;
				GucSource	orig_source = source;
				Oid			orig_srole = srole;

#define newval (newval_union.stringval)

				if (value)
				{
					if (!parse_and_validate_value(record, name, value,
												  source, elevel,
												  &newval_union, &newextra))
						return 0;
				}
				else if (source == PGC_S_DEFAULT)
				{
					/* non-NULL boot_val must always get strdup'd */
					if (conf->boot_val != NULL)
					{
						newval = guc_strdup(elevel, conf->boot_val);
						if (newval == NULL)
							return 0;
					}
					else
						newval = NULL;

					if (!call_string_check_hook(conf, &newval, &newextra,
												source, elevel))
					{
						guc_free(newval);
						return 0;
					}
				}
				else
				{
					/*
					 * strdup not needed, since reset_val is already under
					 * guc.c's control
					 */
					newval = conf->reset_val;
					newextra = conf->reset_extra;
					source = conf->gen.reset_source;
					context = conf->gen.reset_scontext;
					srole = conf->gen.reset_srole;
				}

				if (prohibitValueChange)
				{
					bool		newval_different;

					/* newval shouldn't be NULL, so we're a bit sloppy here */
					newval_different = (*conf->variable == NULL ||
										newval == NULL ||
										strcmp(*conf->variable, newval) != 0);

					/* Release newval, unless it's reset_val */
					if (newval && !string_field_used(conf, newval))
						guc_free(newval);
					/* Release newextra, unless it's reset_extra */
					if (newextra && !extra_field_used(&conf->gen, newextra))
						guc_free(newextra);

					if (newval_different)
					{
						record->status |= GUC_PENDING_RESTART;
						ereport(elevel,
								(errcode(ERRCODE_CANT_CHANGE_RUNTIME_PARAM),
								 errmsg("parameter \"%s\" cannot be changed without restarting the server",
										name)));
						return 0;
					}
					record->status &= ~GUC_PENDING_RESTART;
					return -1;
				}

				if (changeVal)
				{
					/* Save old value to support transaction abort */
					if (!makeDefault)
						push_old_value(&conf->gen, action);

					if (conf->assign_hook)
						conf->assign_hook(newval, newextra);
					set_string_field(conf, conf->variable, newval);
					set_extra_field(&conf->gen, &conf->gen.extra,
									newextra);
					set_guc_source(&conf->gen, source);
					conf->gen.scontext = context;
					conf->gen.srole = srole;

					/*
					 * Ugly hack: during SET session_authorization, forcibly
					 * do SET ROLE NONE with the same context/source/etc, so
					 * that the effects will have identical lifespan.  This is
					 * required by the SQL spec, and it's not possible to do
					 * it within the variable's check hook or assign hook
					 * because our APIs for those don't pass enough info.
					 * However, don't do it if is_reload: in that case we
					 * expect that if "role" isn't supposed to be default, it
					 * has been or will be set by a separate reload action.
					 *
					 * A fine point: for RESET session_authorization, we do
					 * "RESET role" not "SET ROLE NONE" (by passing down NULL
					 * rather than "none" for the value).  This would have the
					 * same effects in typical cases, but if the reset value
					 * of "role" is not "none" it seems better to revert to
					 * that.
					 */
					if (!is_reload &&
						strcmp(conf->gen.name, "session_authorization") == 0)
						(void) set_config_option_ext("role",
													 value ? "none" : NULL,
													 orig_context,
													 orig_source,
													 orig_srole,
													 action,
													 true,
													 elevel,
													 false);
				}

				if (makeDefault)
				{
					GucStack   *stack;

					if (conf->gen.reset_source <= source)
					{
						set_string_field(conf, &conf->reset_val, newval);
						set_extra_field(&conf->gen, &conf->reset_extra,
										newextra);
						conf->gen.reset_source = source;
						conf->gen.reset_scontext = context;
						conf->gen.reset_srole = srole;
					}
					for (stack = conf->gen.stack; stack; stack = stack->prev)
					{
						if (stack->source <= source)
						{
							set_string_field(conf, &stack->prior.val.stringval,
											 newval);
							set_extra_field(&conf->gen, &stack->prior.extra,
											newextra);
							stack->source = source;
							stack->scontext = context;
							stack->srole = srole;
						}
					}
				}

				/* Perhaps we didn't install newval anywhere */
				if (newval && !string_field_used(conf, newval))
					guc_free(newval);
				/* Perhaps we didn't install newextra anywhere */
				if (newextra && !extra_field_used(&conf->gen, newextra))
					guc_free(newextra);
				break;

#undef newval
			}

		case PGC_ENUM:
			{
				struct config_enum *conf = (struct config_enum *) record;

#define newval (newval_union.enumval)

				if (value)
				{
					if (!parse_and_validate_value(record, name, value,
												  source, elevel,
												  &newval_union, &newextra))
						return 0;
				}
				else if (source == PGC_S_DEFAULT)
				{
					newval = conf->boot_val;
					if (!call_enum_check_hook(conf, &newval, &newextra,
											  source, elevel))
						return 0;
				}
				else
				{
					newval = conf->reset_val;
					newextra = conf->reset_extra;
					source = conf->gen.reset_source;
					context = conf->gen.reset_scontext;
					srole = conf->gen.reset_srole;
				}

				if (prohibitValueChange)
				{
					/* Release newextra, unless it's reset_extra */
					if (newextra && !extra_field_used(&conf->gen, newextra))
						guc_free(newextra);

					if (*conf->variable != newval)
					{
						record->status |= GUC_PENDING_RESTART;
						ereport(elevel,
								(errcode(ERRCODE_CANT_CHANGE_RUNTIME_PARAM),
								 errmsg("parameter \"%s\" cannot be changed without restarting the server",
										name)));
						return 0;
					}
					record->status &= ~GUC_PENDING_RESTART;
					return -1;
				}

				if (changeVal)
				{
					/* Save old value to support transaction abort */
					if (!makeDefault)
						push_old_value(&conf->gen, action);

					if (conf->assign_hook)
						conf->assign_hook(newval, newextra);
					*conf->variable = newval;
					set_extra_field(&conf->gen, &conf->gen.extra,
									newextra);
					set_guc_source(&conf->gen, source);
					conf->gen.scontext = context;
					conf->gen.srole = srole;
				}
				if (makeDefault)
				{
					GucStack   *stack;

					if (conf->gen.reset_source <= source)
					{
						conf->reset_val = newval;
						set_extra_field(&conf->gen, &conf->reset_extra,
										newextra);
						conf->gen.reset_source = source;
						conf->gen.reset_scontext = context;
						conf->gen.reset_srole = srole;
					}
					for (stack = conf->gen.stack; stack; stack = stack->prev)
					{
						if (stack->source <= source)
						{
							stack->prior.val.enumval = newval;
							set_extra_field(&conf->gen, &stack->prior.extra,
											newextra);
							stack->source = source;
							stack->scontext = context;
							stack->srole = srole;
						}
					}
				}

				/* Perhaps we didn't install newextra anywhere */
				if (newextra && !extra_field_used(&conf->gen, newextra))
					guc_free(newextra);
				break;

#undef newval
			}
	}

	if (changeVal && (record->flags & GUC_REPORT) &&
		!(record->status & GUC_NEEDS_REPORT))
	{
		record->status |= GUC_NEEDS_REPORT;
		slist_push_head(&guc_report_list, &record->report_link);
	}

	return changeVal ? 1 : -1;
}


/*
 * Set the fields for source file and line number the setting came from.
 */
static void
set_config_sourcefile(const char *name, char *sourcefile, int sourceline)
{
	struct config_generic *record;
	int			elevel;

	/*
	 * To avoid cluttering the log, only the postmaster bleats loudly about
	 * problems with the config file.
	 */
	elevel = IsUnderPostmaster ? DEBUG3 : LOG;

	record = find_option(name, true, false, elevel);
	/* should not happen */
	if (record == NULL)
		return;

	sourcefile = guc_strdup(elevel, sourcefile);
	guc_free(record->sourcefile);
	record->sourcefile = sourcefile;
	record->sourceline = sourceline;
}

/*
 * Set a config option to the given value.
 *
 * See also set_config_option; this is just the wrapper to be called from
 * outside GUC.  (This function should be used when possible, because its API
 * is more stable than set_config_option's.)
 *
 * Note: there is no support here for setting source file/line, as it
 * is currently not needed.
 */
void
SetConfigOption(const char *name, const char *value,
				GucContext context, GucSource source)
{
	(void) set_config_option(name, value, context, source,
							 GUC_ACTION_SET, true, 0, false);
}



/*
 * Fetch the current value of the option `name', as a string.
 *
 * If the option doesn't exist, return NULL if missing_ok is true (NOTE that
 * this cannot be distinguished from a string variable with a NULL value!),
 * otherwise throw an ereport and don't return.
 *
 * If restrict_privileged is true, we also enforce that only superusers and
 * members of the pg_read_all_settings role can see GUC_SUPERUSER_ONLY
 * variables.  This should only be passed as true in user-driven calls.
 *
 * The string is *not* allocated for modification and is really only
 * valid until the next call to configuration related functions.
 */
const char *
GetConfigOption(const char *name, bool missing_ok, bool restrict_privileged)
{
	struct config_generic *record;
	static char buffer[256];

	record = find_option(name, false, missing_ok, ERROR);
	if (record == NULL)
		return NULL;
	if (restrict_privileged &&
		!ConfigOptionIsVisible(record))
		ereport(ERROR,
				(errcode(ERRCODE_INSUFFICIENT_PRIVILEGE),
				 errmsg("permission denied to examine \"%s\"", name),
				 errdetail("Only roles with privileges of the \"%s\" role may examine this parameter.",
						   "pg_read_all_settings")));

	switch (record->vartype)
	{
		case PGC_BOOL:
			return *((struct config_bool *) record)->variable ? "on" : "off";

		case PGC_INT:
			snprintf(buffer, sizeof(buffer), "%d",
					 *((struct config_int *) record)->variable);
			return buffer;

		case PGC_REAL:
			snprintf(buffer, sizeof(buffer), "%g",
					 *((struct config_real *) record)->variable);
			return buffer;

		case PGC_STRING:
			return *((struct config_string *) record)->variable;

		case PGC_ENUM:
			return config_enum_lookup_by_value((struct config_enum *) record,
											   *((struct config_enum *) record)->variable);
	}
	return NULL;
}

/*
 * Get the RESET value associated with the given option.
 *
 * Note: this is not re-entrant, due to use of static result buffer;
 * not to mention that a string variable could have its reset_val changed.
 * Beware of assuming the result value is good for very long.
 */
const char *
GetConfigOptionResetString(const char *name)
{
	struct config_generic *record;
	static char buffer[256];

	record = find_option(name, false, false, ERROR);
	Assert(record != NULL);
	if (!ConfigOptionIsVisible(record))
		ereport(ERROR,
				(errcode(ERRCODE_INSUFFICIENT_PRIVILEGE),
				 errmsg("permission denied to examine \"%s\"", name),
				 errdetail("Only roles with privileges of the \"%s\" role may examine this parameter.",
						   "pg_read_all_settings")));

	switch (record->vartype)
	{
		case PGC_BOOL:
			return ((struct config_bool *) record)->reset_val ? "on" : "off";

		case PGC_INT:
			snprintf(buffer, sizeof(buffer), "%d",
					 ((struct config_int *) record)->reset_val);
			return buffer;

		case PGC_REAL:
			snprintf(buffer, sizeof(buffer), "%g",
					 ((struct config_real *) record)->reset_val);
			return buffer;

		case PGC_STRING:
			return ((struct config_string *) record)->reset_val;

		case PGC_ENUM:
			return config_enum_lookup_by_value((struct config_enum *) record,
											   ((struct config_enum *) record)->reset_val);
	}
	return NULL;
}

/*
 * Get the GUC flags associated with the given option.
 *
 * If the option doesn't exist, return 0 if missing_ok is true,
 * otherwise throw an ereport and don't return.
 */
int
GetConfigOptionFlags(const char *name, bool missing_ok)
{
	struct config_generic *record;

	record = find_option(name, false, missing_ok, ERROR);
	if (record == NULL)
		return 0;
	return record->flags;
}


/*
 * Write updated configuration parameter values into a temporary file.
 * This function traverses the list of parameters and quotes the string
 * values before writing them.
 */
static void
write_auto_conf_file(int fd, const char *filename, ConfigVariable *head)
{
	StringInfoData buf;
	ConfigVariable *item;

	initStringInfo(&buf);

	/* Emit file header containing warning comment */
	appendStringInfoString(&buf, "# Do not edit this file manually!\n");
	appendStringInfoString(&buf, "# It will be overwritten by the ALTER SYSTEM command.\n");

	errno = 0;
	if (write(fd, buf.data, buf.len) != buf.len)
	{
		/* if write didn't set errno, assume problem is no disk space */
		if (errno == 0)
			errno = ENOSPC;
		ereport(ERROR,
				(errcode_for_file_access(),
				 errmsg("could not write to file \"%s\": %m", filename)));
	}

	/* Emit each parameter, properly quoting the value */
	for (item = head; item != NULL; item = item->next)
	{
		char	   *escaped;

		resetStringInfo(&buf);

		appendStringInfoString(&buf, item->name);
		appendStringInfoString(&buf, " = '");

		escaped = escape_single_quotes_ascii(item->value);
		if (!escaped)
			ereport(ERROR,
					(errcode(ERRCODE_OUT_OF_MEMORY),
					 errmsg("out of memory")));
		appendStringInfoString(&buf, escaped);
		free(escaped);

		appendStringInfoString(&buf, "'\n");

		errno = 0;
		if (write(fd, buf.data, buf.len) != buf.len)
		{
			/* if write didn't set errno, assume problem is no disk space */
			if (errno == 0)
				errno = ENOSPC;
			ereport(ERROR,
					(errcode_for_file_access(),
					 errmsg("could not write to file \"%s\": %m", filename)));
		}
	}

	/* fsync before considering the write to be successful */
	if (pg_fsync(fd) != 0)
		ereport(ERROR,
				(errcode_for_file_access(),
				 errmsg("could not fsync file \"%s\": %m", filename)));

	pfree(buf.data);
}

/*
 * Update the given list of configuration parameters, adding, replacing
 * or deleting the entry for item "name" (delete if "value" == NULL).
 */
static void
replace_auto_config_value(ConfigVariable **head_p, ConfigVariable **tail_p,
						  const char *name, const char *value)
{
	ConfigVariable *item,
			   *next,
			   *prev = NULL;

	/*
	 * Remove any existing match(es) for "name".  Normally there'd be at most
	 * one, but if external tools have modified the config file, there could
	 * be more.
	 */
	for (item = *head_p; item != NULL; item = next)
	{
		next = item->next;
		if (guc_name_compare(item->name, name) == 0)
		{
			/* found a match, delete it */
			if (prev)
				prev->next = next;
			else
				*head_p = next;
			if (next == NULL)
				*tail_p = prev;

			pfree(item->name);
			pfree(item->value);
			pfree(item->filename);
			pfree(item);
		}
		else
			prev = item;
	}

	/* Done if we're trying to delete it */
	if (value == NULL)
		return;

	/* OK, append a new entry */
	item = palloc(sizeof *item);
	item->name = pstrdup(name);
	item->value = pstrdup(value);
	item->errmsg = NULL;
	item->filename = pstrdup("");	/* new item has no location */
	item->sourceline = 0;
	item->ignore = false;
	item->applied = false;
	item->next = NULL;

	if (*head_p == NULL)
		*head_p = item;
	else
		(*tail_p)->next = item;
	*tail_p = item;
}


/*
 * Execute ALTER SYSTEM statement.
 *
 * Read the old PG_AUTOCONF_FILENAME file, merge in the new variable value,
 * and write out an updated file.  If the command is ALTER SYSTEM RESET ALL,
 * we can skip reading the old file and just write an empty file.
 *
 * An LWLock is used to serialize updates of the configuration file.
 *
 * In case of an error, we leave the original automatic
 * configuration file (PG_AUTOCONF_FILENAME) intact.
 */
void
AlterSystemSetConfigFile(AlterSystemStmt *altersysstmt)
{
	char	   *name;
	char	   *value;
	bool		resetall = false;
	ConfigVariable *head = NULL;
	ConfigVariable *tail = NULL;
	volatile int Tmpfd;
	char		AutoConfFileName[MAXPGPATH];
	char		AutoConfTmpFileName[MAXPGPATH];

	/*
	 * Extract statement arguments
	 */
	name = altersysstmt->setstmt->name;

	switch (altersysstmt->setstmt->kind)
	{
		case VAR_SET_VALUE:
			value = ExtractSetVariableArgs(altersysstmt->setstmt);
			break;

		case VAR_SET_DEFAULT:
		case VAR_RESET:
			value = NULL;
			break;

		case VAR_RESET_ALL:
			value = NULL;
			resetall = true;
			break;

		default:
			elog(ERROR, "unrecognized alter system stmt type: %d",
				 altersysstmt->setstmt->kind);
			break;
	}

	/*
	 * Check permission to run ALTER SYSTEM on the target variable
	 */
	if (!superuser())
	{
		if (resetall)
			ereport(ERROR,
					(errcode(ERRCODE_INSUFFICIENT_PRIVILEGE),
					 errmsg("permission denied to perform ALTER SYSTEM RESET ALL")));
		else
		{
			AclResult	aclresult;

			aclresult = pg_parameter_aclcheck(name, GetUserId(),
											  ACL_ALTER_SYSTEM);
			if (aclresult != ACLCHECK_OK)
				ereport(ERROR,
						(errcode(ERRCODE_INSUFFICIENT_PRIVILEGE),
						 errmsg("permission denied to set parameter \"%s\"",
								name)));
		}
	}

	/*
	 * Unless it's RESET_ALL, validate the target variable and value
	 */
	if (!resetall)
	{
		struct config_generic *record;

		record = find_option(name, false, false, ERROR);
		Assert(record != NULL);

		/*
		 * Don't allow parameters that can't be set in configuration files to
		 * be set in PG_AUTOCONF_FILENAME file.
		 */
		if ((record->context == PGC_INTERNAL) ||
			(record->flags & GUC_DISALLOW_IN_FILE) ||
			(record->flags & GUC_DISALLOW_IN_AUTO_FILE))
			ereport(ERROR,
					(errcode(ERRCODE_CANT_CHANGE_RUNTIME_PARAM),
					 errmsg("parameter \"%s\" cannot be changed",
							name)));

		/*
		 * If a value is specified, verify that it's sane.
		 */
		if (value)
		{
			union config_var_val newval;
			void	   *newextra = NULL;

			/* Check that it's acceptable for the indicated parameter */
			if (!parse_and_validate_value(record, name, value,
										  PGC_S_FILE, ERROR,
										  &newval, &newextra))
				ereport(ERROR,
						(errcode(ERRCODE_INVALID_PARAMETER_VALUE),
						 errmsg("invalid value for parameter \"%s\": \"%s\"",
								name, value)));

			if (record->vartype == PGC_STRING && newval.stringval != NULL)
				guc_free(newval.stringval);
			guc_free(newextra);

			/*
			 * We must also reject values containing newlines, because the
			 * grammar for config files doesn't support embedded newlines in
			 * string literals.
			 */
			if (strchr(value, '\n'))
				ereport(ERROR,
						(errcode(ERRCODE_INVALID_PARAMETER_VALUE),
						 errmsg("parameter value for ALTER SYSTEM must not contain a newline")));
		}
	}

	/*
	 * PG_AUTOCONF_FILENAME and its corresponding temporary file are always in
	 * the data directory, so we can reference them by simple relative paths.
	 */
	snprintf(AutoConfFileName, sizeof(AutoConfFileName), "%s",
			 PG_AUTOCONF_FILENAME);
	snprintf(AutoConfTmpFileName, sizeof(AutoConfTmpFileName), "%s.%s",
			 AutoConfFileName,
			 "tmp");

	/*
	 * Only one backend is allowed to operate on PG_AUTOCONF_FILENAME at a
	 * time.  Use AutoFileLock to ensure that.  We must hold the lock while
	 * reading the old file contents.
	 */
	LWLockAcquire(AutoFileLock, LW_EXCLUSIVE);

	/*
	 * If we're going to reset everything, then no need to open or parse the
	 * old file.  We'll just write out an empty list.
	 */
	if (!resetall)
	{
		struct stat st;

		if (stat(AutoConfFileName, &st) == 0)
		{
			/* open old file PG_AUTOCONF_FILENAME */
			FILE	   *infile;

			infile = AllocateFile(AutoConfFileName, "r");
			if (infile == NULL)
				ereport(ERROR,
						(errcode_for_file_access(),
						 errmsg("could not open file \"%s\": %m",
								AutoConfFileName)));

			/* parse it */
			if (!ParseConfigFp(infile, AutoConfFileName, CONF_FILE_START_DEPTH,
							   LOG, &head, &tail))
				ereport(ERROR,
						(errcode(ERRCODE_CONFIG_FILE_ERROR),
						 errmsg("could not parse contents of file \"%s\"",
								AutoConfFileName)));

			FreeFile(infile);
		}

		/*
		 * Now, replace any existing entry with the new value, or add it if
		 * not present.
		 */
		replace_auto_config_value(&head, &tail, name, value);
	}

	/*
	 * Invoke the post-alter hook for setting this GUC variable.  GUCs
	 * typically do not have corresponding entries in pg_parameter_acl, so we
	 * call the hook using the name rather than a potentially-non-existent
	 * OID.  Nonetheless, we pass ParameterAclRelationId so that this call
	 * context can be distinguished from others.  (Note that "name" will be
	 * NULL in the RESET ALL case.)
	 *
	 * We do this here rather than at the end, because ALTER SYSTEM is not
	 * transactional.  If the hook aborts our transaction, it will be cleaner
	 * to do so before we touch any files.
	 */
	InvokeObjectPostAlterHookArgStr(ParameterAclRelationId, name,
									ACL_ALTER_SYSTEM,
									altersysstmt->setstmt->kind,
									false);

	/*
	 * To ensure crash safety, first write the new file data to a temp file,
	 * then atomically rename it into place.
	 *
	 * If there is a temp file left over due to a previous crash, it's okay to
	 * truncate and reuse it.
	 */
	Tmpfd = BasicOpenFile(AutoConfTmpFileName,
						  O_CREAT | O_RDWR | O_TRUNC);
	if (Tmpfd < 0)
		ereport(ERROR,
				(errcode_for_file_access(),
				 errmsg("could not open file \"%s\": %m",
						AutoConfTmpFileName)));

	/*
	 * Use a TRY block to clean up the file if we fail.  Since we need a TRY
	 * block anyway, OK to use BasicOpenFile rather than OpenTransientFile.
	 */
	PG_TRY();
	{
		/* Write and sync the new contents to the temporary file */
		write_auto_conf_file(Tmpfd, AutoConfTmpFileName, head);

		/* Close before renaming; may be required on some platforms */
		close(Tmpfd);
		Tmpfd = -1;

		/*
		 * As the rename is atomic operation, if any problem occurs after this
		 * at worst it can lose the parameters set by last ALTER SYSTEM
		 * command.
		 */
		durable_rename(AutoConfTmpFileName, AutoConfFileName, ERROR);
	}
	PG_CATCH();
	{
		/* Close file first, else unlink might fail on some platforms */
		if (Tmpfd >= 0)
			close(Tmpfd);

		/* Unlink, but ignore any error */
		(void) unlink(AutoConfTmpFileName);

		PG_RE_THROW();
	}
	PG_END_TRY();

	FreeConfigVariables(head);

	LWLockRelease(AutoFileLock);
}


/*
 * Common code for DefineCustomXXXVariable subroutines: allocate the
 * new variable's config struct and fill in generic fields.
 */
static struct config_generic *
init_custom_variable(const char *name,
					 const char *short_desc,
					 const char *long_desc,
					 GucContext context,
					 int flags,
					 enum config_type type,
					 size_t sz)
{
	struct config_generic *gen;

	/*
	 * Only allow custom PGC_POSTMASTER variables to be created during shared
	 * library preload; any later than that, we can't ensure that the value
	 * doesn't change after startup.  This is a fatal elog if it happens; just
	 * erroring out isn't safe because we don't know what the calling loadable
	 * module might already have hooked into.
	 */
	if (context == PGC_POSTMASTER &&
		!process_shared_preload_libraries_in_progress)
		elog(FATAL, "cannot create PGC_POSTMASTER variables after startup");

	/*
	 * We can't support custom GUC_LIST_QUOTE variables, because the wrong
	 * things would happen if such a variable were set or pg_dump'd when the
	 * defining extension isn't loaded.  Again, treat this as fatal because
	 * the loadable module may be partly initialized already.
	 */
	if (flags & GUC_LIST_QUOTE)
		elog(FATAL, "extensions cannot define GUC_LIST_QUOTE variables");

	/*
	 * Before pljava commit 398f3b876ed402bdaec8bc804f29e2be95c75139
	 * (2015-12-15), two of that module's PGC_USERSET variables facilitated
	 * trivial escalation to superuser privileges.  Restrict the variables to
	 * protect sites that have yet to upgrade pljava.
	 */
	if (context == PGC_USERSET &&
		(strcmp(name, "pljava.classpath") == 0 ||
		 strcmp(name, "pljava.vmoptions") == 0))
		context = PGC_SUSET;

	gen = (struct config_generic *) guc_malloc(ERROR, sz);
	memset(gen, 0, sz);

	gen->name = guc_strdup(ERROR, name);
	gen->context = context;
	gen->group = CUSTOM_OPTIONS;
	gen->short_desc = short_desc;
	gen->long_desc = long_desc;
	gen->flags = flags;
	gen->vartype = type;

	return gen;
}

/*
 * Common code for DefineCustomXXXVariable subroutines: insert the new
 * variable into the GUC variable hash, replacing any placeholder.
 */
static void
define_custom_variable(struct config_generic *variable)
{
	const char *name = variable->name;
	GUCHashEntry *hentry;
	struct config_string *pHolder;

	/* Check mapping between initial and default value */
	Assert(check_GUC_init(variable));

	/*
	 * See if there's a placeholder by the same name.
	 */
	hentry = (GUCHashEntry *) hash_search(guc_hashtab,
										  &name,
										  HASH_FIND,
										  NULL);
	if (hentry == NULL)
	{
		/*
		 * No placeholder to replace, so we can just add it ... but first,
		 * make sure it's initialized to its default value.
		 */
		InitializeOneGUCOption(variable);
		add_guc_variable(variable, ERROR);
		return;
	}

	/*
	 * This better be a placeholder
	 */
	if ((hentry->gucvar->flags & GUC_CUSTOM_PLACEHOLDER) == 0)
		ereport(ERROR,
				(errcode(ERRCODE_INTERNAL_ERROR),
				 errmsg("attempt to redefine parameter \"%s\"", name)));

	Assert(hentry->gucvar->vartype == PGC_STRING);
	pHolder = (struct config_string *) hentry->gucvar;

	/*
	 * First, set the variable to its default value.  We must do this even
	 * though we intend to immediately apply a new value, since it's possible
	 * that the new value is invalid.
	 */
	InitializeOneGUCOption(variable);

	/*
	 * Replace the placeholder in the hash table.  We aren't changing the name
	 * (at least up to case-folding), so the hash value is unchanged.
	 */
	hentry->gucname = name;
	hentry->gucvar = variable;

	/*
	 * Remove the placeholder from any lists it's in, too.
	 */
	RemoveGUCFromLists(&pHolder->gen);

	/*
	 * Assign the string value(s) stored in the placeholder to the real
	 * variable.  Essentially, we need to duplicate all the active and stacked
	 * values, but with appropriate validation and datatype adjustment.
	 *
	 * If an assignment fails, we report a WARNING and keep going.  We don't
	 * want to throw ERROR for bad values, because it'd bollix the add-on
	 * module that's presumably halfway through getting loaded.  In such cases
	 * the default or previous state will become active instead.
	 */

	/* First, apply the reset value if any */
	if (pHolder->reset_val)
		(void) set_config_option_ext(name, pHolder->reset_val,
									 pHolder->gen.reset_scontext,
									 pHolder->gen.reset_source,
									 pHolder->gen.reset_srole,
									 GUC_ACTION_SET, true, WARNING, false);
	/* That should not have resulted in stacking anything */
	Assert(variable->stack == NULL);

	/* Now, apply current and stacked values, in the order they were stacked */
	reapply_stacked_values(variable, pHolder, pHolder->gen.stack,
						   *(pHolder->variable),
						   pHolder->gen.scontext, pHolder->gen.source,
						   pHolder->gen.srole);

	/* Also copy over any saved source-location information */
	if (pHolder->gen.sourcefile)
		set_config_sourcefile(name, pHolder->gen.sourcefile,
							  pHolder->gen.sourceline);

	/*
	 * Free up as much as we conveniently can of the placeholder structure.
	 * (This neglects any stack items, so it's possible for some memory to be
	 * leaked.  Since this can only happen once per session per variable, it
	 * doesn't seem worth spending much code on.)
	 */
	set_string_field(pHolder, pHolder->variable, NULL);
	set_string_field(pHolder, &pHolder->reset_val, NULL);

	guc_free(pHolder);
}

/*
 * Recursive subroutine for define_custom_variable: reapply non-reset values
 *
 * We recurse so that the values are applied in the same order as originally.
 * At each recursion level, apply the upper-level value (passed in) in the
 * fashion implied by the stack entry.
 */
static void
reapply_stacked_values(struct config_generic *variable,
					   struct config_string *pHolder,
					   GucStack *stack,
					   const char *curvalue,
					   GucContext curscontext, GucSource cursource,
					   Oid cursrole)
{
	const char *name = variable->name;
	GucStack   *oldvarstack = variable->stack;

	if (stack != NULL)
	{
		/* First, recurse, so that stack items are processed bottom to top */
		reapply_stacked_values(variable, pHolder, stack->prev,
							   stack->prior.val.stringval,
							   stack->scontext, stack->source, stack->srole);

		/* See how to apply the passed-in value */
		switch (stack->state)
		{
			case GUC_SAVE:
				(void) set_config_option_ext(name, curvalue,
											 curscontext, cursource, cursrole,
											 GUC_ACTION_SAVE, true,
											 WARNING, false);
				break;

			case GUC_SET:
				(void) set_config_option_ext(name, curvalue,
											 curscontext, cursource, cursrole,
											 GUC_ACTION_SET, true,
											 WARNING, false);
				break;

			case GUC_LOCAL:
				(void) set_config_option_ext(name, curvalue,
											 curscontext, cursource, cursrole,
											 GUC_ACTION_LOCAL, true,
											 WARNING, false);
				break;

			case GUC_SET_LOCAL:
				/* first, apply the masked value as SET */
				(void) set_config_option_ext(name, stack->masked.val.stringval,
											 stack->masked_scontext,
											 PGC_S_SESSION,
											 stack->masked_srole,
											 GUC_ACTION_SET, true,
											 WARNING, false);
				/* then apply the current value as LOCAL */
				(void) set_config_option_ext(name, curvalue,
											 curscontext, cursource, cursrole,
											 GUC_ACTION_LOCAL, true,
											 WARNING, false);
				break;
		}

		/* If we successfully made a stack entry, adjust its nest level */
		if (variable->stack != oldvarstack)
			variable->stack->nest_level = stack->nest_level;
	}
	else
	{
		/*
		 * We are at the end of the stack.  If the active/previous value is
		 * different from the reset value, it must represent a previously
		 * committed session value.  Apply it, and then drop the stack entry
		 * that set_config_option will have created under the impression that
		 * this is to be just a transactional assignment.  (We leak the stack
		 * entry.)
		 */
		if (curvalue != pHolder->reset_val ||
			curscontext != pHolder->gen.reset_scontext ||
			cursource != pHolder->gen.reset_source ||
			cursrole != pHolder->gen.reset_srole)
		{
			(void) set_config_option_ext(name, curvalue,
										 curscontext, cursource, cursrole,
										 GUC_ACTION_SET, true, WARNING, false);
			if (variable->stack != NULL)
			{
				slist_delete(&guc_stack_list, &variable->stack_link);
				variable->stack = NULL;
			}
		}
	}
}

/*
 * Functions for extensions to call to define their custom GUC variables.
 */
void
DefineCustomBoolVariable(const char *name,
						 const char *short_desc,
						 const char *long_desc,
						 bool *valueAddr,
						 bool bootValue,
						 GucContext context,
						 int flags,
						 GucBoolCheckHook check_hook,
						 GucBoolAssignHook assign_hook,
						 GucShowHook show_hook)
{
	struct config_bool *var;

	var = (struct config_bool *)
		init_custom_variable(name, short_desc, long_desc, context, flags,
							 PGC_BOOL, sizeof(struct config_bool));
	var->variable = valueAddr;
	var->boot_val = bootValue;
	var->reset_val = bootValue;
	var->check_hook = check_hook;
	var->assign_hook = assign_hook;
	var->show_hook = show_hook;
	define_custom_variable(&var->gen);
}

void
DefineCustomIntVariable(const char *name,
						const char *short_desc,
						const char *long_desc,
						int *valueAddr,
						int bootValue,
						int minValue,
						int maxValue,
						GucContext context,
						int flags,
						GucIntCheckHook check_hook,
						GucIntAssignHook assign_hook,
						GucShowHook show_hook)
{
	struct config_int *var;

	var = (struct config_int *)
		init_custom_variable(name, short_desc, long_desc, context, flags,
							 PGC_INT, sizeof(struct config_int));
	var->variable = valueAddr;
	var->boot_val = bootValue;
	var->reset_val = bootValue;
	var->min = minValue;
	var->max = maxValue;
	var->check_hook = check_hook;
	var->assign_hook = assign_hook;
	var->show_hook = show_hook;
	define_custom_variable(&var->gen);
}

void
DefineCustomRealVariable(const char *name,
						 const char *short_desc,
						 const char *long_desc,
						 double *valueAddr,
						 double bootValue,
						 double minValue,
						 double maxValue,
						 GucContext context,
						 int flags,
						 GucRealCheckHook check_hook,
						 GucRealAssignHook assign_hook,
						 GucShowHook show_hook)
{
	struct config_real *var;

	var = (struct config_real *)
		init_custom_variable(name, short_desc, long_desc, context, flags,
							 PGC_REAL, sizeof(struct config_real));
	var->variable = valueAddr;
	var->boot_val = bootValue;
	var->reset_val = bootValue;
	var->min = minValue;
	var->max = maxValue;
	var->check_hook = check_hook;
	var->assign_hook = assign_hook;
	var->show_hook = show_hook;
	define_custom_variable(&var->gen);
}

void
DefineCustomStringVariable(const char *name,
						   const char *short_desc,
						   const char *long_desc,
						   char **valueAddr,
						   const char *bootValue,
						   GucContext context,
						   int flags,
						   GucStringCheckHook check_hook,
						   GucStringAssignHook assign_hook,
						   GucShowHook show_hook)
{
	struct config_string *var;

	var = (struct config_string *)
		init_custom_variable(name, short_desc, long_desc, context, flags,
							 PGC_STRING, sizeof(struct config_string));
	var->variable = valueAddr;
	var->boot_val = bootValue;
	var->check_hook = check_hook;
	var->assign_hook = assign_hook;
	var->show_hook = show_hook;
	define_custom_variable(&var->gen);
}

void
DefineCustomEnumVariable(const char *name,
						 const char *short_desc,
						 const char *long_desc,
						 int *valueAddr,
						 int bootValue,
						 const struct config_enum_entry *options,
						 GucContext context,
						 int flags,
						 GucEnumCheckHook check_hook,
						 GucEnumAssignHook assign_hook,
						 GucShowHook show_hook)
{
	struct config_enum *var;

	var = (struct config_enum *)
		init_custom_variable(name, short_desc, long_desc, context, flags,
							 PGC_ENUM, sizeof(struct config_enum));
	var->variable = valueAddr;
	var->boot_val = bootValue;
	var->reset_val = bootValue;
	var->options = options;
	var->check_hook = check_hook;
	var->assign_hook = assign_hook;
	var->show_hook = show_hook;
	define_custom_variable(&var->gen);
}

/*
 * Mark the given GUC prefix as "reserved".
 *
 * This deletes any existing placeholders matching the prefix,
 * and then prevents new ones from being created.
 * Extensions should call this after they've defined all of their custom
 * GUCs, to help catch misspelled config-file entries.
 */
void
MarkGUCPrefixReserved(const char *className)
{
	int			classLen = strlen(className);
	HASH_SEQ_STATUS status;
	GUCHashEntry *hentry;
	MemoryContext oldcontext;

	/*
	 * Check for existing placeholders.  We must actually remove invalid
	 * placeholders, else future parallel worker startups will fail.  (We
	 * don't bother trying to free associated memory, since this shouldn't
	 * happen often.)
	 */
	hash_seq_init(&status, guc_hashtab);
	while ((hentry = (GUCHashEntry *) hash_seq_search(&status)) != NULL)
	{
		struct config_generic *var = hentry->gucvar;

		if ((var->flags & GUC_CUSTOM_PLACEHOLDER) != 0 &&
			strncmp(className, var->name, classLen) == 0 &&
			var->name[classLen] == GUC_QUALIFIER_SEPARATOR)
		{
			ereport(WARNING,
					(errcode(ERRCODE_INVALID_NAME),
					 errmsg("invalid configuration parameter name \"%s\", removing it",
							var->name),
					 errdetail("\"%s\" is now a reserved prefix.",
							   className)));
			/* Remove it from the hash table */
			hash_search(guc_hashtab,
						&var->name,
						HASH_REMOVE,
						NULL);
			/* Remove it from any lists it's in, too */
			RemoveGUCFromLists(var);
		}
	}

	/* And remember the name so we can prevent future mistakes. */
	oldcontext = MemoryContextSwitchTo(GUCMemoryContext);
	reserved_class_prefix = lappend(reserved_class_prefix, pstrdup(className));
	MemoryContextSwitchTo(oldcontext);
}


/*
 * Return an array of modified GUC options to show in EXPLAIN.
 *
 * We only report options related to query planning (marked with GUC_EXPLAIN),
 * with values different from their built-in defaults.
 */
struct config_generic **
get_explain_guc_options(int *num)
{
	struct config_generic **result;
	dlist_iter	iter;

	*num = 0;

	/*
	 * While only a fraction of all the GUC variables are marked GUC_EXPLAIN,
	 * it doesn't seem worth dynamically resizing this array.
	 */
	result = palloc(sizeof(struct config_generic *) * hash_get_num_entries(guc_hashtab));

	/* We need only consider GUCs with source not PGC_S_DEFAULT */
	dlist_foreach(iter, &guc_nondef_list)
	{
		struct config_generic *conf = dlist_container(struct config_generic,
													  nondef_link, iter.cur);
		bool		modified;

		/* return only parameters marked for inclusion in explain */
		if (!(conf->flags & GUC_EXPLAIN))
			continue;

		/* return only options visible to the current user */
		if (!ConfigOptionIsVisible(conf))
			continue;

		/* return only options that are different from their boot values */
		modified = false;

		switch (conf->vartype)
		{
			case PGC_BOOL:
				{
					struct config_bool *lconf = (struct config_bool *) conf;

					modified = (lconf->boot_val != *(lconf->variable));
				}
				break;

			case PGC_INT:
				{
					struct config_int *lconf = (struct config_int *) conf;

					modified = (lconf->boot_val != *(lconf->variable));
				}
				break;

			case PGC_REAL:
				{
					struct config_real *lconf = (struct config_real *) conf;

					modified = (lconf->boot_val != *(lconf->variable));
				}
				break;

			case PGC_STRING:
				{
					struct config_string *lconf = (struct config_string *) conf;

					if (lconf->boot_val == NULL &&
						*lconf->variable == NULL)
						modified = false;
					else if (lconf->boot_val == NULL ||
							 *lconf->variable == NULL)
						modified = true;
					else
						modified = (strcmp(lconf->boot_val, *(lconf->variable)) != 0);
				}
				break;

			case PGC_ENUM:
				{
					struct config_enum *lconf = (struct config_enum *) conf;

					modified = (lconf->boot_val != *(lconf->variable));
				}
				break;

			default:
				elog(ERROR, "unexpected GUC type: %d", conf->vartype);
		}

		if (!modified)
			continue;

		/* OK, report it */
		result[*num] = conf;
		*num = *num + 1;
	}

	return result;
}

/*
 * Return GUC variable value by name; optionally return canonical form of
 * name.  If the GUC is unset, then throw an error unless missing_ok is true,
 * in which case return NULL.  Return value is palloc'd (but *varname isn't).
 */
char *
GetConfigOptionByName(const char *name, const char **varname, bool missing_ok)
{
	struct config_generic *record;

	record = find_option(name, false, missing_ok, ERROR);
	if (record == NULL)
	{
		if (varname)
			*varname = NULL;
		return NULL;
	}

	if (!ConfigOptionIsVisible(record))
		ereport(ERROR,
				(errcode(ERRCODE_INSUFFICIENT_PRIVILEGE),
				 errmsg("permission denied to examine \"%s\"", name),
				 errdetail("Only roles with privileges of the \"%s\" role may examine this parameter.",
						   "pg_read_all_settings")));

	if (varname)
		*varname = record->name;

	return ShowGUCOption(record, true);
}

/*
 * ShowGUCOption: get string value of variable
 *
 * We express a numeric value in appropriate units if it has units and
 * use_units is true; else you just get the raw number.
 * The result string is palloc'd.
 */
char *
ShowGUCOption(struct config_generic *record, bool use_units)
{
	char		buffer[256];
	const char *val;

	switch (record->vartype)
	{
		case PGC_BOOL:
			{
				struct config_bool *conf = (struct config_bool *) record;

				if (conf->show_hook)
					val = conf->show_hook();
				else
					val = *conf->variable ? "on" : "off";
			}
			break;

		case PGC_INT:
			{
				struct config_int *conf = (struct config_int *) record;

				if (conf->show_hook)
					val = conf->show_hook();
				else
				{
					/*
					 * Use int64 arithmetic to avoid overflows in units
					 * conversion.
					 */
					int64		result = *conf->variable;
					const char *unit;

					if (use_units && result > 0 && (record->flags & GUC_UNIT))
						convert_int_from_base_unit(result,
												   record->flags & GUC_UNIT,
												   &result, &unit);
					else
						unit = "";

					snprintf(buffer, sizeof(buffer), INT64_FORMAT "%s",
							 result, unit);
					val = buffer;
				}
			}
			break;

		case PGC_REAL:
			{
				struct config_real *conf = (struct config_real *) record;

				if (conf->show_hook)
					val = conf->show_hook();
				else
				{
					double		result = *conf->variable;
					const char *unit;

					if (use_units && result > 0 && (record->flags & GUC_UNIT))
						convert_real_from_base_unit(result,
													record->flags & GUC_UNIT,
													&result, &unit);
					else
						unit = "";

					snprintf(buffer, sizeof(buffer), "%g%s",
							 result, unit);
					val = buffer;
				}
			}
			break;

		case PGC_STRING:
			{
				struct config_string *conf = (struct config_string *) record;

				if (conf->show_hook)
					val = conf->show_hook();
				else if (*conf->variable && **conf->variable)
					val = *conf->variable;
				else
					val = "";
			}
			break;

		case PGC_ENUM:
			{
				struct config_enum *conf = (struct config_enum *) record;

				if (conf->show_hook)
					val = conf->show_hook();
				else
					val = config_enum_lookup_by_value(conf, *conf->variable);
			}
			break;

		default:
			/* just to keep compiler quiet */
			val = "???";
			break;
	}

	return pstrdup(val);
}


#ifdef EXEC_BACKEND

/*
 *	These routines dump out all non-default GUC options into a binary
 *	file that is read by all exec'ed backends.  The format is:
 *
 *		variable name, string, null terminated
 *		variable value, string, null terminated
 *		variable sourcefile, string, null terminated (empty if none)
 *		variable sourceline, integer
 *		variable source, integer
 *		variable scontext, integer
*		variable srole, OID
 */
static void
write_one_nondefault_variable(FILE *fp, struct config_generic *gconf)
{
	Assert(gconf->source != PGC_S_DEFAULT);

	fprintf(fp, "%s", gconf->name);
	fputc(0, fp);

	switch (gconf->vartype)
	{
		case PGC_BOOL:
			{
				struct config_bool *conf = (struct config_bool *) gconf;

				if (*conf->variable)
					fprintf(fp, "true");
				else
					fprintf(fp, "false");
			}
			break;

		case PGC_INT:
			{
				struct config_int *conf = (struct config_int *) gconf;

				fprintf(fp, "%d", *conf->variable);
			}
			break;

		case PGC_REAL:
			{
				struct config_real *conf = (struct config_real *) gconf;

				fprintf(fp, "%.17g", *conf->variable);
			}
			break;

		case PGC_STRING:
			{
				struct config_string *conf = (struct config_string *) gconf;

				if (*conf->variable)
					fprintf(fp, "%s", *conf->variable);
			}
			break;

		case PGC_ENUM:
			{
				struct config_enum *conf = (struct config_enum *) gconf;

				fprintf(fp, "%s",
						config_enum_lookup_by_value(conf, *conf->variable));
			}
			break;
	}

	fputc(0, fp);

	if (gconf->sourcefile)
		fprintf(fp, "%s", gconf->sourcefile);
	fputc(0, fp);

	fwrite(&gconf->sourceline, 1, sizeof(gconf->sourceline), fp);
	fwrite(&gconf->source, 1, sizeof(gconf->source), fp);
	fwrite(&gconf->scontext, 1, sizeof(gconf->scontext), fp);
	fwrite(&gconf->srole, 1, sizeof(gconf->srole), fp);
}

void
write_nondefault_variables(GucContext context)
{
	int			elevel;
	FILE	   *fp;
	dlist_iter	iter;

	Assert(context == PGC_POSTMASTER || context == PGC_SIGHUP);

	elevel = (context == PGC_SIGHUP) ? LOG : ERROR;

	/*
	 * Open file
	 */
	fp = AllocateFile(CONFIG_EXEC_PARAMS_NEW, "w");
	if (!fp)
	{
		ereport(elevel,
				(errcode_for_file_access(),
				 errmsg("could not write to file \"%s\": %m",
						CONFIG_EXEC_PARAMS_NEW)));
		return;
	}

	/* We need only consider GUCs with source not PGC_S_DEFAULT */
	dlist_foreach(iter, &guc_nondef_list)
	{
		struct config_generic *gconf = dlist_container(struct config_generic,
													   nondef_link, iter.cur);

		write_one_nondefault_variable(fp, gconf);
	}

	if (FreeFile(fp))
	{
		ereport(elevel,
				(errcode_for_file_access(),
				 errmsg("could not write to file \"%s\": %m",
						CONFIG_EXEC_PARAMS_NEW)));
		return;
	}

	/*
	 * Put new file in place.  This could delay on Win32, but we don't hold
	 * any exclusive locks.
	 */
	rename(CONFIG_EXEC_PARAMS_NEW, CONFIG_EXEC_PARAMS);
}


/*
 *	Read string, including null byte from file
 *
 *	Return NULL on EOF and nothing read
 */
static char *
read_string_with_null(FILE *fp)
{
	int			i = 0,
				ch,
				maxlen = 256;
	char	   *str = NULL;

	do
	{
		if ((ch = fgetc(fp)) == EOF)
		{
			if (i == 0)
				return NULL;
			else
				elog(FATAL, "invalid format of exec config params file");
		}
		if (i == 0)
			str = guc_malloc(FATAL, maxlen);
		else if (i == maxlen)
			str = guc_realloc(FATAL, str, maxlen *= 2);
		str[i++] = ch;
	} while (ch != 0);

	return str;
}


/*
 *	This routine loads a previous postmaster dump of its non-default
 *	settings.
 */
void
read_nondefault_variables(void)
{
	FILE	   *fp;
	char	   *varname,
			   *varvalue,
			   *varsourcefile;
	int			varsourceline;
	GucSource	varsource;
	GucContext	varscontext;
	Oid			varsrole;

	/*
	 * Open file
	 */
	fp = AllocateFile(CONFIG_EXEC_PARAMS, "r");
	if (!fp)
	{
		/* File not found is fine */
		if (errno != ENOENT)
			ereport(FATAL,
					(errcode_for_file_access(),
					 errmsg("could not read from file \"%s\": %m",
							CONFIG_EXEC_PARAMS)));
		return;
	}

	for (;;)
	{
		if ((varname = read_string_with_null(fp)) == NULL)
			break;

		if (find_option(varname, true, false, FATAL) == NULL)
			elog(FATAL, "failed to locate variable \"%s\" in exec config params file", varname);

		if ((varvalue = read_string_with_null(fp)) == NULL)
			elog(FATAL, "invalid format of exec config params file");
		if ((varsourcefile = read_string_with_null(fp)) == NULL)
			elog(FATAL, "invalid format of exec config params file");
		if (fread(&varsourceline, 1, sizeof(varsourceline), fp) != sizeof(varsourceline))
			elog(FATAL, "invalid format of exec config params file");
		if (fread(&varsource, 1, sizeof(varsource), fp) != sizeof(varsource))
			elog(FATAL, "invalid format of exec config params file");
		if (fread(&varscontext, 1, sizeof(varscontext), fp) != sizeof(varscontext))
			elog(FATAL, "invalid format of exec config params file");
		if (fread(&varsrole, 1, sizeof(varsrole), fp) != sizeof(varsrole))
			elog(FATAL, "invalid format of exec config params file");

		(void) set_config_option_ext(varname, varvalue,
									 varscontext, varsource, varsrole,
									 GUC_ACTION_SET, true, 0, true);
		if (varsourcefile[0])
			set_config_sourcefile(varname, varsourcefile, varsourceline);

		guc_free(varname);
		guc_free(varvalue);
		guc_free(varsourcefile);
	}

	FreeFile(fp);
}
#endif							/* EXEC_BACKEND */

/*
 * can_skip_gucvar:
 * Decide whether SerializeGUCState can skip sending this GUC variable,
 * or whether RestoreGUCState can skip resetting this GUC to default.
 *
 * It is somewhat magical and fragile that the same test works for both cases.
 * Realize in particular that we are very likely selecting different sets of
 * GUCs on the leader and worker sides!  Be sure you've understood the
 * comments here and in RestoreGUCState thoroughly before changing this.
 */
static bool
can_skip_gucvar(struct config_generic *gconf)
{
	/*
	 * We can skip GUCs that are guaranteed to have the same values in leaders
	 * and workers.  (Note it is critical that the leader and worker have the
	 * same idea of which GUCs fall into this category.  It's okay to consider
	 * context and name for this purpose, since those are unchanging
	 * properties of a GUC.)
	 *
	 * PGC_POSTMASTER variables always have the same value in every child of a
	 * particular postmaster, so the worker will certainly have the right
	 * value already.  Likewise, PGC_INTERNAL variables are set by special
	 * mechanisms (if indeed they aren't compile-time constants).  So we may
	 * always skip these.
	 *
	 * For all other GUCs, we skip if the GUC has its compiled-in default
	 * value (i.e., source == PGC_S_DEFAULT).  On the leader side, this means
	 * we don't send GUCs that have their default values, which typically
	 * saves lots of work.  On the worker side, this means we don't need to
	 * reset the GUC to default because it already has that value.  See
	 * comments in RestoreGUCState for more info.
	 */
	return gconf->context == PGC_POSTMASTER ||
		gconf->context == PGC_INTERNAL ||
		gconf->source == PGC_S_DEFAULT;
}

/*
 * estimate_variable_size:
 *		Compute space needed for dumping the given GUC variable.
 *
 * It's OK to overestimate, but not to underestimate.
 */
static Size
estimate_variable_size(struct config_generic *gconf)
{
	Size		size;
	Size		valsize = 0;

	/* Skippable GUCs consume zero space. */
	if (can_skip_gucvar(gconf))
		return 0;

	/* Name, plus trailing zero byte. */
	size = strlen(gconf->name) + 1;

	/* Get the maximum display length of the GUC value. */
	switch (gconf->vartype)
	{
		case PGC_BOOL:
			{
				valsize = 5;	/* max(strlen('true'), strlen('false')) */
			}
			break;

		case PGC_INT:
			{
				struct config_int *conf = (struct config_int *) gconf;

				/*
				 * Instead of getting the exact display length, use max
				 * length.  Also reduce the max length for typical ranges of
				 * small values.  Maximum value is 2147483647, i.e. 10 chars.
				 * Include one byte for sign.
				 */
				if (abs(*conf->variable) < 1000)
					valsize = 3 + 1;
				else
					valsize = 10 + 1;
			}
			break;

		case PGC_REAL:
			{
				/*
				 * We are going to print it with %e with REALTYPE_PRECISION
				 * fractional digits.  Account for sign, leading digit,
				 * decimal point, and exponent with up to 3 digits.  E.g.
				 * -3.99329042340000021e+110
				 */
				valsize = 1 + 1 + 1 + REALTYPE_PRECISION + 5;
			}
			break;

		case PGC_STRING:
			{
				struct config_string *conf = (struct config_string *) gconf;

				/*
				 * If the value is NULL, we transmit it as an empty string.
				 * Although this is not physically the same value, GUC
				 * generally treats a NULL the same as empty string.
				 */
				if (*conf->variable)
					valsize = strlen(*conf->variable);
				else
					valsize = 0;
			}
			break;

		case PGC_ENUM:
			{
				struct config_enum *conf = (struct config_enum *) gconf;

				valsize = strlen(config_enum_lookup_by_value(conf, *conf->variable));
			}
			break;
	}

	/* Allow space for terminating zero-byte for value */
	size = add_size(size, valsize + 1);

	if (gconf->sourcefile)
		size = add_size(size, strlen(gconf->sourcefile));

	/* Allow space for terminating zero-byte for sourcefile */
	size = add_size(size, 1);

	/* Include line whenever file is nonempty. */
	if (gconf->sourcefile && gconf->sourcefile[0])
		size = add_size(size, sizeof(gconf->sourceline));

	size = add_size(size, sizeof(gconf->source));
	size = add_size(size, sizeof(gconf->scontext));
	size = add_size(size, sizeof(gconf->srole));

	return size;
}

/*
 * EstimateGUCStateSpace:
 * Returns the size needed to store the GUC state for the current process
 */
Size
EstimateGUCStateSpace(void)
{
	Size		size;
	dlist_iter	iter;

	/* Add space reqd for saving the data size of the guc state */
	size = sizeof(Size);

	/*
	 * Add up the space needed for each GUC variable.
	 *
	 * We need only process non-default GUCs.
	 */
	dlist_foreach(iter, &guc_nondef_list)
	{
		struct config_generic *gconf = dlist_container(struct config_generic,
													   nondef_link, iter.cur);

		size = add_size(size, estimate_variable_size(gconf));
	}

	return size;
}

/*
 * do_serialize:
 * Copies the formatted string into the destination.  Moves ahead the
 * destination pointer, and decrements the maxbytes by that many bytes. If
 * maxbytes is not sufficient to copy the string, error out.
 */
static void
do_serialize(char **destptr, Size *maxbytes, const char *fmt,...)
{
	va_list		vargs;
	int			n;

	if (*maxbytes <= 0)
		elog(ERROR, "not enough space to serialize GUC state");

	va_start(vargs, fmt);
	n = vsnprintf(*destptr, *maxbytes, fmt, vargs);
	va_end(vargs);

	if (n < 0)
	{
		/* Shouldn't happen. Better show errno description. */
		elog(ERROR, "vsnprintf failed: %m with format string \"%s\"", fmt);
	}
	if (n >= *maxbytes)
	{
		/* This shouldn't happen either, really. */
		elog(ERROR, "not enough space to serialize GUC state");
	}

	/* Shift the destptr ahead of the null terminator */
	*destptr += n + 1;
	*maxbytes -= n + 1;
}

/* Binary copy version of do_serialize() */
static void
do_serialize_binary(char **destptr, Size *maxbytes, void *val, Size valsize)
{
	if (valsize > *maxbytes)
		elog(ERROR, "not enough space to serialize GUC state");

	memcpy(*destptr, val, valsize);
	*destptr += valsize;
	*maxbytes -= valsize;
}

/*
 * serialize_variable:
 * Dumps name, value and other information of a GUC variable into destptr.
 */
static void
serialize_variable(char **destptr, Size *maxbytes,
				   struct config_generic *gconf)
{
	/* Ignore skippable GUCs. */
	if (can_skip_gucvar(gconf))
		return;

	do_serialize(destptr, maxbytes, "%s", gconf->name);

	switch (gconf->vartype)
	{
		case PGC_BOOL:
			{
				struct config_bool *conf = (struct config_bool *) gconf;

				do_serialize(destptr, maxbytes,
							 (*conf->variable ? "true" : "false"));
			}
			break;

		case PGC_INT:
			{
				struct config_int *conf = (struct config_int *) gconf;

				do_serialize(destptr, maxbytes, "%d", *conf->variable);
			}
			break;

		case PGC_REAL:
			{
				struct config_real *conf = (struct config_real *) gconf;

				do_serialize(destptr, maxbytes, "%.*e",
							 REALTYPE_PRECISION, *conf->variable);
			}
			break;

		case PGC_STRING:
			{
				struct config_string *conf = (struct config_string *) gconf;

				/* NULL becomes empty string, see estimate_variable_size() */
				do_serialize(destptr, maxbytes, "%s",
							 *conf->variable ? *conf->variable : "");
			}
			break;

		case PGC_ENUM:
			{
				struct config_enum *conf = (struct config_enum *) gconf;

				do_serialize(destptr, maxbytes, "%s",
							 config_enum_lookup_by_value(conf, *conf->variable));
			}
			break;
	}

	do_serialize(destptr, maxbytes, "%s",
				 (gconf->sourcefile ? gconf->sourcefile : ""));

	if (gconf->sourcefile && gconf->sourcefile[0])
		do_serialize_binary(destptr, maxbytes, &gconf->sourceline,
							sizeof(gconf->sourceline));

	do_serialize_binary(destptr, maxbytes, &gconf->source,
						sizeof(gconf->source));
	do_serialize_binary(destptr, maxbytes, &gconf->scontext,
						sizeof(gconf->scontext));
	do_serialize_binary(destptr, maxbytes, &gconf->srole,
						sizeof(gconf->srole));
}

/*
 * SerializeGUCState:
 * Dumps the complete GUC state onto the memory location at start_address.
 */
void
SerializeGUCState(Size maxsize, char *start_address)
{
	char	   *curptr;
	Size		actual_size;
	Size		bytes_left;
	dlist_iter	iter;

	/* Reserve space for saving the actual size of the guc state */
	Assert(maxsize > sizeof(actual_size));
	curptr = start_address + sizeof(actual_size);
	bytes_left = maxsize - sizeof(actual_size);

	/* We need only consider GUCs with source not PGC_S_DEFAULT */
	dlist_foreach(iter, &guc_nondef_list)
	{
		struct config_generic *gconf = dlist_container(struct config_generic,
													   nondef_link, iter.cur);

		serialize_variable(&curptr, &bytes_left, gconf);
	}

	/* Store actual size without assuming alignment of start_address. */
	actual_size = maxsize - bytes_left - sizeof(actual_size);
	memcpy(start_address, &actual_size, sizeof(actual_size));
}

/*
 * read_gucstate:
 * Actually it does not read anything, just returns the srcptr. But it does
 * move the srcptr past the terminating zero byte, so that the caller is ready
 * to read the next string.
 */
static char *
read_gucstate(char **srcptr, char *srcend)
{
	char	   *retptr = *srcptr;
	char	   *ptr;

	if (*srcptr >= srcend)
		elog(ERROR, "incomplete GUC state");

	/* The string variables are all null terminated */
	for (ptr = *srcptr; ptr < srcend && *ptr != '\0'; ptr++)
		;

	if (ptr >= srcend)
		elog(ERROR, "could not find null terminator in GUC state");

	/* Set the new position to the byte following the terminating NUL */
	*srcptr = ptr + 1;

	return retptr;
}

/* Binary read version of read_gucstate(). Copies into dest */
static void
read_gucstate_binary(char **srcptr, char *srcend, void *dest, Size size)
{
	if (*srcptr + size > srcend)
		elog(ERROR, "incomplete GUC state");

	memcpy(dest, *srcptr, size);
	*srcptr += size;
}

/*
 * Callback used to add a context message when reporting errors that occur
 * while trying to restore GUCs in parallel workers.
 */
static void
guc_restore_error_context_callback(void *arg)
{
	char	  **error_context_name_and_value = (char **) arg;

	if (error_context_name_and_value)
		errcontext("while setting parameter \"%s\" to \"%s\"",
				   error_context_name_and_value[0],
				   error_context_name_and_value[1]);
}

/*
 * RestoreGUCState:
 * Reads the GUC state at the specified address and sets this process's
 * GUCs to match.
 *
 * Note that this provides the worker with only a very shallow view of the
 * leader's GUC state: we'll know about the currently active values, but not
 * about stacked or reset values.  That's fine since the worker is just
 * executing one part of a query, within which the active values won't change
 * and the stacked values are invisible.
 */
void
RestoreGUCState(void *gucstate)
{
	char	   *varname,
			   *varvalue,
			   *varsourcefile;
	int			varsourceline;
	GucSource	varsource;
	GucContext	varscontext;
	Oid			varsrole;
	char	   *srcptr = (char *) gucstate;
	char	   *srcend;
	Size		len;
	dlist_mutable_iter iter;
	ErrorContextCallback error_context_callback;

	/*
	 * First, ensure that all potentially-shippable GUCs are reset to their
	 * default values.  We must not touch those GUCs that the leader will
	 * never ship, while there is no need to touch those that are shippable
	 * but already have their default values.  Thus, this ends up being the
	 * same test that SerializeGUCState uses, even though the sets of
	 * variables involved may well be different since the leader's set of
	 * variables-not-at-default-values can differ from the set that are
	 * not-default in this freshly started worker.
	 *
	 * Once we have set all the potentially-shippable GUCs to default values,
	 * restoring the GUCs that the leader sent (because they had non-default
	 * values over there) leads us to exactly the set of GUC values that the
	 * leader has.  This is true even though the worker may have initially
	 * absorbed postgresql.conf settings that the leader hasn't yet seen, or
	 * ALTER USER/DATABASE SET settings that were established after the leader
	 * started.
	 *
	 * Note that ensuring all the potential target GUCs are at PGC_S_DEFAULT
	 * also ensures that set_config_option won't refuse to set them because of
	 * source-priority comparisons.
	 */
	dlist_foreach_modify(iter, &guc_nondef_list)
	{
		struct config_generic *gconf = dlist_container(struct config_generic,
													   nondef_link, iter.cur);

		/* Do nothing if non-shippable or if already at PGC_S_DEFAULT. */
		if (can_skip_gucvar(gconf))
			continue;

		/*
		 * We can use InitializeOneGUCOption to reset the GUC to default, but
		 * first we must free any existing subsidiary data to avoid leaking
		 * memory.  The stack must be empty, but we have to clean up all other
		 * fields.  Beware that there might be duplicate value or "extra"
		 * pointers.  We also have to be sure to take it out of any lists it's
		 * in.
		 */
		Assert(gconf->stack == NULL);
		guc_free(gconf->extra);
		guc_free(gconf->last_reported);
		guc_free(gconf->sourcefile);
		switch (gconf->vartype)
		{
			case PGC_BOOL:
				{
					struct config_bool *conf = (struct config_bool *) gconf;

					if (conf->reset_extra && conf->reset_extra != gconf->extra)
						guc_free(conf->reset_extra);
					break;
				}
			case PGC_INT:
				{
					struct config_int *conf = (struct config_int *) gconf;

					if (conf->reset_extra && conf->reset_extra != gconf->extra)
						guc_free(conf->reset_extra);
					break;
				}
			case PGC_REAL:
				{
					struct config_real *conf = (struct config_real *) gconf;

					if (conf->reset_extra && conf->reset_extra != gconf->extra)
						guc_free(conf->reset_extra);
					break;
				}
			case PGC_STRING:
				{
					struct config_string *conf = (struct config_string *) gconf;

					guc_free(*conf->variable);
					if (conf->reset_val && conf->reset_val != *conf->variable)
						guc_free(conf->reset_val);
					if (conf->reset_extra && conf->reset_extra != gconf->extra)
						guc_free(conf->reset_extra);
					break;
				}
			case PGC_ENUM:
				{
					struct config_enum *conf = (struct config_enum *) gconf;

					if (conf->reset_extra && conf->reset_extra != gconf->extra)
						guc_free(conf->reset_extra);
					break;
				}
		}
		/* Remove it from any lists it's in. */
		RemoveGUCFromLists(gconf);
		/* Now we can reset the struct to PGS_S_DEFAULT state. */
		InitializeOneGUCOption(gconf);
	}

	/* First item is the length of the subsequent data */
	memcpy(&len, gucstate, sizeof(len));

	srcptr += sizeof(len);
	srcend = srcptr + len;

	/* If the GUC value check fails, we want errors to show useful context. */
	error_context_callback.callback = guc_restore_error_context_callback;
	error_context_callback.previous = error_context_stack;
	error_context_callback.arg = NULL;
	error_context_stack = &error_context_callback;

	/* Restore all the listed GUCs. */
	while (srcptr < srcend)
	{
		int			result;
		char	   *error_context_name_and_value[2];

		varname = read_gucstate(&srcptr, srcend);
		varvalue = read_gucstate(&srcptr, srcend);
		varsourcefile = read_gucstate(&srcptr, srcend);
		if (varsourcefile[0])
			read_gucstate_binary(&srcptr, srcend,
								 &varsourceline, sizeof(varsourceline));
		else
			varsourceline = 0;
		read_gucstate_binary(&srcptr, srcend,
							 &varsource, sizeof(varsource));
		read_gucstate_binary(&srcptr, srcend,
							 &varscontext, sizeof(varscontext));
		read_gucstate_binary(&srcptr, srcend,
							 &varsrole, sizeof(varsrole));

		error_context_name_and_value[0] = varname;
		error_context_name_and_value[1] = varvalue;
		error_context_callback.arg = &error_context_name_and_value[0];
		result = set_config_option_ext(varname, varvalue,
									   varscontext, varsource, varsrole,
									   GUC_ACTION_SET, true, ERROR, true);
		if (result <= 0)
			ereport(ERROR,
					(errcode(ERRCODE_INTERNAL_ERROR),
					 errmsg("parameter \"%s\" could not be set", varname)));
		if (varsourcefile[0])
			set_config_sourcefile(varname, varsourcefile, varsourceline);
		error_context_callback.arg = NULL;
	}

	error_context_stack = error_context_callback.previous;
}

/*
 * A little "long argument" simulation, although not quite GNU
 * compliant. Takes a string of the form "some-option=some value" and
 * returns name = "some_option" and value = "some value" in palloc'ed
 * storage. Note that '-' is converted to '_' in the option name. If
 * there is no '=' in the input string then value will be NULL.
 */
void
ParseLongOption(const char *string, char **name, char **value)
{
	size_t		equal_pos;
	char	   *cp;

	Assert(string);
	Assert(name);
	Assert(value);

	equal_pos = strcspn(string, "=");

	if (string[equal_pos] == '=')
	{
		*name = palloc(equal_pos + 1);
		strlcpy(*name, string, equal_pos + 1);

		*value = pstrdup(&string[equal_pos + 1]);
	}
	else
	{
		/* no equal sign in string */
		*name = pstrdup(string);
		*value = NULL;
	}

	for (cp = *name; *cp; cp++)
		if (*cp == '-')
			*cp = '_';
}


/*
 * Handle options fetched from pg_db_role_setting.setconfig,
 * pg_proc.proconfig, etc.  Caller must specify proper context/source/action.
 *
 * The array parameter must be an array of TEXT (it must not be NULL).
 */
void
ProcessGUCArray(ArrayType *array,
				GucContext context, GucSource source, GucAction action)
{
	int			i;

	Assert(array != NULL);
	Assert(ARR_ELEMTYPE(array) == TEXTOID);
	Assert(ARR_NDIM(array) == 1);
	Assert(ARR_LBOUND(array)[0] == 1);

	for (i = 1; i <= ARR_DIMS(array)[0]; i++)
	{
		Datum		d;
		bool		isnull;
		char	   *s;
		char	   *name;
		char	   *value;

		d = array_ref(array, 1, &i,
					  -1 /* varlenarray */ ,
					  -1 /* TEXT's typlen */ ,
					  false /* TEXT's typbyval */ ,
					  TYPALIGN_INT /* TEXT's typalign */ ,
					  &isnull);

		if (isnull)
			continue;

		s = TextDatumGetCString(d);

		ParseLongOption(s, &name, &value);
		if (!value)
		{
			ereport(WARNING,
					(errcode(ERRCODE_SYNTAX_ERROR),
					 errmsg("could not parse setting for parameter \"%s\"",
							name)));
			pfree(name);
			continue;
		}

		(void) set_config_option(name, value,
								 context, source,
								 action, true, 0, false);

		pfree(name);
		pfree(value);
		pfree(s);
	}
}


/*
 * Add an entry to an option array.  The array parameter may be NULL
 * to indicate the current table entry is NULL.
 */
ArrayType *
GUCArrayAdd(ArrayType *array, const char *name, const char *value)
{
	struct config_generic *record;
	Datum		datum;
	char	   *newval;
	ArrayType  *a;

	Assert(name);
	Assert(value);

	/* test if the option is valid and we're allowed to set it */
	(void) validate_option_array_item(name, value, false);

	/* normalize name (converts obsolete GUC names to modern spellings) */
	record = find_option(name, false, true, WARNING);
	if (record)
		name = record->name;

	/* build new item for array */
	newval = psprintf("%s=%s", name, value);
	datum = CStringGetTextDatum(newval);

	if (array)
	{
		int			index;
		bool		isnull;
		int			i;

		Assert(ARR_ELEMTYPE(array) == TEXTOID);
		Assert(ARR_NDIM(array) == 1);
		Assert(ARR_LBOUND(array)[0] == 1);

		index = ARR_DIMS(array)[0] + 1; /* add after end */

		for (i = 1; i <= ARR_DIMS(array)[0]; i++)
		{
			Datum		d;
			char	   *current;

			d = array_ref(array, 1, &i,
						  -1 /* varlenarray */ ,
						  -1 /* TEXT's typlen */ ,
						  false /* TEXT's typbyval */ ,
						  TYPALIGN_INT /* TEXT's typalign */ ,
						  &isnull);
			if (isnull)
				continue;
			current = TextDatumGetCString(d);

			/* check for match up through and including '=' */
			if (strncmp(current, newval, strlen(name) + 1) == 0)
			{
				index = i;
				break;
			}
		}

		a = array_set(array, 1, &index,
					  datum,
					  false,
					  -1 /* varlena array */ ,
					  -1 /* TEXT's typlen */ ,
					  false /* TEXT's typbyval */ ,
					  TYPALIGN_INT /* TEXT's typalign */ );
	}
	else
		a = construct_array_builtin(&datum, 1, TEXTOID);

	return a;
}


/*
 * Delete an entry from an option array.  The array parameter may be NULL
 * to indicate the current table entry is NULL.  Also, if the return value
 * is NULL then a null should be stored.
 */
ArrayType *
GUCArrayDelete(ArrayType *array, const char *name)
{
	struct config_generic *record;
	ArrayType  *newarray;
	int			i;
	int			index;

	Assert(name);

	/* test if the option is valid and we're allowed to set it */
	(void) validate_option_array_item(name, NULL, false);

	/* normalize name (converts obsolete GUC names to modern spellings) */
	record = find_option(name, false, true, WARNING);
	if (record)
		name = record->name;

	/* if array is currently null, then surely nothing to delete */
	if (!array)
		return NULL;

	newarray = NULL;
	index = 1;

	for (i = 1; i <= ARR_DIMS(array)[0]; i++)
	{
		Datum		d;
		char	   *val;
		bool		isnull;

		d = array_ref(array, 1, &i,
					  -1 /* varlenarray */ ,
					  -1 /* TEXT's typlen */ ,
					  false /* TEXT's typbyval */ ,
					  TYPALIGN_INT /* TEXT's typalign */ ,
					  &isnull);
		if (isnull)
			continue;
		val = TextDatumGetCString(d);

		/* ignore entry if it's what we want to delete */
		if (strncmp(val, name, strlen(name)) == 0
			&& val[strlen(name)] == '=')
			continue;

		/* else add it to the output array */
		if (newarray)
			newarray = array_set(newarray, 1, &index,
								 d,
								 false,
								 -1 /* varlenarray */ ,
								 -1 /* TEXT's typlen */ ,
								 false /* TEXT's typbyval */ ,
								 TYPALIGN_INT /* TEXT's typalign */ );
		else
			newarray = construct_array_builtin(&d, 1, TEXTOID);

		index++;
	}

	return newarray;
}


/*
 * Given a GUC array, delete all settings from it that our permission
 * level allows: if superuser, delete them all; if regular user, only
 * those that are PGC_USERSET or we have permission to set
 */
ArrayType *
GUCArrayReset(ArrayType *array)
{
	ArrayType  *newarray;
	int			i;
	int			index;

	/* if array is currently null, nothing to do */
	if (!array)
		return NULL;

	/* if we're superuser, we can delete everything, so just do it */
	if (superuser())
		return NULL;

	newarray = NULL;
	index = 1;

	for (i = 1; i <= ARR_DIMS(array)[0]; i++)
	{
		Datum		d;
		char	   *val;
		char	   *eqsgn;
		bool		isnull;

		d = array_ref(array, 1, &i,
					  -1 /* varlenarray */ ,
					  -1 /* TEXT's typlen */ ,
					  false /* TEXT's typbyval */ ,
					  TYPALIGN_INT /* TEXT's typalign */ ,
					  &isnull);
		if (isnull)
			continue;
		val = TextDatumGetCString(d);

		eqsgn = strchr(val, '=');
		*eqsgn = '\0';

		/* skip if we have permission to delete it */
		if (validate_option_array_item(val, NULL, true))
			continue;

		/* else add it to the output array */
		if (newarray)
			newarray = array_set(newarray, 1, &index,
								 d,
								 false,
								 -1 /* varlenarray */ ,
								 -1 /* TEXT's typlen */ ,
								 false /* TEXT's typbyval */ ,
								 TYPALIGN_INT /* TEXT's typalign */ );
		else
			newarray = construct_array_builtin(&d, 1, TEXTOID);

		index++;
		pfree(val);
	}

	return newarray;
}

/*
 * Validate a proposed option setting for GUCArrayAdd/Delete/Reset.
 *
 * name is the option name.  value is the proposed value for the Add case,
 * or NULL for the Delete/Reset cases.  If skipIfNoPermissions is true, it's
 * not an error to have no permissions to set the option.
 *
 * Returns true if OK, false if skipIfNoPermissions is true and user does not
 * have permission to change this option (all other error cases result in an
 * error being thrown).
 */
static bool
validate_option_array_item(const char *name, const char *value,
						   bool skipIfNoPermissions)

{
	struct config_generic *gconf;

	/*
	 * There are three cases to consider:
	 *
	 * name is a known GUC variable.  Check the value normally, check
	 * permissions normally (i.e., allow if variable is USERSET, or if it's
	 * SUSET and user is superuser or holds ACL_SET permissions).
	 *
	 * name is not known, but exists or can be created as a placeholder (i.e.,
	 * it has a valid custom name).  We allow this case if you're a superuser,
	 * otherwise not.  Superusers are assumed to know what they're doing. We
	 * can't allow it for other users, because when the placeholder is
	 * resolved it might turn out to be a SUSET variable.  (With currently
	 * available infrastructure, we can actually handle such cases within the
	 * current session --- but once an entry is made in pg_db_role_setting,
	 * it's assumed to be fully validated.)
	 *
	 * name is not known and can't be created as a placeholder.  Throw error,
	 * unless skipIfNoPermissions is true, in which case return false.
	 */
	gconf = find_option(name, true, skipIfNoPermissions, ERROR);
	if (!gconf)
	{
		/* not known, failed to make a placeholder */
		return false;
	}

	if (gconf->flags & GUC_CUSTOM_PLACEHOLDER)
	{
		/*
		 * We cannot do any meaningful check on the value, so only permissions
		 * are useful to check.
		 */
		if (superuser() ||
			pg_parameter_aclcheck(name, GetUserId(), ACL_SET) == ACLCHECK_OK)
			return true;
		if (skipIfNoPermissions)
			return false;
		ereport(ERROR,
				(errcode(ERRCODE_INSUFFICIENT_PRIVILEGE),
				 errmsg("permission denied to set parameter \"%s\"", name)));
	}

	/* manual permissions check so we can avoid an error being thrown */
	if (gconf->context == PGC_USERSET)
		 /* ok */ ;
	else if (gconf->context == PGC_SUSET &&
			 (superuser() ||
			  pg_parameter_aclcheck(name, GetUserId(), ACL_SET) == ACLCHECK_OK))
		 /* ok */ ;
	else if (skipIfNoPermissions)
		return false;
	/* if a permissions error should be thrown, let set_config_option do it */

	/* test for permissions and valid option value */
	(void) set_config_option(name, value,
							 superuser() ? PGC_SUSET : PGC_USERSET,
							 PGC_S_TEST, GUC_ACTION_SET, false, 0, false);

	return true;
}


/*
 * Called by check_hooks that want to override the normal
 * ERRCODE_INVALID_PARAMETER_VALUE SQLSTATE for check hook failures.
 *
 * Note that GUC_check_errmsg() etc are just macros that result in a direct
 * assignment to the associated variables.  That is ugly, but forced by the
 * limitations of C's macro mechanisms.
 */
void
GUC_check_errcode(int sqlerrcode)
{
	GUC_check_errcode_value = sqlerrcode;
}


/*
 * Convenience functions to manage calling a variable's check_hook.
 * These mostly take care of the protocol for letting check hooks supply
 * portions of the error report on failure.
 */

static bool
call_bool_check_hook(struct config_bool *conf, bool *newval, void **extra,
					 GucSource source, int elevel)
{
	/* Quick success if no hook */
	if (!conf->check_hook)
		return true;

	/* Reset variables that might be set by hook */
	GUC_check_errcode_value = ERRCODE_INVALID_PARAMETER_VALUE;
	GUC_check_errmsg_string = NULL;
	GUC_check_errdetail_string = NULL;
	GUC_check_errhint_string = NULL;

	if (!conf->check_hook(newval, extra, source))
	{
		ereport(elevel,
				(errcode(GUC_check_errcode_value),
				 GUC_check_errmsg_string ?
				 errmsg_internal("%s", GUC_check_errmsg_string) :
				 errmsg("invalid value for parameter \"%s\": %d",
						conf->gen.name, (int) *newval),
				 GUC_check_errdetail_string ?
				 errdetail_internal("%s", GUC_check_errdetail_string) : 0,
				 GUC_check_errhint_string ?
				 errhint("%s", GUC_check_errhint_string) : 0));
		/* Flush any strings created in ErrorContext */
		FlushErrorState();
		return false;
	}

	return true;
}

static bool
call_int_check_hook(struct config_int *conf, int *newval, void **extra,
					GucSource source, int elevel)
{
	/* Quick success if no hook */
	if (!conf->check_hook)
		return true;

	/* Reset variables that might be set by hook */
	GUC_check_errcode_value = ERRCODE_INVALID_PARAMETER_VALUE;
	GUC_check_errmsg_string = NULL;
	GUC_check_errdetail_string = NULL;
	GUC_check_errhint_string = NULL;

	if (!conf->check_hook(newval, extra, source))
	{
		ereport(elevel,
				(errcode(GUC_check_errcode_value),
				 GUC_check_errmsg_string ?
				 errmsg_internal("%s", GUC_check_errmsg_string) :
				 errmsg("invalid value for parameter \"%s\": %d",
						conf->gen.name, *newval),
				 GUC_check_errdetail_string ?
				 errdetail_internal("%s", GUC_check_errdetail_string) : 0,
				 GUC_check_errhint_string ?
				 errhint("%s", GUC_check_errhint_string) : 0));
		/* Flush any strings created in ErrorContext */
		FlushErrorState();
		return false;
	}

	return true;
}

static bool
call_real_check_hook(struct config_real *conf, double *newval, void **extra,
					 GucSource source, int elevel)
{
	/* Quick success if no hook */
	if (!conf->check_hook)
		return true;

	/* Reset variables that might be set by hook */
	GUC_check_errcode_value = ERRCODE_INVALID_PARAMETER_VALUE;
	GUC_check_errmsg_string = NULL;
	GUC_check_errdetail_string = NULL;
	GUC_check_errhint_string = NULL;

	if (!conf->check_hook(newval, extra, source))
	{
		ereport(elevel,
				(errcode(GUC_check_errcode_value),
				 GUC_check_errmsg_string ?
				 errmsg_internal("%s", GUC_check_errmsg_string) :
				 errmsg("invalid value for parameter \"%s\": %g",
						conf->gen.name, *newval),
				 GUC_check_errdetail_string ?
				 errdetail_internal("%s", GUC_check_errdetail_string) : 0,
				 GUC_check_errhint_string ?
				 errhint("%s", GUC_check_errhint_string) : 0));
		/* Flush any strings created in ErrorContext */
		FlushErrorState();
		return false;
	}

	return true;
}

static bool
call_string_check_hook(struct config_string *conf, char **newval, void **extra,
					   GucSource source, int elevel)
{
	volatile bool result = true;

	/* Quick success if no hook */
	if (!conf->check_hook)
		return true;

	/*
	 * If elevel is ERROR, or if the check_hook itself throws an elog
	 * (undesirable, but not always avoidable), make sure we don't leak the
	 * already-malloc'd newval string.
	 */
	PG_TRY();
	{
		/* Reset variables that might be set by hook */
		GUC_check_errcode_value = ERRCODE_INVALID_PARAMETER_VALUE;
		GUC_check_errmsg_string = NULL;
		GUC_check_errdetail_string = NULL;
		GUC_check_errhint_string = NULL;

		if (!conf->check_hook(newval, extra, source))
		{
			ereport(elevel,
					(errcode(GUC_check_errcode_value),
					 GUC_check_errmsg_string ?
					 errmsg_internal("%s", GUC_check_errmsg_string) :
					 errmsg("invalid value for parameter \"%s\": \"%s\"",
							conf->gen.name, *newval ? *newval : ""),
					 GUC_check_errdetail_string ?
					 errdetail_internal("%s", GUC_check_errdetail_string) : 0,
					 GUC_check_errhint_string ?
					 errhint("%s", GUC_check_errhint_string) : 0));
			/* Flush any strings created in ErrorContext */
			FlushErrorState();
			result = false;
		}
	}
	PG_CATCH();
	{
		guc_free(*newval);
		PG_RE_THROW();
	}
	PG_END_TRY();

	return result;
}

static bool
call_enum_check_hook(struct config_enum *conf, int *newval, void **extra,
					 GucSource source, int elevel)
{
	/* Quick success if no hook */
	if (!conf->check_hook)
		return true;

	/* Reset variables that might be set by hook */
	GUC_check_errcode_value = ERRCODE_INVALID_PARAMETER_VALUE;
	GUC_check_errmsg_string = NULL;
	GUC_check_errdetail_string = NULL;
	GUC_check_errhint_string = NULL;

	if (!conf->check_hook(newval, extra, source))
	{
		ereport(elevel,
				(errcode(GUC_check_errcode_value),
				 GUC_check_errmsg_string ?
				 errmsg_internal("%s", GUC_check_errmsg_string) :
				 errmsg("invalid value for parameter \"%s\": \"%s\"",
						conf->gen.name,
						config_enum_lookup_by_value(conf, *newval)),
				 GUC_check_errdetail_string ?
				 errdetail_internal("%s", GUC_check_errdetail_string) : 0,
				 GUC_check_errhint_string ?
				 errhint("%s", GUC_check_errhint_string) : 0));
		/* Flush any strings created in ErrorContext */
		FlushErrorState();
		return false;
	}

	return true;
}<|MERGE_RESOLUTION|>--- conflicted
+++ resolved
@@ -3375,18 +3375,9 @@
 	{
 		ereport(elevel,
 				(errcode(ERRCODE_INVALID_TRANSACTION_STATE),
-<<<<<<< HEAD
-				 errmsg("cannot set parameters during a parallel operation"),
+				 errmsg("parameter \"%s\" cannot be set during a parallel operation",
+						name),
 				 errbacktrace()));
-		return -1;
-	}
-
-	record = find_option(name, true, false, elevel);
-	if (record == NULL)
-=======
-				 errmsg("parameter \"%s\" cannot be set during a parallel operation",
-						name)));
->>>>>>> 8c9d34cd
 		return 0;
 	}
 
