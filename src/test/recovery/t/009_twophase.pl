
# Copyright (c) 2021-2023, PostgreSQL Global Development Group

# Tests dedicated to two-phase commit in recovery
use strict;
use warnings;

use PostgreSQL::Test::Cluster;
use PostgreSQL::Test::Utils;
use Test::More;

my $psql_out = '';
my $psql_rc = '';

sub configure_and_reload
{
	local $Test::Builder::Level = $Test::Builder::Level + 1;

	my ($node, $parameter) = @_;
	my $name = $node->name;

	$node->append_conf(
		'postgresql.conf', qq(
		$parameter
	));
	$node->psql('postgres', "SELECT pg_reload_conf()", stdout => \$psql_out);
	is($psql_out, 't', "reload node $name with $parameter");
	return;
}

# Set up two nodes, which will alternately be primary and replication standby.

# Setup london node
my $node_london = PostgreSQL::Test::Cluster->new("london");
$node_london->init(allows_streaming => 1);
$node_london->append_conf(
	'postgresql.conf', qq(
	max_prepared_transactions = 10
	log_checkpoints = true
));
$node_london->start;
$node_london->backup('london_backup');

# Setup paris node
my $node_paris = PostgreSQL::Test::Cluster->new('paris');
$node_paris->init_from_backup($node_london, 'london_backup',
	has_streaming => 1);
$node_paris->start;

# Switch to synchronous replication in both directions
configure_and_reload($node_london, "synchronous_standby_names = 'paris'");
configure_and_reload($node_paris, "synchronous_standby_names = 'london'");

# Set up nonce names for current primary and standby nodes
note "Initially, london is primary and paris is standby";
my ($cur_primary, $cur_standby) = ($node_london, $node_paris);
my $cur_primary_name = $cur_primary->name;

# Create table we'll use in the test transactions
$cur_primary->psql('postgres', "CREATE TABLE t_009_tbl (id int, msg text)");

###############################################################################
# Check that we can commit and abort transaction after soft restart.
# Here checkpoint happens before shutdown and no WAL replay will occur at next
# startup. In this case postgres re-creates shared-memory state from twophase
# files.
###############################################################################

$cur_primary->psql(
	'postgres', "
	BEGIN;
	INSERT INTO t_009_tbl VALUES (1, 'issued to ${cur_primary_name}');
	SAVEPOINT s1;
	INSERT INTO t_009_tbl VALUES (2, 'issued to ${cur_primary_name}');
	PREPARE TRANSACTION 'xact_009_1';
	BEGIN;
	INSERT INTO t_009_tbl VALUES (3, 'issued to ${cur_primary_name}');
	SAVEPOINT s1;
	INSERT INTO t_009_tbl VALUES (4, 'issued to ${cur_primary_name}');
	PREPARE TRANSACTION 'xact_009_2';");
$cur_primary->stop;
$cur_primary->start;

$psql_rc = $cur_primary->psql('postgres', "COMMIT PREPARED 'xact_009_1'");
is($psql_rc, '0', 'Commit prepared transaction after restart');

$psql_rc = $cur_primary->psql('postgres', "ROLLBACK PREPARED 'xact_009_2'");
is($psql_rc, '0', 'Rollback prepared transaction after restart');

###############################################################################
# Check that we can commit and abort after a hard restart.
# At next startup, WAL replay will re-create shared memory state for prepared
# transaction using dedicated WAL records.
###############################################################################

$cur_primary->psql(
	'postgres', "
	CHECKPOINT;
	BEGIN;
	INSERT INTO t_009_tbl VALUES (5, 'issued to ${cur_primary_name}');
	SAVEPOINT s1;
	INSERT INTO t_009_tbl VALUES (6, 'issued to ${cur_primary_name}');
	PREPARE TRANSACTION 'xact_009_3';
	BEGIN;
	INSERT INTO t_009_tbl VALUES (7, 'issued to ${cur_primary_name}');
	SAVEPOINT s1;
	INSERT INTO t_009_tbl VALUES (8, 'issued to ${cur_primary_name}');
	PREPARE TRANSACTION 'xact_009_4';");
$cur_primary->teardown_node;
$cur_primary->start;

$psql_rc = $cur_primary->psql('postgres', "COMMIT PREPARED 'xact_009_3'");
is($psql_rc, '0', 'Commit prepared transaction after teardown');

$psql_rc = $cur_primary->psql('postgres', "ROLLBACK PREPARED 'xact_009_4'");
is($psql_rc, '0', 'Rollback prepared transaction after teardown');

###############################################################################
# Check that WAL replay can handle several transactions with same GID name.
###############################################################################

$cur_primary->psql(
	'postgres', "
	CHECKPOINT;
	BEGIN;
	INSERT INTO t_009_tbl VALUES (9, 'issued to ${cur_primary_name}');
	SAVEPOINT s1;
	INSERT INTO t_009_tbl VALUES (10, 'issued to ${cur_primary_name}');
	PREPARE TRANSACTION 'xact_009_5';
	COMMIT PREPARED 'xact_009_5';
	BEGIN;
	INSERT INTO t_009_tbl VALUES (11, 'issued to ${cur_primary_name}');
	SAVEPOINT s1;
	INSERT INTO t_009_tbl VALUES (12, 'issued to ${cur_primary_name}');
	PREPARE TRANSACTION 'xact_009_5';");
$cur_primary->teardown_node;
$cur_primary->start;

$psql_rc = $cur_primary->psql('postgres', "COMMIT PREPARED 'xact_009_5'");
is($psql_rc, '0', 'Replay several transactions with same GID');

###############################################################################
# Check that WAL replay cleans up its shared memory state and releases locks
# while replaying transaction commits.
###############################################################################

$cur_primary->psql(
	'postgres', "
	BEGIN;
	INSERT INTO t_009_tbl VALUES (13, 'issued to ${cur_primary_name}');
	SAVEPOINT s1;
	INSERT INTO t_009_tbl VALUES (14, 'issued to ${cur_primary_name}');
	PREPARE TRANSACTION 'xact_009_6';
	COMMIT PREPARED 'xact_009_6';");
$cur_primary->teardown_node;
$cur_primary->start;
$psql_rc = $cur_primary->psql(
	'postgres', "
	BEGIN;
	INSERT INTO t_009_tbl VALUES (15, 'issued to ${cur_primary_name}');
	SAVEPOINT s1;
	INSERT INTO t_009_tbl VALUES (16, 'issued to ${cur_primary_name}');
	-- This prepare can fail due to conflicting GID or locks conflicts if
	-- replay did not fully cleanup its state on previous commit.
	PREPARE TRANSACTION 'xact_009_7';");
is($psql_rc, '0', "Cleanup of shared memory state for 2PC commit");

$cur_primary->psql('postgres', "COMMIT PREPARED 'xact_009_7'");

###############################################################################
# Check that WAL replay will cleanup its shared memory state on running standby.
###############################################################################

$cur_primary->psql(
	'postgres', "
	BEGIN;
	INSERT INTO t_009_tbl VALUES (17, 'issued to ${cur_primary_name}');
	SAVEPOINT s1;
	INSERT INTO t_009_tbl VALUES (18, 'issued to ${cur_primary_name}');
	PREPARE TRANSACTION 'xact_009_8';
	COMMIT PREPARED 'xact_009_8';");
$cur_standby->psql(
	'postgres',
	"SELECT count(*) FROM pg_prepared_xacts",
	stdout => \$psql_out);
is($psql_out, '0',
	"Cleanup of shared memory state on running standby without checkpoint");

###############################################################################
# Same as in previous case, but let's force checkpoint on standby between
# prepare and commit to use on-disk twophase files.
###############################################################################

$cur_primary->psql(
	'postgres', "
	BEGIN;
	INSERT INTO t_009_tbl VALUES (19, 'issued to ${cur_primary_name}');
	SAVEPOINT s1;
	INSERT INTO t_009_tbl VALUES (20, 'issued to ${cur_primary_name}');
	PREPARE TRANSACTION 'xact_009_9';");
$cur_standby->psql('postgres', "CHECKPOINT");
$cur_primary->psql('postgres', "COMMIT PREPARED 'xact_009_9'");
$cur_standby->psql(
	'postgres',
	"SELECT count(*) FROM pg_prepared_xacts",
	stdout => \$psql_out);
is($psql_out, '0',
	"Cleanup of shared memory state on running standby after checkpoint");

###############################################################################
# Check that prepared transactions can be committed on promoted standby.
###############################################################################

$cur_primary->psql(
	'postgres', "
	BEGIN;
	INSERT INTO t_009_tbl VALUES (21, 'issued to ${cur_primary_name}');
	SAVEPOINT s1;
	INSERT INTO t_009_tbl VALUES (22, 'issued to ${cur_primary_name}');
	PREPARE TRANSACTION 'xact_009_10';");
$cur_primary->teardown_node;
$cur_standby->promote;

# change roles
note "Now paris is primary and london is standby";
($cur_primary, $cur_standby) = ($node_paris, $node_london);
$cur_primary_name = $cur_primary->name;

# because london is not running at this point, we can't use syncrep commit
# on this command
$psql_rc = $cur_primary->psql('postgres',
	"SET synchronous_commit = off; COMMIT PREPARED 'xact_009_10'");
is($psql_rc, '0', "Restore of prepared transaction on promoted standby");

# restart old primary as new standby
$cur_standby->enable_streaming($cur_primary);
$cur_standby->start;

###############################################################################
# Check that prepared transactions are replayed after soft restart of standby
# while primary is down. Since standby knows that primary is down it uses a
# different code path on startup to ensure that the status of transactions is
# consistent.
###############################################################################

$cur_primary->psql(
	'postgres', "
	BEGIN;
	INSERT INTO t_009_tbl VALUES (23, 'issued to ${cur_primary_name}');
	SAVEPOINT s1;
	INSERT INTO t_009_tbl VALUES (24, 'issued to ${cur_primary_name}');
	PREPARE TRANSACTION 'xact_009_11';");
$cur_primary->stop;
$cur_standby->restart;
$cur_standby->promote;

# change roles
note "Now london is primary and paris is standby";
($cur_primary, $cur_standby) = ($node_london, $node_paris);
$cur_primary_name = $cur_primary->name;

$cur_primary->psql(
	'postgres',
	"SELECT count(*) FROM pg_prepared_xacts",
	stdout => \$psql_out);
is($psql_out, '1',
	"Restore prepared transactions from files with primary down");

# restart old primary as new standby
$cur_standby->enable_streaming($cur_primary);
$cur_standby->start;

$cur_primary->psql('postgres', "COMMIT PREPARED 'xact_009_11'");

###############################################################################
# Check that prepared transactions are correctly replayed after standby hard
# restart while primary is down.
###############################################################################

$cur_primary->psql(
	'postgres', "
	BEGIN;
	INSERT INTO t_009_tbl VALUES (25, 'issued to ${cur_primary_name}');
	SAVEPOINT s1;
	INSERT INTO t_009_tbl VALUES (26, 'issued to ${cur_primary_name}');
	PREPARE TRANSACTION 'xact_009_12';
	");
$cur_primary->stop;
$cur_standby->teardown_node;
$cur_standby->start;
$cur_standby->promote;

# change roles
note "Now paris is primary and london is standby";
($cur_primary, $cur_standby) = ($node_paris, $node_london);
$cur_primary_name = $cur_primary->name;

$cur_primary->psql(
	'postgres',
	"SELECT count(*) FROM pg_prepared_xacts",
	stdout => \$psql_out);
is($psql_out, '1',
	"Restore prepared transactions from records with primary down");

# restart old primary as new standby
$cur_standby->enable_streaming($cur_primary);
$cur_standby->start;

$cur_primary->psql('postgres', "COMMIT PREPARED 'xact_009_12'");

###############################################################################
# Check visibility of prepared transactions in standby after a restart while
# primary is down.
###############################################################################

$cur_primary->psql(
	'postgres', "
	CREATE TABLE t_009_tbl_standby_mvcc (id int, msg text);
	BEGIN;
	INSERT INTO t_009_tbl_standby_mvcc VALUES (1, 'issued to ${cur_primary_name}');
	SAVEPOINT s1;
	INSERT INTO t_009_tbl_standby_mvcc VALUES (2, 'issued to ${cur_primary_name}');
	PREPARE TRANSACTION 'xact_009_standby_mvcc';
	");
$cur_primary->stop;
$cur_standby->restart;

# Acquire a snapshot in standby, before we commit the prepared transaction
my $standby_session = $cur_standby->background_psql('postgres', on_error_die => 1);
$standby_session->query_safe("BEGIN ISOLATION LEVEL REPEATABLE READ");
$psql_out = $standby_session->query_safe(
	"SELECT count(*) FROM t_009_tbl_standby_mvcc");
is($psql_out, '0',
	"Prepared transaction not visible in standby before commit");

# Commit the transaction in primary
$cur_primary->start;
$cur_primary->psql('postgres', "
SET synchronous_commit='remote_apply'; -- To ensure the standby is caught up
<<<<<<< HEAD
COMMIT PREPARED 'xact_009_standby_mvcc'
=======
COMMIT PREPARED 'xact_009_standby_mvcc';
>>>>>>> 2caa85f4
");

# Still not visible to the old snapshot
$psql_out = $standby_session->query_safe(
	"SELECT count(*) FROM t_009_tbl_standby_mvcc");
is($psql_out, '0',
	"Committed prepared transaction not visible to old snapshot in standby");

# Is visible to a new snapshot
$standby_session->query_safe("COMMIT");
$psql_out = $standby_session->query_safe(
	"SELECT count(*) FROM t_009_tbl_standby_mvcc");
is($psql_out, '2',
<<<<<<< HEAD
	"Committed prepared transaction is visible to new snapshot in standby");
=======
   "Committed prepared transaction is visible to new snapshot in standby");
$standby_session->quit;
>>>>>>> 2caa85f4

###############################################################################
# Check for a lock conflict between prepared transaction with DDL inside and
# replay of XLOG_STANDBY_LOCK wal record.
###############################################################################

$cur_primary->psql(
	'postgres', "
	BEGIN;
	CREATE TABLE t_009_tbl2 (id int, msg text);
	SAVEPOINT s1;
	INSERT INTO t_009_tbl2 VALUES (27, 'issued to ${cur_primary_name}');
	PREPARE TRANSACTION 'xact_009_13';
	-- checkpoint will issue XLOG_STANDBY_LOCK that can conflict with lock
	-- held by 'create table' statement
	CHECKPOINT;
	COMMIT PREPARED 'xact_009_13';");

# Ensure that last transaction is replayed on standby.
my $cur_primary_lsn =
  $cur_primary->safe_psql('postgres', "SELECT pg_current_wal_lsn()");
my $caughtup_query =
  "SELECT '$cur_primary_lsn'::pg_lsn <= pg_last_wal_replay_lsn()";
$cur_standby->poll_query_until('postgres', $caughtup_query)
  or die "Timed out while waiting for standby to catch up";

$cur_standby->psql(
	'postgres',
	"SELECT count(*) FROM t_009_tbl2",
	stdout => \$psql_out);
is($psql_out, '1', "Replay prepared transaction with DDL");

###############################################################################
# Check recovery of prepared transaction with DDL inside after a hard restart
# of the primary.
###############################################################################

$cur_primary->psql(
	'postgres', "
	BEGIN;
	CREATE TABLE t_009_tbl3 (id int, msg text);
	SAVEPOINT s1;
	INSERT INTO t_009_tbl3 VALUES (28, 'issued to ${cur_primary_name}');
	PREPARE TRANSACTION 'xact_009_14';
	BEGIN;
	CREATE TABLE t_009_tbl4 (id int, msg text);
	SAVEPOINT s1;
	INSERT INTO t_009_tbl4 VALUES (29, 'issued to ${cur_primary_name}');
	PREPARE TRANSACTION 'xact_009_15';");

$cur_primary->teardown_node;
$cur_primary->start;

$psql_rc = $cur_primary->psql('postgres', "COMMIT PREPARED 'xact_009_14'");
is($psql_rc, '0', 'Commit prepared transaction after teardown');

$psql_rc = $cur_primary->psql('postgres', "ROLLBACK PREPARED 'xact_009_15'");
is($psql_rc, '0', 'Rollback prepared transaction after teardown');

###############################################################################
# Check recovery of prepared transaction with DDL inside after a soft restart
# of the primary.
###############################################################################

$cur_primary->psql(
	'postgres', "
	BEGIN;
	CREATE TABLE t_009_tbl5 (id int, msg text);
	SAVEPOINT s1;
	INSERT INTO t_009_tbl5 VALUES (30, 'issued to ${cur_primary_name}');
	PREPARE TRANSACTION 'xact_009_16';
	BEGIN;
	CREATE TABLE t_009_tbl6 (id int, msg text);
	SAVEPOINT s1;
	INSERT INTO t_009_tbl6 VALUES (31, 'issued to ${cur_primary_name}');
	PREPARE TRANSACTION 'xact_009_17';");

$cur_primary->stop;
$cur_primary->start;

$psql_rc = $cur_primary->psql('postgres', "COMMIT PREPARED 'xact_009_16'");
is($psql_rc, '0', 'Commit prepared transaction after restart');

$psql_rc = $cur_primary->psql('postgres', "ROLLBACK PREPARED 'xact_009_17'");
is($psql_rc, '0', 'Rollback prepared transaction after restart');

###############################################################################
# Verify expected data appears on both servers.
###############################################################################

$cur_primary->psql(
	'postgres',
	"SELECT count(*) FROM pg_prepared_xacts",
	stdout => \$psql_out);
is($psql_out, '0', "No uncommitted prepared transactions on primary");

$cur_primary->psql(
	'postgres',
	"SELECT * FROM t_009_tbl ORDER BY id",
	stdout => \$psql_out);
is( $psql_out, qq{1|issued to london
2|issued to london
5|issued to london
6|issued to london
9|issued to london
10|issued to london
11|issued to london
12|issued to london
13|issued to london
14|issued to london
15|issued to london
16|issued to london
17|issued to london
18|issued to london
19|issued to london
20|issued to london
21|issued to london
22|issued to london
23|issued to paris
24|issued to paris
25|issued to london
26|issued to london},
	"Check expected t_009_tbl data on primary");

$cur_primary->psql(
	'postgres',
	"SELECT * FROM t_009_tbl2",
	stdout => \$psql_out);
is( $psql_out,
	qq{27|issued to paris},
	"Check expected t_009_tbl2 data on primary");

$cur_standby->psql(
	'postgres',
	"SELECT count(*) FROM pg_prepared_xacts",
	stdout => \$psql_out);
is($psql_out, '0', "No uncommitted prepared transactions on standby");

$cur_standby->psql(
	'postgres',
	"SELECT * FROM t_009_tbl ORDER BY id",
	stdout => \$psql_out);
is( $psql_out, qq{1|issued to london
2|issued to london
5|issued to london
6|issued to london
9|issued to london
10|issued to london
11|issued to london
12|issued to london
13|issued to london
14|issued to london
15|issued to london
16|issued to london
17|issued to london
18|issued to london
19|issued to london
20|issued to london
21|issued to london
22|issued to london
23|issued to paris
24|issued to paris
25|issued to london
26|issued to london},
	"Check expected t_009_tbl data on standby");

$cur_standby->psql(
	'postgres',
	"SELECT * FROM t_009_tbl2",
	stdout => \$psql_out);
is( $psql_out,
	qq{27|issued to paris},
	"Check expected t_009_tbl2 data on standby");

done_testing();<|MERGE_RESOLUTION|>--- conflicted
+++ resolved
@@ -337,11 +337,7 @@
 $cur_primary->start;
 $cur_primary->psql('postgres', "
 SET synchronous_commit='remote_apply'; -- To ensure the standby is caught up
-<<<<<<< HEAD
-COMMIT PREPARED 'xact_009_standby_mvcc'
-=======
 COMMIT PREPARED 'xact_009_standby_mvcc';
->>>>>>> 2caa85f4
 ");
 
 # Still not visible to the old snapshot
@@ -355,12 +351,8 @@
 $psql_out = $standby_session->query_safe(
 	"SELECT count(*) FROM t_009_tbl_standby_mvcc");
 is($psql_out, '2',
-<<<<<<< HEAD
-	"Committed prepared transaction is visible to new snapshot in standby");
-=======
    "Committed prepared transaction is visible to new snapshot in standby");
 $standby_session->quit;
->>>>>>> 2caa85f4
 
 ###############################################################################
 # Check for a lock conflict between prepared transaction with DDL inside and
